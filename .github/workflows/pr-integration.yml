--- conflicted
+++ resolved
@@ -51,39 +51,6 @@
       - name: Setup Golang
         uses: ./.github/template/setup-golang
 
-<<<<<<< HEAD
-=======
-  e2e:
-    needs: setup
-    strategy:
-      fail-fast: false
-      matrix:
-        ginkgo-labels:
-          - telemetry
-          - misc
-    runs-on: ubuntu-latest
-    steps:
-      - name: Checkout repo
-        uses: actions/checkout@11bd71901bbe5b1630ceea73d27597364c9af683 # v4.2.2
-
-      - name: Prepare test
-        uses: "./.github/template/prepare-test"
-        with:
-          github-token: ${{ secrets.GITHUB_TOKEN }}
-
-      - name: Deploy test prerequisites
-        uses: "./.github/template/deploy-test-prerequisites"
-
-      - name: Run tests
-        run: bin/ginkgo run ${{ runner.debug && '-v' || '' }} --tags e2e --label-filter="${{ matrix.ginkgo-labels }} && !experimental &&!max-pipeline" -r test/e2e
-
-      - name: Finalize test
-        uses: "./.github/template/finalize-test"
-        if: ${{ !cancelled()  }}
-        with:
-          failure: failure()
-          job-name: ${{ github.job }}-${{ matrix.ginkgo-labels }}
-
   e2e-selfmonitor:
     needs: setup
     strategy:
@@ -128,7 +95,6 @@
           failure: failure()
           job-name: ${{ github.job }}-${{ matrix.scenario }}-${{ matrix.kind }}
 
->>>>>>> 30e96046
   e2e-migrated:
     needs: setup
     strategy:
