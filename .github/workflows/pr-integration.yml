--- conflicted
+++ resolved
@@ -302,12 +302,10 @@
           - name: max-pipeline-fluent-bit
             mode: release
           - name: max-pipeline-otel
-<<<<<<< HEAD
-=======
-            mode: experimental
+            mode: release
           - name: metrics
->>>>>>> f633c80f
-            mode: release
+            mode: release
+
     runs-on: ubuntu-latest
     steps:
       - name: Checkout repo
