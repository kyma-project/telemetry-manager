name: PR Integration

env:
  IMG: europe-docker.pkg.dev/kyma-project/dev/telemetry-manager:PR-${{ github.event.number }}

on:
  pull_request:
    branches:
      - "main"
      - "release-*"
    paths-ignore:
      - "docs/**"
      - "**.md"
  workflow_dispatch:

jobs:
  e2e-metrics-release:
    runs-on: ubuntu-latest
    steps:
      - name: Checkout repo
        uses: actions/checkout@v4

      - name: Prepare test
        uses: "./.github/template/prepare-test"
        with:
          release: true
          github-token: ${{ secrets.GITHUB_TOKEN }}

      - name: Run tests
        run: bin/ginkgo run --tags e2e --label-filter="metrics && !v1beta1" test/e2e

      - name: Finalize test
        uses: "./.github/template/finalize-test"
        if: success() || failure()
        with:
          failure: failure()

  e2e-metrics:
    runs-on: ubuntu-latest
    steps:
      - name: Checkout repo
        uses: actions/checkout@v4

      - name: Prepare test
        uses: "./.github/template/prepare-test"
        with:
          github-token: ${{ secrets.GITHUB_TOKEN }}

      - name: Run tests
        run: bin/ginkgo run --tags e2e --label-filter="metrics" test/e2e

      - name: Finalize test
        uses: "./.github/template/finalize-test"
        if: success() || failure()
        with:
          failure: failure()

  e2e-traces-release:
    runs-on: ubuntu-latest
    steps:
      - name: Checkout repo
        uses: actions/checkout@v4

      - name: Prepare Test
        uses: "./.github/template/prepare-test"
        with:
          release: true
          github-token: ${{ secrets.GITHUB_TOKEN }}

      - name: Run tests
        run: bin/ginkgo run --tags e2e --label-filter="traces && !v1beta1" test/e2e

      - name: Finalize Test
        uses: "./.github/template/finalize-test"
        if: success() || failure()
        with:
          failure: failure()

  e2e-traces:
    runs-on: ubuntu-latest
    steps:
      - name: Checkout repo
        uses: actions/checkout@v4

      - name: Prepare Test
        uses: "./.github/template/prepare-test"
        with:
          github-token: ${{ secrets.GITHUB_TOKEN }}

      - name: Run tests
        run: bin/ginkgo run --tags e2e --label-filter="traces" test/e2e

      - name: Finalize Test
        uses: "./.github/template/finalize-test"
        if: success() || failure()
        with:
          failure: failure()

  e2e-logs-release:
    runs-on: ubuntu-latest
    steps:
      - name: Checkout repo
        uses: actions/checkout@v4

      - name: Prepare Test
        uses: "./.github/template/prepare-test"
        with:
          release: true
          github-token: ${{ secrets.GITHUB_TOKEN }}

      - name: Run tests
        run: bin/ginkgo run --tags e2e --label-filter="logs && !v1beta1" test/e2e

      - name: Finalize Test
        uses: "./.github/template/finalize-test"
        if: success() || failure()
        with:
          failure: failure()

  e2e-logs:
    runs-on: ubuntu-latest
    steps:
      - name: Checkout repo
        uses: actions/checkout@v4

      - name: Prepare Test
        uses: "./.github/template/prepare-test"
        with:
          github-token: ${{ secrets.GITHUB_TOKEN }}

      - name: Run tests
        run: bin/ginkgo run --tags e2e --label-filter="logs" test/e2e

      - name: Finalize Test
        uses: "./.github/template/finalize-test"
        if: success() || failure()
        with:
          failure: failure()

  e2e-telemetry-release:
    runs-on: ubuntu-latest
    steps:
      - name: Checkout repo
        uses: actions/checkout@v4

      - name: Prepare Test
        uses: "./.github/template/prepare-test"
        with:
          release: true
          github-token: ${{ secrets.GITHUB_TOKEN }}

      - name: Run tests
        run: bin/ginkgo run --tags e2e --label-filter="telemetry && !v1beta1" test/e2e

      - name: Finalize Test
        uses: "./.github/template/finalize-test"
        if: success() || failure()
        with:
          failure: failure()

  e2e-telemetry:
    runs-on: ubuntu-latest
    steps:
      - name: Checkout repo
        uses: actions/checkout@v4

      - name: Prepare Test
        uses: "./.github/template/prepare-test"
        with:
          github-token: ${{ secrets.GITHUB_TOKEN }}

      - name: Run tests
        run: bin/ginkgo run --tags e2e --label-filter="telemetry" test/e2e

      - name: Finalize Test
        uses: "./.github/template/finalize-test"
        if: success() || failure()
        with:
          failure: failure()

  e2e-integration-istio:
    runs-on: ubuntu-latest
    steps:
      - name: Checkout repo
        uses: actions/checkout@v4

      - name: Prepare Test
        uses: "./.github/template/prepare-test"
        with:
          github-token: ${{ secrets.GITHUB_TOKEN }}

      - name: Run tests
        run: |
          hack/deploy-istio.sh
          bin/ginkgo run --tags istio test/integration/istio

      - name: Finalize Test
        uses: "./.github/template/finalize-test"
        if: success() || failure()
        with:
          failure: failure()

<<<<<<< HEAD
  e2e-integration-telemetry-components:
    runs-on: ubuntu-latest
    steps:
      - name: Checkout repo
        uses: actions/checkout@v4

      - name: Prepare Test
        uses: "./.github/template/prepare-test"
        with:
          github-token: ${{ secrets.GITHUB_TOKEN }}

      - name: Run tests
        run: |
          hack/deploy-istio.sh
          bin/ginkgo run --tags telemetrycomponents test/integration/telemetrycomponents

      - name: Finalize Test
        uses: "./.github/template/finalize-test"
        if: success() || failure()
        with:
          failure: failure()

  e2e-self-monitor:
=======
  e2e-self-monitor-traces:
>>>>>>> 8bb2cd6f
    runs-on: ubuntu-latest
    steps:
      - name: Checkout repo
        uses: actions/checkout@v4

      - name: Prepare Test
        uses: "./.github/template/prepare-test"
        with:
          github-token: ${{ secrets.GITHUB_TOKEN }}

      - name: Run tests
<<<<<<< HEAD
        run: bin/ginkgo run --tags e2e --label-filter="self-mon" test/e2e
=======
        run:  bin/ginkgo run --tags e2e --label-filter="self-mon-traces" test/e2e

      - name: Finalize Test
        uses: "./.github/template/finalize-test"
        if: success() || failure()
        with:
          failure: failure()

  e2e-self-monitor-metrics:
    runs-on: ubuntu-latest
    steps:
      - name: Checkout repo
        uses: actions/checkout@v4

      - name: Prepare Test
        uses: "./.github/template/prepare-test"
        with:
          github-token: ${{ secrets.GITHUB_TOKEN }}

      - name: Run tests
        run: bin/ginkgo run --tags e2e --label-filter="self-mon-metrics" test/e2e
>>>>>>> 8bb2cd6f

      - name: Finalize Test
        uses: "./.github/template/finalize-test"
        if: success() || failure()
        with:
          failure: failure()<|MERGE_RESOLUTION|>--- conflicted
+++ resolved
@@ -200,7 +200,6 @@
         with:
           failure: failure()
 
-<<<<<<< HEAD
   e2e-integration-telemetry-components:
     runs-on: ubuntu-latest
     steps:
@@ -223,25 +222,19 @@
         with:
           failure: failure()
 
-  e2e-self-monitor:
-=======
   e2e-self-monitor-traces:
->>>>>>> 8bb2cd6f
-    runs-on: ubuntu-latest
-    steps:
-      - name: Checkout repo
-        uses: actions/checkout@v4
-
-      - name: Prepare Test
-        uses: "./.github/template/prepare-test"
-        with:
-          github-token: ${{ secrets.GITHUB_TOKEN }}
-
-      - name: Run tests
-<<<<<<< HEAD
-        run: bin/ginkgo run --tags e2e --label-filter="self-mon" test/e2e
-=======
-        run:  bin/ginkgo run --tags e2e --label-filter="self-mon-traces" test/e2e
+    runs-on: ubuntu-latest
+    steps:
+      - name: Checkout repo
+        uses: actions/checkout@v4
+
+      - name: Prepare Test
+        uses: "./.github/template/prepare-test"
+        with:
+          github-token: ${{ secrets.GITHUB_TOKEN }}
+
+      - name: Run tests
+        run: bin/ginkgo run --tags e2e --label-filter="self-mon-traces" test/e2e
 
       - name: Finalize Test
         uses: "./.github/template/finalize-test"
@@ -262,7 +255,6 @@
 
       - name: Run tests
         run: bin/ginkgo run --tags e2e --label-filter="self-mon-metrics" test/e2e
->>>>>>> 8bb2cd6f
 
       - name: Finalize Test
         uses: "./.github/template/finalize-test"
