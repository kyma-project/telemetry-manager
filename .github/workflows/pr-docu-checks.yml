name: PR Docu Checks

on:
  pull_request:
    branches:
      - "main"
      - "release-*"
    paths-ignore:
      - 'dependencies/**'
      - 'OWNERS'
      - 'CODEOWNERS'
      - 'external-images.yaml'
  workflow_dispatch:

jobs:
<<<<<<< HEAD
=======
  verify-manifests:
    runs-on: ubuntu-latest
    steps:
      - name: Checkout repo
        uses: actions/checkout@v4

      - name: Setup Golang
        uses: "./.github/template/setup-golang"

      - name: Verify manifests
        run: make crd-docs-gen manifests-experimental check-clean

>>>>>>> 6874669c
  markdown-link-check:
    runs-on: ubuntu-latest
    steps:
      - name: Checkout repo
        uses: actions/checkout@v4
      - name: Install node.js
        uses: actions/setup-node@v4
        with:
          node-version: "20.x"
      - name: Install md-check-link
        run: npm install -g md-check-link
      - name: Verify links
        run: |
          md-check-link -q -n 8 -c https://raw.githubusercontent.com/kyma-project/md-check-link/main/.mlc.config.json ./<|MERGE_RESOLUTION|>--- conflicted
+++ resolved
@@ -13,8 +13,6 @@
   workflow_dispatch:
 
 jobs:
-<<<<<<< HEAD
-=======
   verify-manifests:
     runs-on: ubuntu-latest
     steps:
@@ -27,7 +25,6 @@
       - name: Verify manifests
         run: make crd-docs-gen manifests-experimental check-clean
 
->>>>>>> 6874669c
   markdown-link-check:
     runs-on: ubuntu-latest
     steps:
