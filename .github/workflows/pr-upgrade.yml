--- conflicted
+++ resolved
@@ -40,14 +40,7 @@
       - name: Checkout code
         uses: actions/checkout@08c6903cd8c0fde910a37f88322edcfb5dd907a8 # v5.0.0
 
-<<<<<<< HEAD
-      - name: Checkout latest tag
-=======
-      - name: Setup Golang
-        uses: "./.github/template/setup-golang"
-
       - name: Checkout latest release
->>>>>>> 61283130
         id: latest-tag
         shell: bash
         run: |
