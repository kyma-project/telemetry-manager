--- conflicted
+++ resolved
@@ -6,11 +6,7 @@
 
 ## Overview
 
-<<<<<<< HEAD
 [Telemetry Manager](./docs/user/01-manager.md) is a Kubernetes [operator](https://kubernetes.io/docs/concepts/extend-kubernetes/operator/) that fulfils the [Kyma module interface](https://github.com/kyma-project/community/tree/main/concepts/modularization). It provides APIs for a managed agent/gateway setup for log, trace, and metric ingestion and dispatching into 3rd-party backend systems, in order to reduce the pain of orchestrating such setup on your own. Read more on the [usage](./docs/usage/README.md) of the module as well as general [design and strategy](https://github.com/kyma-project/community/blob/main/concepts/observability-strategy/strategy.md) behind the module.
-=======
-Telemetry Manager is a Kubernetes operator that fulfils the [Kyma module interface](https://github.com/kyma-project/community/tree/main/concepts/modularization). It provides APIs for a managed agent/gateway setup for log, trace, and metric ingestion and dispatching into 3rd-party backend systems, in order to reduce the pain of orchestrating such setup on your own. Read more on the [usage](./docs/user/README.md) of the module as well as general [design and strategy](https://github.com/kyma-project/community/blob/main/concepts/observability-strategy/strategy.md) behind the module.
->>>>>>> 42252a7d
 
 ### Logs
 
