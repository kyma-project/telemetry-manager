/*
Copyright 2021.

Licensed under the Apache License, Version 2.0 (the "License");
you may not use this file except in compliance with the License.
You may obtain a copy of the License at

    http://www.apache.org/licenses/LICENSE-2.0

Unless required by applicable law or agreed to in writing, software
distributed under the License is distributed on an "AS IS" BASIS,
WITHOUT WARRANTIES OR CONDITIONS OF ANY KIND, either express or implied.
See the License for the specific language governing permissions and
limitations under the License.
*/

package main

import (
	"context"
	"errors"
	"flag"
	"fmt"
	"os"
	"strings"
	"time"

	"github.com/go-logr/zapr"
	"go.uber.org/zap/zapcore"
	istiosecurityclientv1 "istio.io/client-go/pkg/apis/security/v1"
	appsv1 "k8s.io/api/apps/v1"
	corev1 "k8s.io/api/core/v1"
	networkingv1 "k8s.io/api/networking/v1"
	apiextensionsv1 "k8s.io/apiextensions-apiserver/pkg/apis/apiextensions/v1"
	"k8s.io/apimachinery/pkg/api/resource"
	"k8s.io/apimachinery/pkg/fields"
	"k8s.io/apimachinery/pkg/runtime"
	"k8s.io/apimachinery/pkg/types"
	utilruntime "k8s.io/apimachinery/pkg/util/runtime"
	clientgoscheme "k8s.io/client-go/kubernetes/scheme"
	ctrl "sigs.k8s.io/controller-runtime"
	"sigs.k8s.io/controller-runtime/pkg/cache"
	"sigs.k8s.io/controller-runtime/pkg/client"
	"sigs.k8s.io/controller-runtime/pkg/event"
	"sigs.k8s.io/controller-runtime/pkg/manager"
	metricsserver "sigs.k8s.io/controller-runtime/pkg/metrics/server"
	"sigs.k8s.io/controller-runtime/pkg/webhook"
	"sigs.k8s.io/controller-runtime/pkg/webhook/admission"

	operatorv1alpha1 "github.com/kyma-project/telemetry-manager/apis/operator/v1alpha1"
	telemetryv1alpha1 "github.com/kyma-project/telemetry-manager/apis/telemetry/v1alpha1"
	"github.com/kyma-project/telemetry-manager/controllers/operator"
	telemetrycontrollers "github.com/kyma-project/telemetry-manager/controllers/telemetry"
	"github.com/kyma-project/telemetry-manager/internal/fluentbit/config/builder"
	"github.com/kyma-project/telemetry-manager/internal/logger"
	"github.com/kyma-project/telemetry-manager/internal/overrides"
	"github.com/kyma-project/telemetry-manager/internal/reconciler/metricpipeline"
	"github.com/kyma-project/telemetry-manager/internal/reconciler/telemetry"
	"github.com/kyma-project/telemetry-manager/internal/reconciler/tracepipeline"
	"github.com/kyma-project/telemetry-manager/internal/resources/otelcollector"
	"github.com/kyma-project/telemetry-manager/internal/resources/selfmonitor"
	"github.com/kyma-project/telemetry-manager/internal/selfmonitor/prober"
	selfmonitorwebhook "github.com/kyma-project/telemetry-manager/internal/selfmonitor/webhook"
	"github.com/kyma-project/telemetry-manager/internal/webhookcert"
	"github.com/kyma-project/telemetry-manager/internal/workloadstatus"
	"github.com/kyma-project/telemetry-manager/webhook/dryrun"
	logparserwebhook "github.com/kyma-project/telemetry-manager/webhook/logparser"
	logpipelinewebhook "github.com/kyma-project/telemetry-manager/webhook/logpipeline"
	"github.com/kyma-project/telemetry-manager/webhook/logpipeline/validation"

	// Import all Kubernetes client auth plugins (e.g. Azure, GCP, OIDC, etc.)
	// to ensure that exec-entrypoint and run can make use of them.
	_ "k8s.io/client-go/plugin/pkg/client/auth"
	//nolint:gosec // pprof package is required for performance analysis.
	//nolint:gci // Mandatory kubebuilder imports scaffolding.
)

var (
	certDir            string
	logLevel           string
	overridesHandler   *overrides.Handler
	scheme             = runtime.NewScheme()
	setupLog           = ctrl.Log.WithName("setup")
	telemetryNamespace string
	enableWebhook      bool

	maxLogPipelines    int
	maxTracePipelines  int
	maxMetricPipelines int

	traceGatewayImage                string
	traceGatewayPriorityClass        string
	traceGatewayCPULimit             string
	traceGatewayDynamicCPULimit      string
	traceGatewayMemoryLimit          string
	traceGatewayDynamicMemoryLimit   string
	traceGatewayCPURequest           string
	traceGatewayDynamicCPURequest    string
	traceGatewayMemoryRequest        string
	traceGatewayDynamicMemoryRequest string

	fluentBitDeniedFilterPlugins string
	fluentBitDeniedOutputPlugins string
	fluentBitMemoryBufferLimit   string
	fluentBitFsBufferLimit       string
	fluentBitCPULimit            string
	fluentBitMemoryLimit         string
	fluentBitCPURequest          string
	fluentBitMemoryRequest       string
	fluentBitImage               string
	fluentBitExporterImage       string
	fluentBitPriorityClassName   string

	metricGatewayImage                string
	metricGatewayPriorityClass        string
	metricGatewayCPULimit             string
	metricGatewayDynamicCPULimit      string
	metricGatewayMemoryLimit          string
	metricGatewayDynamicMemoryLimit   string
	metricGatewayCPURequest           string
	metricGatewayDynamicCPURequest    string
	metricGatewayMemoryRequest        string
	metricGatewayDynamicMemoryRequest string

	selfMonitorImage         string
	selfMonitorPriorityClass string

	version = "main"
)

const (
	defaultFluentBitExporterImage = "europe-docker.pkg.dev/kyma-project/prod/directory-size-exporter:v20240605-7743c77e"
	defaultFluentBitImage         = "europe-docker.pkg.dev/kyma-project/prod/tpi/fluent-bit:3.0.7-1e5449d3"
	defaultOtelImage              = "europe-docker.pkg.dev/kyma-project/prod/kyma-otel-collector:0.104.0-1.20.0-rc1"
	defaultSelfMonitorImage       = "europe-docker.pkg.dev/kyma-project/prod/tpi/telemetry-self-monitor:2.53.0-8691013b"

	metricOTLPServiceName = "telemetry-otlp-metrics"
	traceOTLPServiceName  = "telemetry-otlp-traces"
	webhookServiceName    = "telemetry-manager-webhook"

	selfMonitorName = "telemetry-self-monitor"
)

//nolint:gochecknoinits // Runtime's scheme addition is required.
func init() {
	utilruntime.Must(clientgoscheme.AddToScheme(scheme))
	utilruntime.Must(apiextensionsv1.AddToScheme(scheme))

	utilruntime.Must(telemetryv1alpha1.AddToScheme(scheme))
	utilruntime.Must(operatorv1alpha1.AddToScheme(scheme))
	utilruntime.Must(istiosecurityclientv1.AddToScheme(scheme))
	//+kubebuilder:scaffold:scheme
}

func getEnvOrDefault(envVar string, defaultValue string) string {
	if value, ok := os.LookupEnv(envVar); ok {
		return value
	}
	return defaultValue
}

//+kubebuilder:rbac:groups=telemetry.kyma-project.io,resources=logpipelines,verbs=get;list;watch;create;update;patch;delete
//+kubebuilder:rbac:groups=telemetry.kyma-project.io,resources=logpipelines/status,verbs=get;update;patch
//+kubebuilder:rbac:groups=telemetry.kyma-project.io,resources=logpipelines/finalizers,verbs=update
//+kubebuilder:rbac:groups=telemetry.kyma-project.io,resources=logparsers,verbs=get;list;watch;create;update;patch;delete
//+kubebuilder:rbac:groups=telemetry.kyma-project.io,resources=logparsers/status,verbs=get;update;patch
//+kubebuilder:rbac:groups=telemetry.kyma-project.io,resources=logparsers/finalizers,verbs=update
//+kubebuilder:rbac:groups=telemetry.kyma-project.io,resources=tracepipelines,verbs=get;list;watch;create;update;patch;delete
//+kubebuilder:rbac:groups=telemetry.kyma-project.io,resources=tracepipelines/status,verbs=get;update;patch
//+kubebuilder:rbac:groups=telemetry.kyma-project.io,resources=metricpipelines,verbs=get;list;watch;create;update;patch;delete
//+kubebuilder:rbac:groups=telemetry.kyma-project.io,resources=metricpipelines/status,verbs=get;update;patch
//+kubebuilder:rbac:groups=telemetry.kyma-project.io,resources=metricpipelines/finalizers,verbs=update

//+kubebuilder:rbac:groups=operator.kyma-project.io,namespace=system,resources=telemetries,verbs=get;list;watch;create;update;patch;delete
//+kubebuilder:rbac:groups=operator.kyma-project.io,namespace=system,resources=telemetries/status,verbs=get;update;patch
//+kubebuilder:rbac:groups=operator.kyma-project.io,namespace=system,resources=telemetries/finalizers,verbs=update
//+kubebuilder:rbac:groups=operator.kyma-project.io,resources=telemetries,verbs=get;list;watch

//+kubebuilder:rbac:groups="",namespace=system,resources=configmaps,verbs=get;list;watch;create;update;patch;delete
//+kubebuilder:rbac:groups="",namespace=system,resources=services,verbs=get;list;watch;create;update;patch;delete

//+kubebuilder:rbac:groups="",namespace=system,resources=secrets,verbs=create;update;patch;delete
//+kubebuilder:rbac:groups="",namespace=system,resources=serviceaccounts,verbs=get;list;watch;create;update;patch;delete
//+kubebuilder:rbac:groups="",resources=nodes,verbs=get;list;watch
//+kubebuilder:rbac:groups="",resources=nodes/metrics,verbs=get;list;watch
//+kubebuilder:rbac:groups="",resources=nodes/stats,verbs=get;list;watch
//+kubebuilder:rbac:groups="",resources=namespaces,verbs=get;list;watch
//+kubebuilder:rbac:groups="",resources=pods,verbs=get;list;watch
//+kubebuilder:rbac:groups="",resources=secrets,verbs=get;list;watch
//+kubebuilder:rbac:groups="",resources=services,verbs=get;list;watch
//+kubebuilder:rbac:groups="",resources=endpoints,verbs=get;list;watch
//+kubebuilder:rbac:urls=/metrics,verbs=get
//+kubebuilder:rbac:urls=/metrics/cadvisor,verbs=get

//+kubebuilder:rbac:groups=apiextensions.k8s.io,resources=customresourcedefinitions,verbs=get;list;watch

//+kubebuilder:rbac:groups=apps,namespace=system,resources=deployments,verbs=get;list;watch;create;update;patch;delete
//+kubebuilder:rbac:groups=apps,namespace=system,resources=daemonsets,verbs=get;list;watch;create;update;patch;delete
//+kubebuilder:rbac:groups=apps,resources=replicasets,verbs=get;list;watch

//+kubebuilder:rbac:groups=admissionregistration.k8s.io,resources=validatingwebhookconfigurations,verbs=get;list;watch;create;update;patch;delete

//+kubebuilder:rbac:groups=rbac.authorization.k8s.io,resources=clusterroles,verbs=get;list;watch;create;update;patch;delete
//+kubebuilder:rbac:groups=rbac.authorization.k8s.io,resources=clusterrolebindings,verbs=get;list;watch;create;update;patch;delete

//+kubebuilder:rbac:groups=rbac.authorization.k8s.io,resources=roles,verbs=get;list;watch;create;update;patch;delete
//+kubebuilder:rbac:groups=rbac.authorization.k8s.io,resources=rolebindings,verbs=get;list;watch;create;update;patch;delete

// +kubebuilder:rbac:groups=networking.k8s.io,resources=networkpolicies,verbs=get;list;watch
// +kubebuilder:rbac:groups=networking.k8s.io,namespace=system,resources=networkpolicies,verbs=create;update;patch;delete

// +kubebuilder:rbac:groups=security.istio.io,resources=peerauthentications,verbs=get;list;watch
// +kubebuilder:rbac:groups=security.istio.io,namespace=system,resources=peerauthentications,verbs=create;update;patch;delete

// +kubebuilder:rbac:groups="",resources=events,verbs=create;patch

func main() {
	flag.StringVar(&logLevel, "log-level", getEnvOrDefault("APP_LOG_LEVEL", "debug"), "Log level (debug, info, warn, error, fatal)")
	flag.StringVar(&certDir, "cert-dir", ".", "Webhook TLS certificate directory")
	flag.StringVar(&telemetryNamespace, "manager-namespace", getEnvOrDefault("MY_POD_NAMESPACE", "default"), "Namespace of the manager")
	flag.BoolVar(&enableWebhook, "validating-webhook-enabled", false, "Create validating webhook for LogPipelines and LogParsers.")

	flag.StringVar(&traceGatewayImage, "trace-collector-image", defaultOtelImage, "Image for tracing OpenTelemetry Collector")
	flag.StringVar(&traceGatewayPriorityClass, "trace-collector-priority-class", "", "Priority class name for tracing OpenTelemetry Collector")
	flag.StringVar(&traceGatewayCPULimit, "trace-collector-cpu-limit", "700m", "CPU limit for tracing OpenTelemetry Collector")
	flag.StringVar(&traceGatewayDynamicCPULimit, "trace-collector-dynamic-cpu-limit", "500m", "Additional CPU limit for tracing OpenTelemetry Collector per TracePipeline")
	flag.StringVar(&traceGatewayMemoryLimit, "trace-collector-memory-limit", "500Mi", "Memory limit for tracing OpenTelemetry Collector")
	flag.StringVar(&traceGatewayDynamicMemoryLimit, "trace-collector-dynamic-memory-limit", "1500Mi", "Additional memory limit for tracing OpenTelemetry Collector per TracePipeline")
	flag.StringVar(&traceGatewayCPURequest, "trace-collector-cpu-request", "100m", "CPU request for tracing OpenTelemetry Collector")
	flag.StringVar(&traceGatewayDynamicCPURequest, "trace-collector-dynamic-cpu-request", "100m", "Additional CPU request for tracing OpenTelemetry Collector per TracePipeline")
	flag.StringVar(&traceGatewayMemoryRequest, "trace-collector-memory-request", "32Mi", "Memory request for tracing OpenTelemetry Collector")
	flag.StringVar(&traceGatewayDynamicMemoryRequest, "trace-collector-dynamic-memory-request", "0", "Additional memory request for tracing OpenTelemetry Collector per TracePipeline")
	flag.IntVar(&maxTracePipelines, "trace-collector-pipelines", 3, "Maximum number of TracePipelines to be created. If 0, no limit is applied.")

	flag.StringVar(&metricGatewayImage, "metric-gateway-image", defaultOtelImage, "Image for metrics OpenTelemetry Collector")
	flag.StringVar(&metricGatewayPriorityClass, "metric-gateway-priority-class", "", "Priority class name for metrics OpenTelemetry Collector")
	flag.StringVar(&metricGatewayCPULimit, "metric-gateway-cpu-limit", "900m", "CPU limit for metrics OpenTelemetry Collector")
	flag.StringVar(&metricGatewayDynamicCPULimit, "metric-gateway-dynamic-cpu-limit", "100m", "Additional CPU limit for metrics OpenTelemetry Collector per MetricPipeline")
	flag.StringVar(&metricGatewayMemoryLimit, "metric-gateway-memory-limit", "512Mi", "Memory limit for metrics OpenTelemetry Collector")
	flag.StringVar(&metricGatewayDynamicMemoryLimit, "metric-gateway-dynamic-memory-limit", "512Mi", "Additional memory limit for metrics OpenTelemetry Collector per MetricPipeline")
	flag.StringVar(&metricGatewayCPURequest, "metric-gateway-cpu-request", "25m", "CPU request for metrics OpenTelemetry Collector")
	flag.StringVar(&metricGatewayDynamicCPURequest, "metric-gateway-dynamic-cpu-request", "0", "Additional CPU request for metrics OpenTelemetry Collector per MetricPipeline")
	flag.StringVar(&metricGatewayMemoryRequest, "metric-gateway-memory-request", "32Mi", "Memory request for metrics OpenTelemetry Collector")
	flag.StringVar(&metricGatewayDynamicMemoryRequest, "metric-gateway-dynamic-memory-request", "0", "Additional memory request for metrics OpenTelemetry Collector per MetricPipeline")
	flag.IntVar(&maxMetricPipelines, "metric-gateway-pipelines", 3, "Maximum number of MetricPipelines to be created. If 0, no limit is applied.")

	flag.StringVar(&fluentBitDeniedFilterPlugins, "fluent-bit-denied-filter-plugins", "kubernetes,rewrite_tag", "Comma separated list of denied filter plugins even if allowUnsupportedPlugins is enabled. If empty, all filter plugins are allowed.")
	flag.StringVar(&fluentBitDeniedOutputPlugins, "fluent-bit-denied-output-plugins", "", "Comma separated list of denied output plugins even if allowUnsupportedPlugins is enabled. If empty, all output plugins are allowed.")
	flag.StringVar(&fluentBitMemoryBufferLimit, "fluent-bit-memory-buffer-limit", "10M", "Fluent Bit memory buffer limit per log pipeline")
	flag.StringVar(&fluentBitFsBufferLimit, "fluent-bit-filesystem-buffer-limit", "1G", "Fluent Bit filesystem buffer limit per log pipeline")
	flag.StringVar(&fluentBitCPULimit, "fluent-bit-cpu-limit", "1", "CPU limit for tracing fluent-bit")
	flag.StringVar(&fluentBitMemoryLimit, "fluent-bit-memory-limit", "1Gi", "Memory limit for fluent-bit")
	flag.StringVar(&fluentBitCPURequest, "fluent-bit-cpu-request", "100m", "CPU request for fluent-bit")
	flag.StringVar(&fluentBitMemoryRequest, "fluent-bit-memory-request", "50Mi", "Memory request for fluent-bit")
	flag.StringVar(&fluentBitImage, "fluent-bit-image", defaultFluentBitImage, "Image for fluent-bit")
	flag.StringVar(&fluentBitExporterImage, "fluent-bit-exporter-image", defaultFluentBitExporterImage, "Image for exporting fluent bit filesystem usage")
	flag.StringVar(&fluentBitPriorityClassName, "fluent-bit-priority-class-name", "", "Name of the priority class of fluent bit ")
	flag.IntVar(&maxLogPipelines, "fluent-bit-max-pipelines", 5, "Maximum number of LogPipelines to be created. If 0, no limit is applied.")

	flag.StringVar(&selfMonitorImage, "self-monitor-image", defaultSelfMonitorImage, "Image for self-monitor")
	flag.StringVar(&selfMonitorPriorityClass, "self-monitor-priority-class", "", "Priority class name for self-monitor")

	flag.Parse()
	if err := validateFlags(); err != nil {
		setupLog.Error(err, "Invalid flag provided")
		os.Exit(1)
	}
	parsedLevel, err := zapcore.ParseLevel(logLevel)
	if err != nil {
		os.Exit(1)
	}
	overrides.AtomicLevel().SetLevel(parsedLevel)
	ctrLogger, err := logger.New(overrides.AtomicLevel())

	ctrl.SetLogger(zapr.NewLogger(ctrLogger.WithContext().Desugar()))
	if err != nil {
		os.Exit(1)
	}

	defer func() {
		if err = ctrLogger.WithContext().Sync(); err != nil {
			setupLog.Error(err, "Failed to flush logger")
		}
	}()

	syncPeriod := 1 * time.Minute
	mgr, err := ctrl.NewManager(ctrl.GetConfigOrDie(), ctrl.Options{
		Scheme:                  scheme,
		Metrics:                 metricsserver.Options{BindAddress: ":8080"},
		HealthProbeBindAddress:  ":8081",
		PprofBindAddress:        ":6060",
		LeaderElection:          true,
		LeaderElectionNamespace: telemetryNamespace,
		LeaderElectionID:        "cdd7ef0b.kyma-project.io",
		WebhookServer: webhook.NewServer(webhook.Options{
			Port:    9443,
			CertDir: certDir,
		}),
		Cache: cache.Options{
			SyncPeriod: &syncPeriod,

			// The operator handles various resource that are namespace-scoped, and additionally some resources that are cluster-scoped (clusterroles, clusterrolebindings, etc.).
			// For namespace-scoped resources we want to restrict the operator permissions to only fetch resources from a given namespace.
			ByObject: map[client.Object]cache.ByObject{
				&appsv1.Deployment{}:          {Field: setNamespaceFieldSelector()},
				&appsv1.ReplicaSet{}:          {Field: setNamespaceFieldSelector()},
				&appsv1.DaemonSet{}:           {Field: setNamespaceFieldSelector()},
				&corev1.ConfigMap{}:           {Field: setNamespaceFieldSelector()},
				&corev1.ServiceAccount{}:      {Field: setNamespaceFieldSelector()},
				&corev1.Service{}:             {Field: setNamespaceFieldSelector()},
				&networkingv1.NetworkPolicy{}: {Field: setNamespaceFieldSelector()},
				&corev1.Secret{}:              {Field: setNamespaceFieldSelector()},
				&operatorv1alpha1.Telemetry{}: {Field: setNamespaceFieldSelector()},
			},
		},
		Client: client.Options{
			Cache: &client.CacheOptions{
				DisableFor: []client.Object{
					&corev1.Secret{},
				},
			},
		},
	})

	if err != nil {
		setupLog.Error(err, "Failed to start manager")
		os.Exit(1)
	}

	overridesHandler = overrides.New(mgr.GetClient(), overrides.HandlerConfig{SystemNamespace: telemetryNamespace})

	tracePipelineReconcileTriggerChan := make(chan event.GenericEvent)
	enableTracingController(mgr, tracePipelineReconcileTriggerChan)

	metricPipelineReconcileTriggerChan := make(chan event.GenericEvent)
	enableMetricsController(mgr, metricPipelineReconcileTriggerChan)

	logPipelineReconcileTriggerChan := make(chan event.GenericEvent)
	enableLoggingController(mgr, logPipelineReconcileTriggerChan)

	webhookConfig := createWebhookConfig()
	selfMonitorConfig := createSelfMonitoringConfig()

	enableTelemetryModuleController(mgr, webhookConfig, selfMonitorConfig)

	//+kubebuilder:scaffold:builder

	if err := mgr.AddHealthzCheck("healthz", mgr.GetWebhookServer().StartedChecker()); err != nil {
		setupLog.Error(err, "Failed to set up health check")
		os.Exit(1)
	}
	if err := mgr.AddReadyzCheck("readyz", mgr.GetWebhookServer().StartedChecker()); err != nil {
		setupLog.Error(err, "Failed to set up ready check")
		os.Exit(1)
	}

	if enableWebhook {
		enableWebhookServer(mgr, webhookConfig)
	}

	if enableWebhook {
		mgr.GetWebhookServer().Register("/api/v2/alerts", selfmonitorwebhook.NewHandler(
			mgr.GetClient(),
			selfmonitorwebhook.WithTracePipelineSubscriber(tracePipelineReconcileTriggerChan),
			selfmonitorwebhook.WithMetricPipelineSubscriber(metricPipelineReconcileTriggerChan),
			selfmonitorwebhook.WithLogPipelineSubscriber(logPipelineReconcileTriggerChan),
			selfmonitorwebhook.WithLogger(ctrl.Log.WithName("self-monitor-webhook"))))
	}

	if err := mgr.Start(ctrl.SetupSignalHandler()); err != nil {
		setupLog.Error(err, "Failed to run manager")
		os.Exit(1)
	}
}

func enableTelemetryModuleController(mgr manager.Manager, webhookConfig telemetry.WebhookConfig, selfMonitorConfig telemetry.SelfMonitorConfig) {
	setupLog.WithValues("version", version).Info("Starting with telemetry manager controller")

	if err := createTelemetryController(mgr.GetClient(), mgr.GetScheme(), webhookConfig, selfMonitorConfig).SetupWithManager(mgr); err != nil {
		setupLog.Error(err, "unable to create controller", "controller", "Telemetry")
		os.Exit(1)
	}
}

func enableLoggingController(mgr manager.Manager, reconcileTriggerChan <-chan event.GenericEvent) {
	setupLog.Info("Starting with logging controllers")

	mgr.GetWebhookServer().Register("/validate-logpipeline", &webhook.Admission{Handler: createLogPipelineValidator(mgr.GetClient())})
	mgr.GetWebhookServer().Register("/validate-logparser", &webhook.Admission{Handler: createLogParserValidator(mgr.GetClient())})

	logPipelineController, err := telemetrycontrollers.NewLogPipelineController(
		mgr.GetClient(),
		reconcileTriggerChan,
		telemetrycontrollers.LogPipelineControllerConfig{
			ExporterImage:          fluentBitExporterImage,
			FluentBitCPULimit:      fluentBitCPULimit,
			FluentBitCPURequest:    fluentBitCPURequest,
			FluentBitMemoryLimit:   fluentBitMemoryLimit,
			FluentBitMemoryRequest: fluentBitMemoryRequest,
			FluentBitImage:         fluentBitImage,
			PipelineDefaults:       createPipelineDefaults(),
			PriorityClassName:      fluentBitPriorityClassName,
			SelfMonitorName:        selfMonitorName,
			TelemetryNamespace:     telemetryNamespace,
		},
	)
	if err != nil {
		setupLog.Error(err, "Failed to create controller", "controller", "LogPipeline")
		os.Exit(1)
	}
	if err := logPipelineController.SetupWithManager(mgr); err != nil {
		setupLog.Error(err, "Failed to setup controller", "controller", "LogPipeline")
		os.Exit(1)
	}

	logParserController := telemetrycontrollers.NewLogParserController(
		mgr.GetClient(),
		telemetrycontrollers.LogParserControllerConfig{
			TelemetryNamespace: telemetryNamespace,
		})
	if err := logParserController.SetupWithManager(mgr); err != nil {
		setupLog.Error(err, "Failed to create controller", "controller", "LogParser")
		os.Exit(1)
	}
}

func enableTracingController(mgr manager.Manager, reconcileTriggerChan <-chan event.GenericEvent) {
	setupLog.Info("Starting with tracing controller")

	tracePipelineController, err := telemetrycontrollers.NewTracePipelineController(
		mgr.GetClient(),
		reconcileTriggerChan,
		telemetrycontrollers.TracePipelineControllerConfig{
			Config: tracepipeline.Config{
				Gateway: otelcollector.GatewayConfig{
					Config: otelcollector.Config{
						Namespace: telemetryNamespace,
						BaseName:  "telemetry-trace-collector",
					},
					Deployment: otelcollector.DeploymentConfig{
						Image:                traceGatewayImage,
						PriorityClassName:    traceGatewayPriorityClass,
						BaseCPULimit:         resource.MustParse(traceGatewayCPULimit),
						DynamicCPULimit:      resource.MustParse(traceGatewayDynamicCPULimit),
						BaseMemoryLimit:      resource.MustParse(traceGatewayMemoryLimit),
						DynamicMemoryLimit:   resource.MustParse(traceGatewayDynamicMemoryLimit),
						BaseCPURequest:       resource.MustParse(traceGatewayCPURequest),
						DynamicCPURequest:    resource.MustParse(traceGatewayDynamicCPURequest),
						BaseMemoryRequest:    resource.MustParse(traceGatewayMemoryRequest),
						DynamicMemoryRequest: resource.MustParse(traceGatewayDynamicMemoryRequest),
					},
					OTLPServiceName: traceOTLPServiceName,
				},
				MaxPipelines: maxTracePipelines,
			},
			TelemetryNamespace: telemetryNamespace,
			SelfMonitorName:    selfMonitorName,
		},
	)
	if err != nil {
		setupLog.Error(err, "Failed to create controller", "controller", "TracePipeline")
		os.Exit(1)
	}
	if err := tracePipelineController.SetupWithManager(mgr); err != nil {
		setupLog.Error(err, "Failed to setup controller", "controller", "TracePipeline")
		os.Exit(1)
	}
}

func enableMetricsController(mgr manager.Manager, reconcileTriggerChan <-chan event.GenericEvent) {
	setupLog.Info("Starting with metrics controller")
	var err error
	var flowHealthProber *prober.OTelPipelineProber
	if flowHealthProber, err = prober.NewMetricPipelineProber(types.NamespacedName{Name: selfMonitorName, Namespace: telemetryNamespace}); err != nil {
		setupLog.Error(err, "Failed to create flow health prober")
		os.Exit(1)
	}

	if err := createMetricPipelineController(mgr.GetClient(), reconcileTriggerChan, flowHealthProber).SetupWithManager(mgr); err != nil {
		setupLog.Error(err, "Failed to create controller", "controller", "MetricPipeline")
		os.Exit(1)
	}
}

func enableWebhookServer(mgr manager.Manager, webhookConfig telemetry.WebhookConfig) {
	// Create own client since manager might not be started while using
	clientOptions := client.Options{
		Scheme: scheme,
	}
	k8sClient, err := client.New(mgr.GetConfig(), clientOptions)
	if err != nil {
		setupLog.Error(err, "Failed to create client")
		os.Exit(1)
	}

	if err = webhookcert.EnsureCertificate(context.Background(), k8sClient, webhookConfig.CertConfig); err != nil {
		setupLog.Error(err, "Failed to ensure webhook cert")
		os.Exit(1)
	}
	setupLog.Info("Ensured webhook cert")
}

func setNamespaceFieldSelector() fields.Selector {
	return fields.SelectorFromSet(fields.Set{"metadata.namespace": telemetryNamespace})
}

func validateFlags() error {

	if logLevel != "debug" && logLevel != "info" && logLevel != "warn" && logLevel != "error" && logLevel != "fatal" {
		return errors.New("--log-level has to be one of debug, info, warn, error, fatal")
	}
	return nil
}

func createLogPipelineValidator(client client.Client) *logpipelinewebhook.ValidatingWebhookHandler {
	return logpipelinewebhook.NewValidatingWebhookHandler(
		client,
		validation.NewVariablesValidator(client),
		validation.NewMaxPipelinesValidator(maxLogPipelines),
		validation.NewFilesValidator(),
		admission.NewDecoder(scheme),
		dryrun.NewDryRunner(client, createDryRunConfig()),
		&telemetryv1alpha1.LogPipelineValidationConfig{DeniedOutPutPlugins: parsePlugins(fluentBitDeniedOutputPlugins), DeniedFilterPlugins: parsePlugins(fluentBitDeniedFilterPlugins)})
}

func createLogParserValidator(client client.Client) *logparserwebhook.ValidatingWebhookHandler {
	return logparserwebhook.NewValidatingWebhookHandler(
		client,
		dryrun.NewDryRunner(client, createDryRunConfig()),
		admission.NewDecoder(scheme))
}

<<<<<<< HEAD
func createTracePipelineController(client client.Client, reconcileTriggerChan <-chan event.GenericEvent, flowHealthProber *prober.OTelPipelineProber) *telemetrycontrollers.TracePipelineController {
	config := tracepipeline.Config{
		Gateway: otelcollector.GatewayConfig{
			Config: otelcollector.Config{
				Namespace: telemetryNamespace,
				BaseName:  "telemetry-trace-collector",
			},
			Deployment: otelcollector.DeploymentConfig{
				Image:                traceGatewayImage,
				PriorityClassName:    traceGatewayPriorityClass,
				BaseCPULimit:         resource.MustParse(traceGatewayCPULimit),
				DynamicCPULimit:      resource.MustParse(traceGatewayDynamicCPULimit),
				BaseMemoryLimit:      resource.MustParse(traceGatewayMemoryLimit),
				DynamicMemoryLimit:   resource.MustParse(traceGatewayDynamicMemoryLimit),
				BaseCPURequest:       resource.MustParse(traceGatewayCPURequest),
				DynamicCPURequest:    resource.MustParse(traceGatewayDynamicCPURequest),
				BaseMemoryRequest:    resource.MustParse(traceGatewayMemoryRequest),
				DynamicMemoryRequest: resource.MustParse(traceGatewayDynamicMemoryRequest),
			},
			OTLPServiceName: traceOTLPServiceName,
		},
		MaxPipelines: maxTracePipelines,
	}

	return telemetrycontrollers.NewTracePipelineController(
		client,
		reconcileTriggerChan,
		tracepipeline.New(
			client,
			config,
			&workloadstatus.DeploymentProber{Client: client},
			flowHealthProber,
			overridesHandler),
	)
}

=======
>>>>>>> e6125997
func createMetricPipelineController(client client.Client, reconcileTriggerChan <-chan event.GenericEvent, flowHealthProber *prober.OTelPipelineProber) *telemetrycontrollers.MetricPipelineController {
	config := metricpipeline.Config{
		Agent: otelcollector.AgentConfig{
			Config: otelcollector.Config{
				Namespace: telemetryNamespace,
				BaseName:  "telemetry-metric-agent",
			},
			DaemonSet: otelcollector.DaemonSetConfig{
				Image:             metricGatewayImage,
				PriorityClassName: metricGatewayPriorityClass,
				CPULimit:          resource.MustParse("1"),
				MemoryLimit:       resource.MustParse("1200Mi"),
				CPURequest:        resource.MustParse("15m"),
				MemoryRequest:     resource.MustParse("50Mi"),
			},
		},
		Gateway: otelcollector.GatewayConfig{
			Config: otelcollector.Config{
				Namespace: telemetryNamespace,
				BaseName:  "telemetry-metric-gateway",
			},
			Deployment: otelcollector.DeploymentConfig{
				Image:                metricGatewayImage,
				PriorityClassName:    metricGatewayPriorityClass,
				BaseCPULimit:         resource.MustParse(metricGatewayCPULimit),
				DynamicCPULimit:      resource.MustParse(metricGatewayDynamicCPULimit),
				BaseMemoryLimit:      resource.MustParse(metricGatewayMemoryLimit),
				DynamicMemoryLimit:   resource.MustParse(metricGatewayDynamicMemoryLimit),
				BaseCPURequest:       resource.MustParse(metricGatewayCPURequest),
				DynamicCPURequest:    resource.MustParse(metricGatewayDynamicCPURequest),
				BaseMemoryRequest:    resource.MustParse(metricGatewayMemoryRequest),
				DynamicMemoryRequest: resource.MustParse(metricGatewayDynamicMemoryRequest),
			},
			OTLPServiceName: metricOTLPServiceName,
		},
		MaxPipelines:  maxMetricPipelines,
		ModuleVersion: version,
	}

	return telemetrycontrollers.NewMetricPipelineController(
		client,
		reconcileTriggerChan,

		metricpipeline.New(client, config, &workloadstatus.DeploymentProber{Client: client}, &workloadstatus.DaemonSetProber{Client: client}, flowHealthProber, overridesHandler))
}

func createSelfMonitoringConfig() telemetry.SelfMonitorConfig {
	return telemetry.SelfMonitorConfig{
		Config: selfmonitor.Config{
			BaseName:  selfMonitorName,
			Namespace: telemetryNamespace,
			Deployment: selfmonitor.DeploymentConfig{
				Image:             selfMonitorImage,
				PriorityClassName: selfMonitorPriorityClass,
			},
		},
		WebhookScheme: "https",
		WebhookURL:    fmt.Sprintf("%s.%s.svc", webhookServiceName, telemetryNamespace),
	}
}

func createDryRunConfig() dryrun.Config {
	return dryrun.Config{
		FluentBitConfigMapName: types.NamespacedName{Name: "telemetry-fluent-bit", Namespace: telemetryNamespace},
		PipelineDefaults:       createPipelineDefaults(),
	}
}

func createPipelineDefaults() builder.PipelineDefaults {
	return builder.PipelineDefaults{
		InputTag:          "tele",
		MemoryBufferLimit: fluentBitMemoryBufferLimit,
		StorageType:       "filesystem",
		FsBufferLimit:     fluentBitFsBufferLimit,
	}
}

func parsePlugins(s string) []string {
	return strings.SplitN(strings.ReplaceAll(s, " ", ""), ",", len(s))
}

func createTelemetryController(client client.Client, scheme *runtime.Scheme, webhookConfig telemetry.WebhookConfig, selfMonitorConfig telemetry.SelfMonitorConfig) *operator.TelemetryController {
	config := telemetry.Config{
		Traces: telemetry.TracesConfig{
			OTLPServiceName: traceOTLPServiceName,
			Namespace:       telemetryNamespace,
		},
		Metrics: telemetry.MetricsConfig{
			OTLPServiceName: metricOTLPServiceName,
			Namespace:       telemetryNamespace,
		},
		Webhook:     webhookConfig,
		SelfMonitor: selfMonitorConfig,
	}

	return operator.NewTelemetryController(client, telemetry.New(client, scheme, config, overridesHandler), config)
}

func createWebhookConfig() telemetry.WebhookConfig {
	return telemetry.WebhookConfig{
		Enabled: enableWebhook,
		CertConfig: webhookcert.Config{
			CertDir: certDir,
			ServiceName: types.NamespacedName{
				Name:      webhookServiceName,
				Namespace: telemetryNamespace,
			},
			CASecretName: types.NamespacedName{
				Name:      "telemetry-webhook-cert",
				Namespace: telemetryNamespace,
			},
			WebhookName: types.NamespacedName{
				Name: "validation.webhook.telemetry.kyma-project.io",
			},
		},
	}
}<|MERGE_RESOLUTION|>--- conflicted
+++ resolved
@@ -530,45 +530,6 @@
 		admission.NewDecoder(scheme))
 }
 
-<<<<<<< HEAD
-func createTracePipelineController(client client.Client, reconcileTriggerChan <-chan event.GenericEvent, flowHealthProber *prober.OTelPipelineProber) *telemetrycontrollers.TracePipelineController {
-	config := tracepipeline.Config{
-		Gateway: otelcollector.GatewayConfig{
-			Config: otelcollector.Config{
-				Namespace: telemetryNamespace,
-				BaseName:  "telemetry-trace-collector",
-			},
-			Deployment: otelcollector.DeploymentConfig{
-				Image:                traceGatewayImage,
-				PriorityClassName:    traceGatewayPriorityClass,
-				BaseCPULimit:         resource.MustParse(traceGatewayCPULimit),
-				DynamicCPULimit:      resource.MustParse(traceGatewayDynamicCPULimit),
-				BaseMemoryLimit:      resource.MustParse(traceGatewayMemoryLimit),
-				DynamicMemoryLimit:   resource.MustParse(traceGatewayDynamicMemoryLimit),
-				BaseCPURequest:       resource.MustParse(traceGatewayCPURequest),
-				DynamicCPURequest:    resource.MustParse(traceGatewayDynamicCPURequest),
-				BaseMemoryRequest:    resource.MustParse(traceGatewayMemoryRequest),
-				DynamicMemoryRequest: resource.MustParse(traceGatewayDynamicMemoryRequest),
-			},
-			OTLPServiceName: traceOTLPServiceName,
-		},
-		MaxPipelines: maxTracePipelines,
-	}
-
-	return telemetrycontrollers.NewTracePipelineController(
-		client,
-		reconcileTriggerChan,
-		tracepipeline.New(
-			client,
-			config,
-			&workloadstatus.DeploymentProber{Client: client},
-			flowHealthProber,
-			overridesHandler),
-	)
-}
-
-=======
->>>>>>> e6125997
 func createMetricPipelineController(client client.Client, reconcileTriggerChan <-chan event.GenericEvent, flowHealthProber *prober.OTelPipelineProber) *telemetrycontrollers.MetricPipelineController {
 	config := metricpipeline.Config{
 		Agent: otelcollector.AgentConfig{
