--- conflicted
+++ resolved
@@ -366,13 +366,8 @@
 		os.Exit(1)
 	}
 
-<<<<<<< HEAD
 	if enableWebhook {
-		ctx := context.Background()
-		if err = webhookcert.EnsureCertificate(ctx, k8sClient, webhookConfig.CertConfig); err != nil {
-=======
 		if err = webhookcert.EnsureCertificate(context.Background(), k8sClient, webhookConfig.CertConfig); err != nil {
->>>>>>> 864efef0
 			setupLog.Error(err, "Failed to ensure webhook cert")
 			os.Exit(1)
 		}
