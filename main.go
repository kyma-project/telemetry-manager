/*
Copyright 2021.

Licensed under the Apache License, Version 2.0 (the "License");
you may not use this file except in compliance with the License.
You may obtain a copy of the License at

    http://www.apache.org/licenses/LICENSE-2.0

Unless required by applicable law or agreed to in writing, software
distributed under the License is distributed on an "AS IS" BASIS,
WITHOUT WARRANTIES OR CONDITIONS OF ANY KIND, either express or implied.
See the License for the specific language governing permissions and
limitations under the License.
*/

package main

import (
	"context"
	"errors"
	"flag"
	"net/http"
	"os"
	"strings"
	"sync"
	"time"

	"github.com/go-logr/zapr"
	"go.uber.org/zap"
	"go.uber.org/zap/zapcore"
	appsv1 "k8s.io/api/apps/v1"
	corev1 "k8s.io/api/core/v1"
	networkingv1 "k8s.io/api/networking/v1"
	apiextensionsv1 "k8s.io/apiextensions-apiserver/pkg/apis/apiextensions/v1"
	"k8s.io/apimachinery/pkg/api/resource"
	"k8s.io/apimachinery/pkg/fields"
	"k8s.io/apimachinery/pkg/runtime"
	"k8s.io/apimachinery/pkg/types"
	utilruntime "k8s.io/apimachinery/pkg/util/runtime"
	clientgoscheme "k8s.io/client-go/kubernetes/scheme"
	ctrl "sigs.k8s.io/controller-runtime"
	"sigs.k8s.io/controller-runtime/pkg/cache"
	"sigs.k8s.io/controller-runtime/pkg/client"
	metricsserver "sigs.k8s.io/controller-runtime/pkg/metrics/server"
	k8sWebhook "sigs.k8s.io/controller-runtime/pkg/webhook"
	"sigs.k8s.io/controller-runtime/pkg/webhook/admission"

	operatorv1alpha1 "github.com/kyma-project/telemetry-manager/apis/operator/v1alpha1"
	telemetryv1alpha1 "github.com/kyma-project/telemetry-manager/apis/telemetry/v1alpha1"
	operatorcontrollers "github.com/kyma-project/telemetry-manager/controllers/operator"
	telemetrycontrollers "github.com/kyma-project/telemetry-manager/controllers/telemetry"
	"github.com/kyma-project/telemetry-manager/internal/fluentbit/config/builder"
	"github.com/kyma-project/telemetry-manager/internal/kubernetes"
	"github.com/kyma-project/telemetry-manager/internal/logger"
	"github.com/kyma-project/telemetry-manager/internal/overrides"
	"github.com/kyma-project/telemetry-manager/internal/reconciler/logparser"
	"github.com/kyma-project/telemetry-manager/internal/reconciler/logpipeline"
	"github.com/kyma-project/telemetry-manager/internal/reconciler/metricpipeline"
	"github.com/kyma-project/telemetry-manager/internal/reconciler/telemetry"
	"github.com/kyma-project/telemetry-manager/internal/reconciler/tracepipeline"
	"github.com/kyma-project/telemetry-manager/internal/resources/fluentbit"
	"github.com/kyma-project/telemetry-manager/internal/resources/otelcollector/agent"
	"github.com/kyma-project/telemetry-manager/internal/resources/otelcollector/gateway"
	"github.com/kyma-project/telemetry-manager/internal/webhookcert"
	"github.com/kyma-project/telemetry-manager/webhook/dryrun"
	logparserwebhook "github.com/kyma-project/telemetry-manager/webhook/logparser"
	logpipelinewebhook "github.com/kyma-project/telemetry-manager/webhook/logpipeline"
	logpipelinevalidation "github.com/kyma-project/telemetry-manager/webhook/logpipeline/validation"

	// Import all Kubernetes client auth plugins (e.g. Azure, GCP, OIDC, etc.)
	// to ensure that exec-entrypoint and run can make use of them.
	_ "k8s.io/client-go/plugin/pkg/client/auth"
	//nolint:gosec // pprof package is required for performance analysis.
	_ "net/http/pprof"
	//nolint:gci // Mandatory kubebuilder imports scaffolding.
	//+kubebuilder:scaffold:imports
)

var (
	certDir                string
	deniedFilterPlugins    string
	deniedOutputPlugins    string
	enableLogging          bool
	enableTracing          bool
	enableMetrics          bool
	logLevel               string
	scheme                 = runtime.NewScheme()
	setupLog               = ctrl.Log.WithName("setup")
	dynamicLoglevel        = zap.NewAtomicLevel()
	configureLogLevelOnFly *logger.LogLevel
	telemetryNamespace     string

	maxLogPipelines    int
	maxTracePipelines  int
	maxMetricPipelines int

	traceGatewayImage                string
	traceGatewayPriorityClass        string
	traceGatewayCPULimit             string
	traceGatewayDynamicCPULimit      string
	traceGatewayMemoryLimit          string
	traceGatewayDynamicMemoryLimit   string
	traceGatewayCPURequest           string
	traceGatewayDynamicCPURequest    string
	traceGatewayMemoryRequest        string
	traceGatewayDynamicMemoryRequest string

	fluentBitMemoryBufferLimit         string
	fluentBitFsBufferLimit             string
	fluentBitCPULimit                  string
	fluentBitMemoryLimit               string
	fluentBitCPURequest                string
	fluentBitMemoryRequest             string
	fluentBitImageVersion              string
	fluentBitExporterVersion           string
	fluentBitConfigPrepperImageVersion string
	fluentBitPriorityClassName         string

	metricGatewayImage                string
	metricGatewayPriorityClass        string
	metricGatewayCPULimit             string
	metricGatewayDynamicCPULimit      string
	metricGatewayMemoryLimit          string
	metricGatewayDynamicMemoryLimit   string
	metricGatewayCPURequest           string
	metricGatewayDynamicCPURequest    string
	metricGatewayMemoryRequest        string
	metricGatewayDynamicMemoryRequest string

	enableTelemetryManagerModule bool
	enableWebhook                bool
	mutex                        sync.Mutex
)

const (
	otelImage              = "europe-docker.pkg.dev/kyma-project/prod/tpi/otel-collector:0.86.0-897be16e"
	overridesConfigMapName = "telemetry-override-config"
	fluentBitImage         = "europe-docker.pkg.dev/kyma-project/prod/tpi/fluent-bit:2.1.9-6130ed2c"
	fluentBitExporterImage = "europe-docker.pkg.dev/kyma-project/prod/directory-size-exporter:v20230911-5d49c958"

	fluentBitDaemonSet = "telemetry-fluent-bit"
	webhookServiceName = "telemetry-operator-webhook"

	metricOTLPServiceName = "telemetry-otlp-metrics"

	traceOTLPServiceName = "telemetry-otlp-traces"
)

//nolint:gochecknoinits // Runtime's scheme addition is required.
func init() {
	utilruntime.Must(clientgoscheme.AddToScheme(scheme))
	utilruntime.Must(apiextensionsv1.AddToScheme(scheme))

	utilruntime.Must(telemetryv1alpha1.AddToScheme(scheme))
	utilruntime.Must(operatorv1alpha1.AddToScheme(scheme))
	//+kubebuilder:scaffold:scheme
}

func getEnvOrDefault(envVar string, defaultValue string) string {
	if value, ok := os.LookupEnv(envVar); ok {
		return value
	}
	return defaultValue
}

//+kubebuilder:rbac:groups=telemetry.kyma-project.io,resources=logpipelines,verbs=get;list;watch;create;update;patch;delete
//+kubebuilder:rbac:groups=telemetry.kyma-project.io,resources=logpipelines/status,verbs=get;update;patch
//+kubebuilder:rbac:groups=telemetry.kyma-project.io,resources=logpipelines/finalizers,verbs=update
//+kubebuilder:rbac:groups=telemetry.kyma-project.io,resources=logparsers,verbs=get;list;watch;create;update;patch;delete
//+kubebuilder:rbac:groups=telemetry.kyma-project.io,resources=logparsers/status,verbs=get;update;patch
//+kubebuilder:rbac:groups=telemetry.kyma-project.io,resources=logparsers/finalizers,verbs=update
//+kubebuilder:rbac:groups=telemetry.kyma-project.io,resources=tracepipelines,verbs=get;list;watch;create;update;patch;delete
//+kubebuilder:rbac:groups=telemetry.kyma-project.io,resources=tracepipelines/status,verbs=get;update;patch
//+kubebuilder:rbac:groups=telemetry.kyma-project.io,resources=metricpipelines,verbs=get;list;watch;create;update;patch;delete
//+kubebuilder:rbac:groups=telemetry.kyma-project.io,resources=metricpipelines/status,verbs=get;update;patch
//+kubebuilder:rbac:groups=telemetry.kyma-project.io,resources=metricpipelines/finalizers,verbs=update

//+kubebuilder:rbac:groups=operator.kyma-project.io,namespace=system,resources=telemetries,verbs=get;list;watch;create;update;patch;delete
//+kubebuilder:rbac:groups=operator.kyma-project.io,namespace=system,resources=telemetries/status,verbs=get;update;patch
//+kubebuilder:rbac:groups=operator.kyma-project.io,namespace=system,resources=telemetries/finalizers,verbs=update
//+kubebuilder:rbac:groups=operator.kyma-project.io,resources=telemetries,verbs=get;list;watch

//+kubebuilder:rbac:groups="",namespace=system,resources=configmaps,verbs=get;list;watch;create;update;patch;delete
//+kubebuilder:rbac:groups="",namespace=system,resources=services,verbs=get;list;watch;create;update;patch;delete

//+kubebuilder:rbac:groups="",namespace=system,resources=secrets,verbs=create;update;patch;delete
//+kubebuilder:rbac:groups="",namespace=system,resources=serviceaccounts,verbs=get;list;watch;create;update;patch;delete
//+kubebuilder:rbac:groups="",resources=nodes,verbs=get;list;watch
//+kubebuilder:rbac:groups="",resources=nodes/metrics,verbs=get;list;watch
//+kubebuilder:rbac:groups="",resources=nodes/stats,verbs=get;list;watch
//+kubebuilder:rbac:groups="",resources=namespaces,verbs=get;list;watch
//+kubebuilder:rbac:groups="",resources=pods,verbs=get;list;watch
//+kubebuilder:rbac:groups="",resources=secrets,verbs=get;list;watch
//+kubebuilder:rbac:groups="",resources=services,verbs=get;list;watch
//+kubebuilder:rbac:groups="",resources=endpoints,verbs=get;list;watch
//+kubebuilder:rbac:urls=/metrics,verbs=get
//+kubebuilder:rbac:urls=/metrics/cadvisor,verbs=get

//+kubebuilder:rbac:groups=apiextensions.k8s.io,resources=customresourcedefinitions,verbs=get;list;watch

//+kubebuilder:rbac:groups=apps,namespace=system,resources=deployments,verbs=get;list;watch;create;update;patch;delete
//+kubebuilder:rbac:groups=apps,namespace=system,resources=daemonsets,verbs=get;list;watch;create;update;patch;delete
//+kubebuilder:rbac:groups=apps,resources=replicasets,verbs=get;list;watch

//+kubebuilder:rbac:groups=admissionregistration.k8s.io,resources=validatingwebhookconfigurations,verbs=get;list;watch;create;update;patch;delete

//+kubebuilder:rbac:groups=rbac.authorization.k8s.io,resources=clusterroles,verbs=get;list;watch;create;update;patch;delete
//+kubebuilder:rbac:groups=rbac.authorization.k8s.io,resources=clusterrolebindings,verbs=get;list;watch;create;update;patch;delete

// +kubebuilder:rbac:groups=networking.k8s.io,resources=networkpolicies,verbs=get;list;watch
// +kubebuilder:rbac:groups=networking.k8s.io,namespace=system,resources=networkpolicies,verbs=create;update;patch;delete

// +kubebuilder:rbac:groups="",resources=events,verbs=create;patch

func main() {
	flag.BoolVar(&enableLogging, "enable-logging", true, "Enable configurable logging.")
	flag.BoolVar(&enableTracing, "enable-tracing", true, "Enable configurable tracing.")
	flag.BoolVar(&enableMetrics, "enable-metrics", true, "Enable configurable metrics.")
	flag.StringVar(&logLevel, "log-level", getEnvOrDefault("APP_LOG_LEVEL", "debug"), "Log level (debug, info, warn, error, fatal)")
	flag.StringVar(&certDir, "cert-dir", ".", "Webhook TLS certificate directory")
	flag.StringVar(&telemetryNamespace, "manager-namespace", getEnvOrDefault("MY_POD_NAMESPACE", "default"), "Namespace of the manager")

	flag.StringVar(&traceGatewayImage, "trace-collector-image", otelImage, "Image for tracing OpenTelemetry Collector")
	flag.StringVar(&traceGatewayPriorityClass, "trace-collector-priority-class", "", "Priority class name for tracing OpenTelemetry Collector")
	flag.StringVar(&traceGatewayCPULimit, "trace-collector-cpu-limit", "700m", "CPU limit for tracing OpenTelemetry Collector")
	flag.StringVar(&traceGatewayDynamicCPULimit, "trace-collector-dynamic-cpu-limit", "500m", "Additional CPU limit for tracing OpenTelemetry Collector per TracePipeline")
	flag.StringVar(&traceGatewayMemoryLimit, "trace-collector-memory-limit", "500Mi", "Memory limit for tracing OpenTelemetry Collector")
	flag.StringVar(&traceGatewayDynamicMemoryLimit, "trace-collector-dynamic-memory-limit", "1500Mi", "Additional memory limit for tracing OpenTelemetry Collector per TracePipeline")
	flag.StringVar(&traceGatewayCPURequest, "trace-collector-cpu-request", "100m", "CPU request for tracing OpenTelemetry Collector")
	flag.StringVar(&traceGatewayDynamicCPURequest, "trace-collector-dynamic-cpu-request", "100m", "Additional CPU request for tracing OpenTelemetry Collector per TracePipeline")
	flag.StringVar(&traceGatewayMemoryRequest, "trace-collector-memory-request", "256Mi", "Memory request for tracing OpenTelemetry Collector")
	flag.StringVar(&traceGatewayDynamicMemoryRequest, "trace-collector-dynamic-memory-request", "0", "Additional memory request for tracing OpenTelemetry Collector per TracePipeline")
	flag.IntVar(&maxTracePipelines, "trace-collector-pipelines", 3, "Maximum number of TracePipelines to be created. If 0, no limit is applied.")

	flag.StringVar(&metricGatewayImage, "metric-gateway-image", otelImage, "Image for metrics OpenTelemetry Collector")
	flag.StringVar(&metricGatewayPriorityClass, "metric-gateway-priority-class", "", "Priority class name for metrics OpenTelemetry Collector")
	flag.StringVar(&metricGatewayCPULimit, "metric-gateway-cpu-limit", "900m", "CPU limit for metrics OpenTelemetry Collector")
	flag.StringVar(&metricGatewayDynamicCPULimit, "metric-gateway-dynamic-cpu-limit", "100m", "Additional CPU limit for metrics OpenTelemetry Collector per MetricPipeline")
	flag.StringVar(&metricGatewayMemoryLimit, "metric-gateway-memory-limit", "512Mi", "Memory limit for metrics OpenTelemetry Collector")
	flag.StringVar(&metricGatewayDynamicMemoryLimit, "metric-gateway-dynamic-memory-limit", "512Mi", "Additional memory limit for metrics OpenTelemetry Collector per MetricPipeline")
	flag.StringVar(&metricGatewayCPURequest, "metric-gateway-cpu-request", "25m", "CPU request for metrics OpenTelemetry Collector")
	flag.StringVar(&metricGatewayDynamicCPURequest, "metric-gateway-dynamic-cpu-request", "0", "Additional CPU request for metrics OpenTelemetry Collector per MetricPipeline")
	flag.StringVar(&metricGatewayMemoryRequest, "metric-gateway-memory-request", "32Mi", "Memory request for metrics OpenTelemetry Collector")
	flag.StringVar(&metricGatewayDynamicMemoryRequest, "metric-gateway-dynamic-memory-request", "0", "Additional memory request for metrics OpenTelemetry Collector per MetricPipeline")
	flag.IntVar(&maxMetricPipelines, "metric-gateway-pipelines", 3, "Maximum number of MetricPipelines to be created. If 0, no limit is applied.")

	flag.StringVar(&fluentBitMemoryBufferLimit, "fluent-bit-memory-buffer-limit", "10M", "Fluent Bit memory buffer limit per log pipeline")
	flag.StringVar(&fluentBitFsBufferLimit, "fluent-bit-filesystem-buffer-limit", "1G", "Fluent Bit filesystem buffer limit per log pipeline")
	flag.StringVar(&deniedFilterPlugins, "fluent-bit-denied-filter-plugins", "kubernetes,rewrite_tag,multiline", "Comma separated list of denied filter plugins even if allowUnsupportedPlugins is enabled. If empty, all filter plugins are allowed.")
	flag.StringVar(&fluentBitCPULimit, "fluent-bit-cpu-limit", "1", "CPU limit for tracing fluent-bit")
	flag.StringVar(&fluentBitMemoryLimit, "fluent-bit-memory-limit", "1Gi", "Memory limit for fluent-bit")
	flag.StringVar(&fluentBitCPURequest, "fluent-bit-cpu-request", "100m", "CPU request for fluent-bit")
	flag.StringVar(&fluentBitMemoryRequest, "fluent-bit-memory-request", "50Mi", "Memory request for fluent-bit")
	flag.StringVar(&fluentBitImageVersion, "fluent-bit-image", fluentBitImage, "Image for fluent-bit")
	flag.StringVar(&fluentBitExporterVersion, "fluent-bit-exporter-image", fluentBitExporterImage, "Image for exporting fluent bit filesystem usage")
	flag.StringVar(&fluentBitPriorityClassName, "fluent-bit-priority-class-name", "", "Name of the priority class of fluent bit ")

	flag.StringVar(&deniedOutputPlugins, "fluent-bit-denied-output-plugins", "", "Comma separated list of denied output plugins even if allowUnsupportedPlugins is enabled. If empty, all output plugins are allowed.")
	flag.IntVar(&maxLogPipelines, "fluent-bit-max-pipelines", 5, "Maximum number of LogPipelines to be created. If 0, no limit is applied.")

	flag.BoolVar(&enableWebhook, "validating-webhook-enabled", false, "Create validating webhook for LogPipelines and LogParsers.")

	flag.BoolVar(&enableTelemetryManagerModule, "enable-telemetry-manager-module", true, "Enable telemetry manager.")

	flag.Parse()
	if err := validateFlags(); err != nil {
		setupLog.Error(err, "Invalid flag provided")
		os.Exit(1)
	}

	parsedLevel, err := zapcore.ParseLevel(logLevel)
	if err != nil {
		os.Exit(1)
	}
	dynamicLoglevel.SetLevel(parsedLevel)
	configureLogLevelOnFly = logger.NewLogReconfigurer(dynamicLoglevel)

	ctrLogger, err := logger.New("json", logLevel, dynamicLoglevel)

	go func() {
		server := &http.Server{
			Addr:              ":6060",
			ReadHeaderTimeout: 10 * time.Second,
		}

		err := server.ListenAndServe()
		if err != nil {
			mutex.Lock()
			setupLog.Error(err, "Cannot start pprof server")
			mutex.Unlock()
		}
	}()

	ctrl.SetLogger(zapr.NewLogger(ctrLogger.WithContext().Desugar()))
	if err != nil {
		os.Exit(1)
	}
	defer func() {
		if err = ctrLogger.WithContext().Sync(); err != nil {
			setupLog.Error(err, "Failed to flush logger")
		}
	}()

	syncPeriod := 1 * time.Hour
	mgr, err := ctrl.NewManager(ctrl.GetConfigOrDie(), ctrl.Options{
		Scheme:                  scheme,
		Metrics:                 metricsserver.Options{BindAddress: ":8080"},
		HealthProbeBindAddress:  ":8081",
		LeaderElection:          true,
		LeaderElectionNamespace: telemetryNamespace,
		LeaderElectionID:        "cdd7ef0b.kyma-project.io",
		WebhookServer: k8sWebhook.NewServer(k8sWebhook.Options{
			Port:    9443,
			CertDir: certDir,
		}),
		Cache: cache.Options{
			SyncPeriod: &syncPeriod,
			ByObject: map[client.Object]cache.ByObject{
				&appsv1.Deployment{}:          {Field: setNamespaceFieldSelector()},
				&appsv1.ReplicaSet{}:          {Field: setNamespaceFieldSelector()},
				&appsv1.DaemonSet{}:           {Field: setNamespaceFieldSelector()},
				&corev1.ConfigMap{}:           {Field: setNamespaceFieldSelector()},
				&corev1.ServiceAccount{}:      {Field: setNamespaceFieldSelector()},
				&corev1.Service{}:             {Field: setNamespaceFieldSelector()},
				&networkingv1.NetworkPolicy{}: {Field: setNamespaceFieldSelector()},
			},
		},
	})

	if err != nil {
		setupLog.Error(err, "Failed to start manager")
		os.Exit(1)
	}

	if enableLogging {
		setupLog.Info("Starting with logging controllers")

		mgr.GetWebhookServer().Register("/validate-logpipeline", &k8sWebhook.Admission{Handler: createLogPipelineValidator(mgr.GetClient())})
		mgr.GetWebhookServer().Register("/validate-logparser", &k8sWebhook.Admission{Handler: createLogParserValidator(mgr.GetClient())})

		if err = createLogPipelineReconciler(mgr.GetClient()).SetupWithManager(mgr); err != nil {
			setupLog.Error(err, "Failed to create controller", "controller", "LogPipeline")
			os.Exit(1)
		}

		if err = createLogParserReconciler(mgr.GetClient()).SetupWithManager(mgr); err != nil {
			setupLog.Error(err, "Failed to create controller", "controller", "LogParser")
			os.Exit(1)
		}

	}

	if enableTracing {
		setupLog.Info("Starting with tracing controller")
		if err = createTracePipelineReconciler(mgr.GetClient()).SetupWithManager(mgr); err != nil {
			setupLog.Error(err, "Failed to create controller", "controller", "TracePipeline")
			os.Exit(1)
		}
	}

	if enableMetrics {
		setupLog.Info("Starting with metrics controller")
		if err = createMetricPipelineReconciler(mgr.GetClient()).SetupWithManager(mgr); err != nil {
			setupLog.Error(err, "Failed to create controller", "controller", "MetricPipeline")
			os.Exit(1)
		}
	}

	webhookConfig := createWebhookConfig()

	if enableTelemetryManagerModule {
		setupLog.Info("Starting with telemetry manager controller")

		if err = createTelemetryReconciler(mgr.GetClient(), mgr.GetScheme(), webhookConfig).SetupWithManager(mgr); err != nil {
			setupLog.Error(err, "unable to create controller", "controller", "Telemetry")
			os.Exit(1)
		}
	}
	//+kubebuilder:scaffold:builder

	if err := mgr.AddHealthzCheck("healthz", mgr.GetWebhookServer().StartedChecker()); err != nil {
		setupLog.Error(err, "Failed to set up health check")
		os.Exit(1)
	}
	if err := mgr.AddReadyzCheck("readyz", mgr.GetWebhookServer().StartedChecker()); err != nil {
		setupLog.Error(err, "Failed to set up ready check")
		os.Exit(1)
	}

	if enableWebhook {
		// Create own client since manager might not be started while using
		clientOptions := client.Options{
			Scheme: scheme,
		}
		k8sClient, err := client.New(mgr.GetConfig(), clientOptions)
		if err != nil {
			setupLog.Error(err, "Failed to create client")
			os.Exit(1)
		}

		if err = webhookcert.EnsureCertificate(context.Background(), k8sClient, webhookConfig.CertConfig); err != nil {
			setupLog.Error(err, "Failed to ensure webhook cert")
			os.Exit(1)
		}
		setupLog.Info("Ensured webhook cert")

		// Temporary solution for non-modularized telemetry operator
		if !enableTelemetryManagerModule {
			go reconcileWebhook(webhookConfig.CertConfig, k8sClient)
		}
	}

	if err := mgr.Start(ctrl.SetupSignalHandler()); err != nil {
		setupLog.Error(err, "Failed to run manager")
		os.Exit(1)
	}
}

<<<<<<< HEAD
=======
func reconcileWebhook(certconfig webhookcert.Config, k8sClient client.Client) {
	ensureWebhookLog := ctrl.Log.WithName("ensureWebhook")
	for range time.Tick(1 * time.Hour) {
		if ensureErr := webhookcert.EnsureCertificate(context.Background(), k8sClient, certconfig); ensureErr != nil {
			ensureWebhookLog.Error(ensureErr, "Failed to ensure webhook cert")
		}
		ensureWebhookLog.Info("Ensured webhook cert")
	}
}

// setupFilteredCache creates a filtered cache for the given resources. The controller handles various resource that are namespace scoped, and additionally
// some resources that are cluster scoped (secrets used in pipelines, clusterroles etc.). In order to restrict the rights of the controller to only fetch
// resources from a given namespace, we create a filtered cache.
func setupFilteredCache() cache.NewCacheFunc {
	return cache.BuilderWithOptions(cache.Options{
		SelectorsByObject: cache.SelectorsByObject{
			&appsv1.Deployment{}:          {Field: setNamespaceFieldSelector()},
			&appsv1.ReplicaSet{}:          {Field: setNamespaceFieldSelector()},
			&appsv1.DaemonSet{}:           {Field: setNamespaceFieldSelector()},
			&corev1.ConfigMap{}:           {Field: setNamespaceFieldSelector()},
			&corev1.ServiceAccount{}:      {Field: setNamespaceFieldSelector()},
			&corev1.Service{}:             {Field: setNamespaceFieldSelector()},
			&networkingv1.NetworkPolicy{}: {Field: setNamespaceFieldSelector()},
		},
	})
}

>>>>>>> 4cb111cb
func setNamespaceFieldSelector() fields.Selector {
	return fields.SelectorFromSet(fields.Set{"metadata.namespace": telemetryNamespace})
}

func validateFlags() error {

	if logLevel != "debug" && logLevel != "info" && logLevel != "warn" && logLevel != "error" && logLevel != "fatal" {
		return errors.New("--log-level has to be one of debug, info, warn, error, fatal")
	}
	return nil
}

func createLogPipelineReconciler(client client.Client) *telemetrycontrollers.LogPipelineReconciler {
	config := logpipeline.Config{
		SectionsConfigMap: types.NamespacedName{Name: "telemetry-fluent-bit-sections", Namespace: telemetryNamespace},
		FilesConfigMap:    types.NamespacedName{Name: "telemetry-fluent-bit-files", Namespace: telemetryNamespace},
		LuaConfigMap:      types.NamespacedName{Name: "telemetry-fluent-bit-luascripts", Namespace: telemetryNamespace},
		ParsersConfigMap:  types.NamespacedName{Name: "telemetry-fluent-bit-parsers", Namespace: telemetryNamespace},
		EnvSecret:         types.NamespacedName{Name: "telemetry-fluent-bit-env", Namespace: telemetryNamespace},
		DaemonSet:         types.NamespacedName{Name: fluentBitDaemonSet, Namespace: telemetryNamespace},
		OverrideConfigMap: types.NamespacedName{Name: overridesConfigMapName, Namespace: telemetryNamespace},
		PipelineDefaults:  createPipelineDefaults(),
		DaemonSetConfig: fluentbit.DaemonSetConfig{
			FluentBitImage:              fluentBitImageVersion,
			FluentBitConfigPrepperImage: fluentBitConfigPrepperImageVersion,
			ExporterImage:               fluentBitExporterVersion,
			PriorityClassName:           fluentBitPriorityClassName,
			CPULimit:                    resource.MustParse(fluentBitCPULimit),
			MemoryLimit:                 resource.MustParse(fluentBitMemoryLimit),
			CPURequest:                  resource.MustParse(fluentBitCPURequest),
			MemoryRequest:               resource.MustParse(fluentBitMemoryRequest),
		},
	}
	overridesHandler := overrides.New(configureLogLevelOnFly, &kubernetes.ConfigmapProber{Client: client})

	return telemetrycontrollers.NewLogPipelineReconciler(
		client,
		logpipeline.NewReconciler(client, config, &kubernetes.DaemonSetProber{Client: client}, overridesHandler),
		config)
}

func createLogParserReconciler(client client.Client) *telemetrycontrollers.LogParserReconciler {
	config := logparser.Config{
		ParsersConfigMap: types.NamespacedName{Name: "telemetry-fluent-bit-parsers", Namespace: telemetryNamespace},
		DaemonSet:        types.NamespacedName{Name: fluentBitDaemonSet, Namespace: telemetryNamespace},
	}
	overridesHandler := overrides.New(configureLogLevelOnFly, &kubernetes.ConfigmapProber{Client: client})

	return telemetrycontrollers.NewLogParserReconciler(
		client,
		logparser.NewReconciler(
			client,
			config,
			&kubernetes.DaemonSetProber{Client: client},
			&kubernetes.DaemonSetAnnotator{Client: client},
			overridesHandler,
		),
		config,
	)
}

func createLogPipelineValidator(client client.Client) *logpipelinewebhook.ValidatingWebhookHandler {
	return logpipelinewebhook.NewValidatingWebhookHandler(
		client,
		logpipelinevalidation.NewVariablesValidator(client),
		logpipelinevalidation.NewMaxPipelinesValidator(maxLogPipelines),
		logpipelinevalidation.NewFilesValidator(),
		admission.NewDecoder(scheme),
		dryrun.NewDryRunner(client, createDryRunConfig()),
		&telemetryv1alpha1.LogPipelineValidationConfig{DeniedOutPutPlugins: parsePlugins(deniedOutputPlugins), DeniedFilterPlugins: parsePlugins(deniedFilterPlugins)})
}

func createLogParserValidator(client client.Client) *logparserwebhook.ValidatingWebhookHandler {
	return logparserwebhook.NewValidatingWebhookHandler(
		client,
		dryrun.NewDryRunner(client, createDryRunConfig()),
		admission.NewDecoder(scheme))
}

func createTracePipelineReconciler(client client.Client) *telemetrycontrollers.TracePipelineReconciler {
	config := tracepipeline.Config{
		Gateway: gateway.Config{
			Namespace: telemetryNamespace,
			BaseName:  "telemetry-trace-collector",
			Deployment: gateway.DeploymentConfig{
				Image:                traceGatewayImage,
				PriorityClassName:    traceGatewayPriorityClass,
				BaseCPULimit:         resource.MustParse(traceGatewayCPULimit),
				DynamicCPULimit:      resource.MustParse(traceGatewayDynamicCPULimit),
				BaseMemoryLimit:      resource.MustParse(traceGatewayMemoryLimit),
				DynamicMemoryLimit:   resource.MustParse(traceGatewayDynamicMemoryLimit),
				BaseCPURequest:       resource.MustParse(traceGatewayCPURequest),
				DynamicCPURequest:    resource.MustParse(traceGatewayDynamicCPURequest),
				BaseMemoryRequest:    resource.MustParse(traceGatewayMemoryRequest),
				DynamicMemoryRequest: resource.MustParse(traceGatewayDynamicMemoryRequest),
			},
			Service: gateway.ServiceConfig{
				OTLPServiceName: traceOTLPServiceName,
			},
		},
		OverridesConfigMapName: types.NamespacedName{Name: overridesConfigMapName, Namespace: telemetryNamespace},
		MaxPipelines:           maxTracePipelines,
	}
	overridesHandler := overrides.New(configureLogLevelOnFly, &kubernetes.ConfigmapProber{Client: client})

	return telemetrycontrollers.NewTracePipelineReconciler(
		client,
		tracepipeline.NewReconciler(client, config, &kubernetes.DeploymentProber{Client: client}, overridesHandler),
	)
}

func createMetricPipelineReconciler(client client.Client) *telemetrycontrollers.MetricPipelineReconciler {
	config := metricpipeline.Config{
		Agent: agent.Config{
			Namespace: telemetryNamespace,
			BaseName:  "telemetry-metric-agent",
			DaemonSet: agent.DaemonSetConfig{
				Image:             metricGatewayImage,
				PriorityClassName: metricGatewayPriorityClass,
				CPULimit:          resource.MustParse("1"),
				MemoryLimit:       resource.MustParse("1200Mi"),
				CPURequest:        resource.MustParse("15m"),
				MemoryRequest:     resource.MustParse("50Mi"),
			},
		},
		Gateway: gateway.Config{
			Namespace: telemetryNamespace,
			BaseName:  "telemetry-metric-gateway",
			Deployment: gateway.DeploymentConfig{
				Image:                metricGatewayImage,
				PriorityClassName:    metricGatewayPriorityClass,
				BaseCPULimit:         resource.MustParse(metricGatewayCPULimit),
				DynamicCPULimit:      resource.MustParse(metricGatewayDynamicCPULimit),
				BaseMemoryLimit:      resource.MustParse(metricGatewayMemoryLimit),
				DynamicMemoryLimit:   resource.MustParse(metricGatewayDynamicMemoryLimit),
				BaseCPURequest:       resource.MustParse(metricGatewayCPURequest),
				DynamicCPURequest:    resource.MustParse(metricGatewayDynamicCPURequest),
				BaseMemoryRequest:    resource.MustParse(metricGatewayMemoryRequest),
				DynamicMemoryRequest: resource.MustParse(metricGatewayDynamicMemoryRequest),
			},
			Service: gateway.ServiceConfig{
				OTLPServiceName: metricOTLPServiceName,
			},
		},
		OverridesConfigMapName: types.NamespacedName{Name: overridesConfigMapName, Namespace: telemetryNamespace},
		MaxPipelines:           maxMetricPipelines,
	}

	overridesHandler := overrides.New(configureLogLevelOnFly, &kubernetes.ConfigmapProber{Client: client})

	return telemetrycontrollers.NewMetricPipelineReconciler(
		client,
		metricpipeline.NewReconciler(client, config, &kubernetes.DeploymentProber{Client: client}, overridesHandler))
}

func createDryRunConfig() dryrun.Config {
	return dryrun.Config{
		FluentBitConfigMapName: types.NamespacedName{Name: "telemetry-fluent-bit", Namespace: telemetryNamespace},
		PipelineDefaults:       createPipelineDefaults(),
	}
}

func createPipelineDefaults() builder.PipelineDefaults {
	return builder.PipelineDefaults{
		InputTag:          "tele",
		MemoryBufferLimit: fluentBitMemoryBufferLimit,
		StorageType:       "filesystem",
		FsBufferLimit:     fluentBitFsBufferLimit,
	}
}

func parsePlugins(s string) []string {
	return strings.SplitN(strings.ReplaceAll(s, " ", ""), ",", len(s))
}

func createTelemetryReconciler(client client.Client, scheme *runtime.Scheme, webhookConfig telemetry.WebhookConfig) *operatorcontrollers.TelemetryReconciler {
	config := telemetry.Config{
		Traces: telemetry.TracesConfig{
			OTLPServiceName: traceOTLPServiceName,
			Namespace:       telemetryNamespace,
		},
		Metrics: telemetry.MetricsConfig{
			Enabled:         enableMetrics,
			OTLPServiceName: metricOTLPServiceName,
			Namespace:       telemetryNamespace,
		},
		Webhook: webhookConfig,
	}

	return operatorcontrollers.NewTelemetryReconciler(client, telemetry.NewReconciler(client, scheme, config), config)
}

func createWebhookConfig() telemetry.WebhookConfig {
	return telemetry.WebhookConfig{
		Enabled: enableWebhook,
		CertConfig: webhookcert.Config{
			CertDir: certDir,
			ServiceName: types.NamespacedName{
				Name:      webhookServiceName,
				Namespace: telemetryNamespace,
			},
			CASecretName: types.NamespacedName{
				Name:      "telemetry-webhook-cert",
				Namespace: telemetryNamespace,
			},
			WebhookName: types.NamespacedName{
				Name: "validation.webhook.telemetry.kyma-project.io",
			},
		},
	}
}<|MERGE_RESOLUTION|>--- conflicted
+++ resolved
@@ -417,8 +417,6 @@
 	}
 }
 
-<<<<<<< HEAD
-=======
 func reconcileWebhook(certconfig webhookcert.Config, k8sClient client.Client) {
 	ensureWebhookLog := ctrl.Log.WithName("ensureWebhook")
 	for range time.Tick(1 * time.Hour) {
@@ -429,24 +427,6 @@
 	}
 }
 
-// setupFilteredCache creates a filtered cache for the given resources. The controller handles various resource that are namespace scoped, and additionally
-// some resources that are cluster scoped (secrets used in pipelines, clusterroles etc.). In order to restrict the rights of the controller to only fetch
-// resources from a given namespace, we create a filtered cache.
-func setupFilteredCache() cache.NewCacheFunc {
-	return cache.BuilderWithOptions(cache.Options{
-		SelectorsByObject: cache.SelectorsByObject{
-			&appsv1.Deployment{}:          {Field: setNamespaceFieldSelector()},
-			&appsv1.ReplicaSet{}:          {Field: setNamespaceFieldSelector()},
-			&appsv1.DaemonSet{}:           {Field: setNamespaceFieldSelector()},
-			&corev1.ConfigMap{}:           {Field: setNamespaceFieldSelector()},
-			&corev1.ServiceAccount{}:      {Field: setNamespaceFieldSelector()},
-			&corev1.Service{}:             {Field: setNamespaceFieldSelector()},
-			&networkingv1.NetworkPolicy{}: {Field: setNamespaceFieldSelector()},
-		},
-	})
-}
-
->>>>>>> 4cb111cb
 func setNamespaceFieldSelector() fields.Selector {
 	return fields.SelectorFromSet(fields.Set{"metadata.namespace": telemetryNamespace})
 }
