/*
Copyright 2021.

Licensed under the Apache License, Version 2.0 (the "License");
you may not use this file except in compliance with the License.
You may obtain a copy of the License at

    http://www.apache.org/licenses/LICENSE-2.0

Unless required by applicable law or agreed to in writing, software
distributed under the License is distributed on an "AS IS" BASIS,
WITHOUT WARRANTIES OR CONDITIONS OF ANY KIND, either express or implied.
See the License for the specific language governing permissions and
limitations under the License.
*/

package main

import (
	"context"
	"errors"
	"flag"
	"fmt"
	"os"
	"strings"
	"time"

	"github.com/go-logr/zapr"
	"go.uber.org/zap/zapcore"
	istiosecurityclientv1 "istio.io/client-go/pkg/apis/security/v1"
	appsv1 "k8s.io/api/apps/v1"
	corev1 "k8s.io/api/core/v1"
	networkingv1 "k8s.io/api/networking/v1"
	apiextensionsv1 "k8s.io/apiextensions-apiserver/pkg/apis/apiextensions/v1"
	"k8s.io/apimachinery/pkg/api/resource"
	"k8s.io/apimachinery/pkg/fields"
	"k8s.io/apimachinery/pkg/runtime"
	"k8s.io/apimachinery/pkg/types"
	utilruntime "k8s.io/apimachinery/pkg/util/runtime"
	clientgoscheme "k8s.io/client-go/kubernetes/scheme"
	ctrl "sigs.k8s.io/controller-runtime"
	"sigs.k8s.io/controller-runtime/pkg/cache"
	"sigs.k8s.io/controller-runtime/pkg/client"
	"sigs.k8s.io/controller-runtime/pkg/event"
	"sigs.k8s.io/controller-runtime/pkg/manager"
	metricsserver "sigs.k8s.io/controller-runtime/pkg/metrics/server"
	"sigs.k8s.io/controller-runtime/pkg/webhook"
	"sigs.k8s.io/controller-runtime/pkg/webhook/admission"

	operatorv1alpha1 "github.com/kyma-project/telemetry-manager/apis/operator/v1alpha1"
	telemetryv1alpha1 "github.com/kyma-project/telemetry-manager/apis/telemetry/v1alpha1"
	"github.com/kyma-project/telemetry-manager/controllers/operator"
	telemetrycontrollers "github.com/kyma-project/telemetry-manager/controllers/telemetry"
	"github.com/kyma-project/telemetry-manager/internal/fluentbit/config/builder"
	"github.com/kyma-project/telemetry-manager/internal/k8sutils"
	"github.com/kyma-project/telemetry-manager/internal/logger"
	"github.com/kyma-project/telemetry-manager/internal/overrides"
	"github.com/kyma-project/telemetry-manager/internal/reconciler/metricpipeline"
	"github.com/kyma-project/telemetry-manager/internal/reconciler/telemetry"
	"github.com/kyma-project/telemetry-manager/internal/reconciler/tracepipeline"
	"github.com/kyma-project/telemetry-manager/internal/resources/otelcollector"
	"github.com/kyma-project/telemetry-manager/internal/resources/selfmonitor"
	"github.com/kyma-project/telemetry-manager/internal/selfmonitor/prober"
	selfmonitorwebhook "github.com/kyma-project/telemetry-manager/internal/selfmonitor/webhook"
	"github.com/kyma-project/telemetry-manager/internal/webhookcert"
	"github.com/kyma-project/telemetry-manager/webhook/dryrun"
	logparserwebhook "github.com/kyma-project/telemetry-manager/webhook/logparser"
	logpipelinewebhook "github.com/kyma-project/telemetry-manager/webhook/logpipeline"
	"github.com/kyma-project/telemetry-manager/webhook/logpipeline/validation"

	// Import all Kubernetes client auth plugins (e.g. Azure, GCP, OIDC, etc.)
	// to ensure that exec-entrypoint and run can make use of them.
	_ "k8s.io/client-go/plugin/pkg/client/auth"
	//nolint:gosec // pprof package is required for performance analysis.
	//nolint:gci // Mandatory kubebuilder imports scaffolding.
)

var (
	certDir            string
	logLevel           string
	overridesHandler   *overrides.Handler
	scheme             = runtime.NewScheme()
	setupLog           = ctrl.Log.WithName("setup")
	telemetryNamespace string
	enableWebhook      bool

	maxLogPipelines    int
	maxTracePipelines  int
	maxMetricPipelines int

	traceGatewayImage                string
	traceGatewayPriorityClass        string
	traceGatewayCPULimit             string
	traceGatewayDynamicCPULimit      string
	traceGatewayMemoryLimit          string
	traceGatewayDynamicMemoryLimit   string
	traceGatewayCPURequest           string
	traceGatewayDynamicCPURequest    string
	traceGatewayMemoryRequest        string
	traceGatewayDynamicMemoryRequest string

	fluentBitDeniedFilterPlugins string
	fluentBitDeniedOutputPlugins string
	fluentBitMemoryBufferLimit   string
	fluentBitFsBufferLimit       string
	fluentBitCPULimit            string
	fluentBitMemoryLimit         string
	fluentBitCPURequest          string
	fluentBitMemoryRequest       string
	fluentBitImage               string
	fluentBitExporterImage       string
	fluentBitPriorityClassName   string

	metricGatewayImage                string
	metricGatewayPriorityClass        string
	metricGatewayCPULimit             string
	metricGatewayDynamicCPULimit      string
	metricGatewayMemoryLimit          string
	metricGatewayDynamicMemoryLimit   string
	metricGatewayCPURequest           string
	metricGatewayDynamicCPURequest    string
	metricGatewayMemoryRequest        string
	metricGatewayDynamicMemoryRequest string

	selfMonitorImage         string
	selfMonitorPriorityClass string

	version = "main"
)

const (
<<<<<<< HEAD
	defaultOtelImage              = "europe-docker.pkg.dev/kyma-project/prod/kyma-otel-collector:0.104.0-main"
	defaultFluentBitImage         = "europe-docker.pkg.dev/kyma-project/prod/tpi/fluent-bit:3.0.7-1e5449d3"
=======
>>>>>>> 161b8cc9
	defaultFluentBitExporterImage = "europe-docker.pkg.dev/kyma-project/prod/directory-size-exporter:v20240605-7743c77e"
	defaultFluentBitImage         = "europe-docker.pkg.dev/kyma-project/prod/tpi/fluent-bit:3.0.7-1e5449d3"
	defaultOtelImage              = "europe-docker.pkg.dev/kyma-project/prod/kyma-otel-collector:0.104.0-1.20.0-rc1"
	defaultSelfMonitorImage       = "europe-docker.pkg.dev/kyma-project/prod/tpi/telemetry-self-monitor:2.53.0-8691013b"

	metricOTLPServiceName = "telemetry-otlp-metrics"
	traceOTLPServiceName  = "telemetry-otlp-traces"
	webhookServiceName    = "telemetry-manager-webhook"

	selfMonitorName = "telemetry-self-monitor"
)

//nolint:gochecknoinits // Runtime's scheme addition is required.
func init() {
	utilruntime.Must(clientgoscheme.AddToScheme(scheme))
	utilruntime.Must(apiextensionsv1.AddToScheme(scheme))

	utilruntime.Must(telemetryv1alpha1.AddToScheme(scheme))
	utilruntime.Must(operatorv1alpha1.AddToScheme(scheme))
	utilruntime.Must(istiosecurityclientv1.AddToScheme(scheme))
	//+kubebuilder:scaffold:scheme
}

func getEnvOrDefault(envVar string, defaultValue string) string {
	if value, ok := os.LookupEnv(envVar); ok {
		return value
	}
	return defaultValue
}

//+kubebuilder:rbac:groups=telemetry.kyma-project.io,resources=logpipelines,verbs=get;list;watch;create;update;patch;delete
//+kubebuilder:rbac:groups=telemetry.kyma-project.io,resources=logpipelines/status,verbs=get;update;patch
//+kubebuilder:rbac:groups=telemetry.kyma-project.io,resources=logpipelines/finalizers,verbs=update
//+kubebuilder:rbac:groups=telemetry.kyma-project.io,resources=logparsers,verbs=get;list;watch;create;update;patch;delete
//+kubebuilder:rbac:groups=telemetry.kyma-project.io,resources=logparsers/status,verbs=get;update;patch
//+kubebuilder:rbac:groups=telemetry.kyma-project.io,resources=logparsers/finalizers,verbs=update
//+kubebuilder:rbac:groups=telemetry.kyma-project.io,resources=tracepipelines,verbs=get;list;watch;create;update;patch;delete
//+kubebuilder:rbac:groups=telemetry.kyma-project.io,resources=tracepipelines/status,verbs=get;update;patch
//+kubebuilder:rbac:groups=telemetry.kyma-project.io,resources=metricpipelines,verbs=get;list;watch;create;update;patch;delete
//+kubebuilder:rbac:groups=telemetry.kyma-project.io,resources=metricpipelines/status,verbs=get;update;patch
//+kubebuilder:rbac:groups=telemetry.kyma-project.io,resources=metricpipelines/finalizers,verbs=update

//+kubebuilder:rbac:groups=operator.kyma-project.io,namespace=system,resources=telemetries,verbs=get;list;watch;create;update;patch;delete
//+kubebuilder:rbac:groups=operator.kyma-project.io,namespace=system,resources=telemetries/status,verbs=get;update;patch
//+kubebuilder:rbac:groups=operator.kyma-project.io,namespace=system,resources=telemetries/finalizers,verbs=update
//+kubebuilder:rbac:groups=operator.kyma-project.io,resources=telemetries,verbs=get;list;watch

//+kubebuilder:rbac:groups="",namespace=system,resources=configmaps,verbs=get;list;watch;create;update;patch;delete
//+kubebuilder:rbac:groups="",namespace=system,resources=services,verbs=get;list;watch;create;update;patch;delete

//+kubebuilder:rbac:groups="",namespace=system,resources=secrets,verbs=create;update;patch;delete
//+kubebuilder:rbac:groups="",namespace=system,resources=serviceaccounts,verbs=get;list;watch;create;update;patch;delete
//+kubebuilder:rbac:groups="",resources=nodes,verbs=get;list;watch
//+kubebuilder:rbac:groups="",resources=nodes/metrics,verbs=get;list;watch
//+kubebuilder:rbac:groups="",resources=nodes/stats,verbs=get;list;watch
//+kubebuilder:rbac:groups="",resources=namespaces,verbs=get;list;watch
//+kubebuilder:rbac:groups="",resources=pods,verbs=get;list;watch
//+kubebuilder:rbac:groups="",resources=secrets,verbs=get;list;watch
//+kubebuilder:rbac:groups="",resources=services,verbs=get;list;watch
//+kubebuilder:rbac:groups="",resources=endpoints,verbs=get;list;watch
//+kubebuilder:rbac:urls=/metrics,verbs=get
//+kubebuilder:rbac:urls=/metrics/cadvisor,verbs=get

//+kubebuilder:rbac:groups=apiextensions.k8s.io,resources=customresourcedefinitions,verbs=get;list;watch

//+kubebuilder:rbac:groups=apps,namespace=system,resources=deployments,verbs=get;list;watch;create;update;patch;delete
//+kubebuilder:rbac:groups=apps,namespace=system,resources=daemonsets,verbs=get;list;watch;create;update;patch;delete
//+kubebuilder:rbac:groups=apps,resources=replicasets,verbs=get;list;watch

//+kubebuilder:rbac:groups=admissionregistration.k8s.io,resources=validatingwebhookconfigurations,verbs=get;list;watch;create;update;patch;delete

//+kubebuilder:rbac:groups=rbac.authorization.k8s.io,resources=clusterroles,verbs=get;list;watch;create;update;patch;delete
//+kubebuilder:rbac:groups=rbac.authorization.k8s.io,resources=clusterrolebindings,verbs=get;list;watch;create;update;patch;delete

//+kubebuilder:rbac:groups=rbac.authorization.k8s.io,resources=roles,verbs=get;list;watch;create;update;patch;delete
//+kubebuilder:rbac:groups=rbac.authorization.k8s.io,resources=rolebindings,verbs=get;list;watch;create;update;patch;delete

// +kubebuilder:rbac:groups=networking.k8s.io,resources=networkpolicies,verbs=get;list;watch
// +kubebuilder:rbac:groups=networking.k8s.io,namespace=system,resources=networkpolicies,verbs=create;update;patch;delete

// +kubebuilder:rbac:groups=security.istio.io,resources=peerauthentications,verbs=get;list;watch
// +kubebuilder:rbac:groups=security.istio.io,namespace=system,resources=peerauthentications,verbs=create;update;patch;delete

// +kubebuilder:rbac:groups="",resources=events,verbs=create;patch

func main() {
	flag.StringVar(&logLevel, "log-level", getEnvOrDefault("APP_LOG_LEVEL", "debug"), "Log level (debug, info, warn, error, fatal)")
	flag.StringVar(&certDir, "cert-dir", ".", "Webhook TLS certificate directory")
	flag.StringVar(&telemetryNamespace, "manager-namespace", getEnvOrDefault("MY_POD_NAMESPACE", "default"), "Namespace of the manager")
	flag.BoolVar(&enableWebhook, "validating-webhook-enabled", false, "Create validating webhook for LogPipelines and LogParsers.")

	flag.StringVar(&traceGatewayImage, "trace-collector-image", defaultOtelImage, "Image for tracing OpenTelemetry Collector")
	flag.StringVar(&traceGatewayPriorityClass, "trace-collector-priority-class", "", "Priority class name for tracing OpenTelemetry Collector")
	flag.StringVar(&traceGatewayCPULimit, "trace-collector-cpu-limit", "700m", "CPU limit for tracing OpenTelemetry Collector")
	flag.StringVar(&traceGatewayDynamicCPULimit, "trace-collector-dynamic-cpu-limit", "500m", "Additional CPU limit for tracing OpenTelemetry Collector per TracePipeline")
	flag.StringVar(&traceGatewayMemoryLimit, "trace-collector-memory-limit", "500Mi", "Memory limit for tracing OpenTelemetry Collector")
	flag.StringVar(&traceGatewayDynamicMemoryLimit, "trace-collector-dynamic-memory-limit", "1500Mi", "Additional memory limit for tracing OpenTelemetry Collector per TracePipeline")
	flag.StringVar(&traceGatewayCPURequest, "trace-collector-cpu-request", "100m", "CPU request for tracing OpenTelemetry Collector")
	flag.StringVar(&traceGatewayDynamicCPURequest, "trace-collector-dynamic-cpu-request", "100m", "Additional CPU request for tracing OpenTelemetry Collector per TracePipeline")
	flag.StringVar(&traceGatewayMemoryRequest, "trace-collector-memory-request", "32Mi", "Memory request for tracing OpenTelemetry Collector")
	flag.StringVar(&traceGatewayDynamicMemoryRequest, "trace-collector-dynamic-memory-request", "0", "Additional memory request for tracing OpenTelemetry Collector per TracePipeline")
	flag.IntVar(&maxTracePipelines, "trace-collector-pipelines", 3, "Maximum number of TracePipelines to be created. If 0, no limit is applied.")

	flag.StringVar(&metricGatewayImage, "metric-gateway-image", defaultOtelImage, "Image for metrics OpenTelemetry Collector")
	flag.StringVar(&metricGatewayPriorityClass, "metric-gateway-priority-class", "", "Priority class name for metrics OpenTelemetry Collector")
	flag.StringVar(&metricGatewayCPULimit, "metric-gateway-cpu-limit", "900m", "CPU limit for metrics OpenTelemetry Collector")
	flag.StringVar(&metricGatewayDynamicCPULimit, "metric-gateway-dynamic-cpu-limit", "100m", "Additional CPU limit for metrics OpenTelemetry Collector per MetricPipeline")
	flag.StringVar(&metricGatewayMemoryLimit, "metric-gateway-memory-limit", "512Mi", "Memory limit for metrics OpenTelemetry Collector")
	flag.StringVar(&metricGatewayDynamicMemoryLimit, "metric-gateway-dynamic-memory-limit", "512Mi", "Additional memory limit for metrics OpenTelemetry Collector per MetricPipeline")
	flag.StringVar(&metricGatewayCPURequest, "metric-gateway-cpu-request", "25m", "CPU request for metrics OpenTelemetry Collector")
	flag.StringVar(&metricGatewayDynamicCPURequest, "metric-gateway-dynamic-cpu-request", "0", "Additional CPU request for metrics OpenTelemetry Collector per MetricPipeline")
	flag.StringVar(&metricGatewayMemoryRequest, "metric-gateway-memory-request", "32Mi", "Memory request for metrics OpenTelemetry Collector")
	flag.StringVar(&metricGatewayDynamicMemoryRequest, "metric-gateway-dynamic-memory-request", "0", "Additional memory request for metrics OpenTelemetry Collector per MetricPipeline")
	flag.IntVar(&maxMetricPipelines, "metric-gateway-pipelines", 3, "Maximum number of MetricPipelines to be created. If 0, no limit is applied.")

	flag.StringVar(&fluentBitDeniedFilterPlugins, "fluent-bit-denied-filter-plugins", "kubernetes,rewrite_tag", "Comma separated list of denied filter plugins even if allowUnsupportedPlugins is enabled. If empty, all filter plugins are allowed.")
	flag.StringVar(&fluentBitDeniedOutputPlugins, "fluent-bit-denied-output-plugins", "", "Comma separated list of denied output plugins even if allowUnsupportedPlugins is enabled. If empty, all output plugins are allowed.")
	flag.StringVar(&fluentBitMemoryBufferLimit, "fluent-bit-memory-buffer-limit", "10M", "Fluent Bit memory buffer limit per log pipeline")
	flag.StringVar(&fluentBitFsBufferLimit, "fluent-bit-filesystem-buffer-limit", "1G", "Fluent Bit filesystem buffer limit per log pipeline")
	flag.StringVar(&fluentBitCPULimit, "fluent-bit-cpu-limit", "1", "CPU limit for tracing fluent-bit")
	flag.StringVar(&fluentBitMemoryLimit, "fluent-bit-memory-limit", "1Gi", "Memory limit for fluent-bit")
	flag.StringVar(&fluentBitCPURequest, "fluent-bit-cpu-request", "100m", "CPU request for fluent-bit")
	flag.StringVar(&fluentBitMemoryRequest, "fluent-bit-memory-request", "50Mi", "Memory request for fluent-bit")
	flag.StringVar(&fluentBitImage, "fluent-bit-image", defaultFluentBitImage, "Image for fluent-bit")
	flag.StringVar(&fluentBitExporterImage, "fluent-bit-exporter-image", defaultFluentBitExporterImage, "Image for exporting fluent bit filesystem usage")
	flag.StringVar(&fluentBitPriorityClassName, "fluent-bit-priority-class-name", "", "Name of the priority class of fluent bit ")
	flag.IntVar(&maxLogPipelines, "fluent-bit-max-pipelines", 5, "Maximum number of LogPipelines to be created. If 0, no limit is applied.")

	flag.StringVar(&selfMonitorImage, "self-monitor-image", defaultSelfMonitorImage, "Image for self-monitor")
	flag.StringVar(&selfMonitorPriorityClass, "self-monitor-priority-class", "", "Priority class name for self-monitor")

	flag.Parse()
	if err := validateFlags(); err != nil {
		setupLog.Error(err, "Invalid flag provided")
		os.Exit(1)
	}
	parsedLevel, err := zapcore.ParseLevel(logLevel)
	if err != nil {
		os.Exit(1)
	}
	overrides.AtomicLevel().SetLevel(parsedLevel)
	ctrLogger, err := logger.New(overrides.AtomicLevel())

	ctrl.SetLogger(zapr.NewLogger(ctrLogger.WithContext().Desugar()))
	if err != nil {
		os.Exit(1)
	}

	defer func() {
		if err = ctrLogger.WithContext().Sync(); err != nil {
			setupLog.Error(err, "Failed to flush logger")
		}
	}()

	syncPeriod := 1 * time.Minute
	mgr, err := ctrl.NewManager(ctrl.GetConfigOrDie(), ctrl.Options{
		Scheme:                  scheme,
		Metrics:                 metricsserver.Options{BindAddress: ":8080"},
		HealthProbeBindAddress:  ":8081",
		PprofBindAddress:        ":6060",
		LeaderElection:          true,
		LeaderElectionNamespace: telemetryNamespace,
		LeaderElectionID:        "cdd7ef0b.kyma-project.io",
		WebhookServer: webhook.NewServer(webhook.Options{
			Port:    9443,
			CertDir: certDir,
		}),
		Cache: cache.Options{
			SyncPeriod: &syncPeriod,

			// The operator handles various resource that are namespace-scoped, and additionally some resources that are cluster-scoped (clusterroles, clusterrolebindings, etc.).
			// For namespace-scoped resources we want to restrict the operator permissions to only fetch resources from a given namespace.
			ByObject: map[client.Object]cache.ByObject{
				&appsv1.Deployment{}:          {Field: setNamespaceFieldSelector()},
				&appsv1.ReplicaSet{}:          {Field: setNamespaceFieldSelector()},
				&appsv1.DaemonSet{}:           {Field: setNamespaceFieldSelector()},
				&corev1.ConfigMap{}:           {Field: setNamespaceFieldSelector()},
				&corev1.ServiceAccount{}:      {Field: setNamespaceFieldSelector()},
				&corev1.Service{}:             {Field: setNamespaceFieldSelector()},
				&networkingv1.NetworkPolicy{}: {Field: setNamespaceFieldSelector()},
				&corev1.Secret{}:              {Field: setNamespaceFieldSelector()},
				&operatorv1alpha1.Telemetry{}: {Field: setNamespaceFieldSelector()},
			},
		},
		Client: client.Options{
			Cache: &client.CacheOptions{
				DisableFor: []client.Object{
					&corev1.Secret{},
				},
			},
		},
	})

	if err != nil {
		setupLog.Error(err, "Failed to start manager")
		os.Exit(1)
	}

	overridesHandler = overrides.New(mgr.GetClient(), overrides.HandlerConfig{SystemNamespace: telemetryNamespace})

	tracePipelineReconcileTriggerChan := make(chan event.GenericEvent)
	enableTracingController(mgr, tracePipelineReconcileTriggerChan)

	metricPipelineReconcileTriggerChan := make(chan event.GenericEvent)
	enableMetricsController(mgr, metricPipelineReconcileTriggerChan)

	logPipelineReconcileTriggerChan := make(chan event.GenericEvent)
	enableLoggingController(mgr, logPipelineReconcileTriggerChan)

	webhookConfig := createWebhookConfig()
	selfMonitorConfig := createSelfMonitoringConfig()

	enableTelemetryModuleController(mgr, webhookConfig, selfMonitorConfig)

	//+kubebuilder:scaffold:builder

	if err := mgr.AddHealthzCheck("healthz", mgr.GetWebhookServer().StartedChecker()); err != nil {
		setupLog.Error(err, "Failed to set up health check")
		os.Exit(1)
	}
	if err := mgr.AddReadyzCheck("readyz", mgr.GetWebhookServer().StartedChecker()); err != nil {
		setupLog.Error(err, "Failed to set up ready check")
		os.Exit(1)
	}

	if enableWebhook {
		enableWebhookServer(mgr, webhookConfig)
	}

	if enableWebhook {
		mgr.GetWebhookServer().Register("/api/v2/alerts", selfmonitorwebhook.NewHandler(
			mgr.GetClient(),
			selfmonitorwebhook.WithTracePipelineSubscriber(tracePipelineReconcileTriggerChan),
			selfmonitorwebhook.WithMetricPipelineSubscriber(metricPipelineReconcileTriggerChan),
			selfmonitorwebhook.WithLogPipelineSubscriber(logPipelineReconcileTriggerChan),
			selfmonitorwebhook.WithLogger(ctrl.Log.WithName("self-monitor-webhook"))))
	}

	if err := mgr.Start(ctrl.SetupSignalHandler()); err != nil {
		setupLog.Error(err, "Failed to run manager")
		os.Exit(1)
	}
}

func enableTelemetryModuleController(mgr manager.Manager, webhookConfig telemetry.WebhookConfig, selfMonitorConfig telemetry.SelfMonitorConfig) {
	setupLog.WithValues("version", version).Info("Starting with telemetry manager controller")

	if err := createTelemetryController(mgr.GetClient(), mgr.GetScheme(), webhookConfig, selfMonitorConfig).SetupWithManager(mgr); err != nil {
		setupLog.Error(err, "unable to create controller", "controller", "Telemetry")
		os.Exit(1)
	}
}

func enableLoggingController(mgr manager.Manager, reconcileTriggerChan <-chan event.GenericEvent) {
	setupLog.Info("Starting with logging controllers")

	mgr.GetWebhookServer().Register("/validate-logpipeline", &webhook.Admission{Handler: createLogPipelineValidator(mgr.GetClient())})
	mgr.GetWebhookServer().Register("/validate-logparser", &webhook.Admission{Handler: createLogParserValidator(mgr.GetClient())})

	logPipelineController, err := telemetrycontrollers.NewLogPipelineController(
		mgr.GetClient(),
		reconcileTriggerChan,
		telemetrycontrollers.LogPipelineControllerConfig{
			ExporterImage:          fluentBitExporterImage,
			FluentBitCPULimit:      fluentBitCPULimit,
			FluentBitCPURequest:    fluentBitCPURequest,
			FluentBitMemoryLimit:   fluentBitMemoryLimit,
			FluentBitMemoryRequest: fluentBitMemoryRequest,
			FluentBitImage:         fluentBitImage,
			PipelineDefaults:       createPipelineDefaults(),
			PriorityClassName:      fluentBitPriorityClassName,
			SelfMonitorName:        selfMonitorName,
			TelemetryNamespace:     telemetryNamespace,
		},
	)
	if err != nil {
		setupLog.Error(err, "Failed to create controller", "controller", "LogPipeline")
		os.Exit(1)
	}
	if err := logPipelineController.SetupWithManager(mgr); err != nil {
		setupLog.Error(err, "Failed to setup controller", "controller", "LogPipeline")
		os.Exit(1)
	}

	logParserController := telemetrycontrollers.NewLogParserController(
		mgr.GetClient(),
		telemetrycontrollers.LogParserControllerConfig{
			TelemetryNamespace: telemetryNamespace,
		})
	if err := logParserController.SetupWithManager(mgr); err != nil {
		setupLog.Error(err, "Failed to create controller", "controller", "LogParser")
		os.Exit(1)
	}
}

func enableTracingController(mgr manager.Manager, reconcileTriggerChan <-chan event.GenericEvent) {
	setupLog.Info("Starting with tracing controller")
	var err error
	var flowHealthProber *prober.OTelPipelineProber
	if flowHealthProber, err = prober.NewTracePipelineProber(types.NamespacedName{Name: selfMonitorName, Namespace: telemetryNamespace}); err != nil {
		setupLog.Error(err, "Failed to create flow health prober")
		os.Exit(1)
	}

	if err := createTracePipelineController(mgr.GetClient(), reconcileTriggerChan, flowHealthProber).SetupWithManager(mgr); err != nil {
		setupLog.Error(err, "Failed to create controller", "controller", "TracePipeline")
		os.Exit(1)
	}
}

func enableMetricsController(mgr manager.Manager, reconcileTriggerChan <-chan event.GenericEvent) {
	setupLog.Info("Starting with metrics controller")
	var err error
	var flowHealthProber *prober.OTelPipelineProber
	if flowHealthProber, err = prober.NewMetricPipelineProber(types.NamespacedName{Name: selfMonitorName, Namespace: telemetryNamespace}); err != nil {
		setupLog.Error(err, "Failed to create flow health prober")
		os.Exit(1)
	}

	if err := createMetricPipelineController(mgr.GetClient(), reconcileTriggerChan, flowHealthProber).SetupWithManager(mgr); err != nil {
		setupLog.Error(err, "Failed to create controller", "controller", "MetricPipeline")
		os.Exit(1)
	}
}

func enableWebhookServer(mgr manager.Manager, webhookConfig telemetry.WebhookConfig) {
	// Create own client since manager might not be started while using
	clientOptions := client.Options{
		Scheme: scheme,
	}
	k8sClient, err := client.New(mgr.GetConfig(), clientOptions)
	if err != nil {
		setupLog.Error(err, "Failed to create client")
		os.Exit(1)
	}

	if err = webhookcert.EnsureCertificate(context.Background(), k8sClient, webhookConfig.CertConfig); err != nil {
		setupLog.Error(err, "Failed to ensure webhook cert")
		os.Exit(1)
	}
	setupLog.Info("Ensured webhook cert")
}

func setNamespaceFieldSelector() fields.Selector {
	return fields.SelectorFromSet(fields.Set{"metadata.namespace": telemetryNamespace})
}

func validateFlags() error {

	if logLevel != "debug" && logLevel != "info" && logLevel != "warn" && logLevel != "error" && logLevel != "fatal" {
		return errors.New("--log-level has to be one of debug, info, warn, error, fatal")
	}
	return nil
}

func createLogPipelineValidator(client client.Client) *logpipelinewebhook.ValidatingWebhookHandler {
	return logpipelinewebhook.NewValidatingWebhookHandler(
		client,
		validation.NewVariablesValidator(client),
		validation.NewMaxPipelinesValidator(maxLogPipelines),
		validation.NewFilesValidator(),
		admission.NewDecoder(scheme),
		dryrun.NewDryRunner(client, createDryRunConfig()),
		&telemetryv1alpha1.LogPipelineValidationConfig{DeniedOutPutPlugins: parsePlugins(fluentBitDeniedOutputPlugins), DeniedFilterPlugins: parsePlugins(fluentBitDeniedFilterPlugins)})
}

func createLogParserValidator(client client.Client) *logparserwebhook.ValidatingWebhookHandler {
	return logparserwebhook.NewValidatingWebhookHandler(
		client,
		dryrun.NewDryRunner(client, createDryRunConfig()),
		admission.NewDecoder(scheme))
}

func createTracePipelineController(client client.Client, reconcileTriggerChan <-chan event.GenericEvent, flowHealthProber *prober.OTelPipelineProber) *telemetrycontrollers.TracePipelineController {
	config := tracepipeline.Config{
		Gateway: otelcollector.GatewayConfig{
			Config: otelcollector.Config{
				Namespace: telemetryNamespace,
				BaseName:  "telemetry-trace-collector",
			},
			Deployment: otelcollector.DeploymentConfig{
				Image:                traceGatewayImage,
				PriorityClassName:    traceGatewayPriorityClass,
				BaseCPULimit:         resource.MustParse(traceGatewayCPULimit),
				DynamicCPULimit:      resource.MustParse(traceGatewayDynamicCPULimit),
				BaseMemoryLimit:      resource.MustParse(traceGatewayMemoryLimit),
				DynamicMemoryLimit:   resource.MustParse(traceGatewayDynamicMemoryLimit),
				BaseCPURequest:       resource.MustParse(traceGatewayCPURequest),
				DynamicCPURequest:    resource.MustParse(traceGatewayDynamicCPURequest),
				BaseMemoryRequest:    resource.MustParse(traceGatewayMemoryRequest),
				DynamicMemoryRequest: resource.MustParse(traceGatewayDynamicMemoryRequest),
			},
			OTLPServiceName: traceOTLPServiceName,
		},
		MaxPipelines: maxTracePipelines,
	}

	return telemetrycontrollers.NewTracePipelineController(
		client,
		reconcileTriggerChan,
		tracepipeline.New(
			client,
			config,
			&k8sutils.DeploymentProber{Client: client},
			flowHealthProber,
			overridesHandler),
	)
}

func createMetricPipelineController(client client.Client, reconcileTriggerChan <-chan event.GenericEvent, flowHealthProber *prober.OTelPipelineProber) *telemetrycontrollers.MetricPipelineController {
	config := metricpipeline.Config{
		Agent: otelcollector.AgentConfig{
			Config: otelcollector.Config{
				Namespace: telemetryNamespace,
				BaseName:  "telemetry-metric-agent",
			},
			DaemonSet: otelcollector.DaemonSetConfig{
				Image:             metricGatewayImage,
				PriorityClassName: metricGatewayPriorityClass,
				CPULimit:          resource.MustParse("1"),
				MemoryLimit:       resource.MustParse("1200Mi"),
				CPURequest:        resource.MustParse("15m"),
				MemoryRequest:     resource.MustParse("50Mi"),
			},
		},
		Gateway: otelcollector.GatewayConfig{
			Config: otelcollector.Config{
				Namespace: telemetryNamespace,
				BaseName:  "telemetry-metric-gateway",
			},
			Deployment: otelcollector.DeploymentConfig{
				Image:                metricGatewayImage,
				PriorityClassName:    metricGatewayPriorityClass,
				BaseCPULimit:         resource.MustParse(metricGatewayCPULimit),
				DynamicCPULimit:      resource.MustParse(metricGatewayDynamicCPULimit),
				BaseMemoryLimit:      resource.MustParse(metricGatewayMemoryLimit),
				DynamicMemoryLimit:   resource.MustParse(metricGatewayDynamicMemoryLimit),
				BaseCPURequest:       resource.MustParse(metricGatewayCPURequest),
				DynamicCPURequest:    resource.MustParse(metricGatewayDynamicCPURequest),
				BaseMemoryRequest:    resource.MustParse(metricGatewayMemoryRequest),
				DynamicMemoryRequest: resource.MustParse(metricGatewayDynamicMemoryRequest),
			},
			OTLPServiceName: metricOTLPServiceName,
		},
		MaxPipelines:  maxMetricPipelines,
		ModuleVersion: version,
	}

	return telemetrycontrollers.NewMetricPipelineController(
		client,
		reconcileTriggerChan,
		metricpipeline.New(client, config, &k8sutils.DeploymentProber{Client: client}, &k8sutils.DaemonSetProber{Client: client}, flowHealthProber, overridesHandler))
}

func createSelfMonitoringConfig() telemetry.SelfMonitorConfig {
	return telemetry.SelfMonitorConfig{
		Config: selfmonitor.Config{
			BaseName:  selfMonitorName,
			Namespace: telemetryNamespace,
			Deployment: selfmonitor.DeploymentConfig{
				Image:             selfMonitorImage,
				PriorityClassName: selfMonitorPriorityClass,
			},
		},
		WebhookScheme: "https",
		WebhookURL:    fmt.Sprintf("%s.%s.svc", webhookServiceName, telemetryNamespace),
	}
}

func createDryRunConfig() dryrun.Config {
	return dryrun.Config{
		FluentBitConfigMapName: types.NamespacedName{Name: "telemetry-fluent-bit", Namespace: telemetryNamespace},
		PipelineDefaults:       createPipelineDefaults(),
	}
}

func createPipelineDefaults() builder.PipelineDefaults {
	return builder.PipelineDefaults{
		InputTag:          "tele",
		MemoryBufferLimit: fluentBitMemoryBufferLimit,
		StorageType:       "filesystem",
		FsBufferLimit:     fluentBitFsBufferLimit,
	}
}

func parsePlugins(s string) []string {
	return strings.SplitN(strings.ReplaceAll(s, " ", ""), ",", len(s))
}

func createTelemetryController(client client.Client, scheme *runtime.Scheme, webhookConfig telemetry.WebhookConfig, selfMonitorConfig telemetry.SelfMonitorConfig) *operator.TelemetryController {
	config := telemetry.Config{
		Traces: telemetry.TracesConfig{
			OTLPServiceName: traceOTLPServiceName,
			Namespace:       telemetryNamespace,
		},
		Metrics: telemetry.MetricsConfig{
			OTLPServiceName: metricOTLPServiceName,
			Namespace:       telemetryNamespace,
		},
		Webhook:     webhookConfig,
		SelfMonitor: selfMonitorConfig,
	}

	return operator.NewTelemetryController(client, telemetry.New(client, scheme, config, overridesHandler), config)
}

func createWebhookConfig() telemetry.WebhookConfig {
	return telemetry.WebhookConfig{
		Enabled: enableWebhook,
		CertConfig: webhookcert.Config{
			CertDir: certDir,
			ServiceName: types.NamespacedName{
				Name:      webhookServiceName,
				Namespace: telemetryNamespace,
			},
			CASecretName: types.NamespacedName{
				Name:      "telemetry-webhook-cert",
				Namespace: telemetryNamespace,
			},
			WebhookName: types.NamespacedName{
				Name: "validation.webhook.telemetry.kyma-project.io",
			},
		},
	}
}<|MERGE_RESOLUTION|>--- conflicted
+++ resolved
@@ -129,14 +129,9 @@
 )
 
 const (
-<<<<<<< HEAD
-	defaultOtelImage              = "europe-docker.pkg.dev/kyma-project/prod/kyma-otel-collector:0.104.0-main"
-	defaultFluentBitImage         = "europe-docker.pkg.dev/kyma-project/prod/tpi/fluent-bit:3.0.7-1e5449d3"
-=======
->>>>>>> 161b8cc9
 	defaultFluentBitExporterImage = "europe-docker.pkg.dev/kyma-project/prod/directory-size-exporter:v20240605-7743c77e"
 	defaultFluentBitImage         = "europe-docker.pkg.dev/kyma-project/prod/tpi/fluent-bit:3.0.7-1e5449d3"
-	defaultOtelImage              = "europe-docker.pkg.dev/kyma-project/prod/kyma-otel-collector:0.104.0-1.20.0-rc1"
+	defaultOtelImage              = "europe-docker.pkg.dev/kyma-project/prod/kyma-otel-collector:0.104.0-main"
 	defaultSelfMonitorImage       = "europe-docker.pkg.dev/kyma-project/prod/tpi/telemetry-self-monitor:2.53.0-8691013b"
 
 	metricOTLPServiceName = "telemetry-otlp-metrics"
