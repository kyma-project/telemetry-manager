/*
Copyright 2021.

Licensed under the Apache License, Version 2.0 (the "License");
you may not use this file except in compliance with the License.
You may obtain a copy of the License at

    http://www.apache.org/licenses/LICENSE-2.0

Unless required by applicable law or agreed to in writing, software
distributed under the License is distributed on an "AS IS" BASIS,
WITHOUT WARRANTIES OR CONDITIONS OF ANY KIND, either express or implied.
See the License for the specific language governing permissions and
limitations under the License.
*/

package main

import (
	"context"
	"flag"
	"fmt"
	"os"
	"time"

	"github.com/go-logr/zapr"
	"go.uber.org/zap/zapcore"
	istiosecurityclientv1 "istio.io/client-go/pkg/apis/security/v1"
	appsv1 "k8s.io/api/apps/v1"
	corev1 "k8s.io/api/core/v1"
	networkingv1 "k8s.io/api/networking/v1"
	apiextensionsv1 "k8s.io/apiextensions-apiserver/pkg/apis/apiextensions/v1"
	"k8s.io/apimachinery/pkg/fields"
	"k8s.io/apimachinery/pkg/runtime"
	"k8s.io/apimachinery/pkg/types"
	utilruntime "k8s.io/apimachinery/pkg/util/runtime"
	clientgoscheme "k8s.io/client-go/kubernetes/scheme"
	ctrl "sigs.k8s.io/controller-runtime"
	"sigs.k8s.io/controller-runtime/pkg/cache"
	"sigs.k8s.io/controller-runtime/pkg/client"
	"sigs.k8s.io/controller-runtime/pkg/event"
	"sigs.k8s.io/controller-runtime/pkg/manager"
	metricsserver "sigs.k8s.io/controller-runtime/pkg/metrics/server"
	"sigs.k8s.io/controller-runtime/pkg/webhook"
	"sigs.k8s.io/controller-runtime/pkg/webhook/admission"

	operatorv1alpha1 "github.com/kyma-project/telemetry-manager/apis/operator/v1alpha1"
	telemetryv1alpha1 "github.com/kyma-project/telemetry-manager/apis/telemetry/v1alpha1"
	telemetryv1beta1 "github.com/kyma-project/telemetry-manager/apis/telemetry/v1beta1"
	"github.com/kyma-project/telemetry-manager/controllers/operator"
	telemetrycontrollers "github.com/kyma-project/telemetry-manager/controllers/telemetry"
	"github.com/kyma-project/telemetry-manager/internal/logger"
	"github.com/kyma-project/telemetry-manager/internal/overrides"
	"github.com/kyma-project/telemetry-manager/internal/reconciler/telemetry"
	"github.com/kyma-project/telemetry-manager/internal/resources/selfmonitor"
	selfmonitorwebhook "github.com/kyma-project/telemetry-manager/internal/selfmonitor/webhook"
	"github.com/kyma-project/telemetry-manager/internal/webhookcert"
	logparserwebhook "github.com/kyma-project/telemetry-manager/webhook/logparser"
	logpipelinewebhook "github.com/kyma-project/telemetry-manager/webhook/logpipeline"
	"github.com/kyma-project/telemetry-manager/webhook/logpipeline/validation"

	// Import all Kubernetes client auth plugins (e.g. Azure, GCP, OIDC, etc.)
	// to ensure that exec-entrypoint and run can make use of them.
	_ "k8s.io/client-go/plugin/pkg/client/auth"
)

var (
	scheme   = runtime.NewScheme()
	setupLog = ctrl.Log.WithName("setup").WithValues("version", version)

	// Operator flags
	certDir                   string
	enableV1Beta1LogPipelines bool
	fluentBitExporterImage    string
	fluentBitImage            string
	highPriorityClassName     string
	normalPriorityClassName   string
	otelCollectorImage        string
	selfMonitorImage          string
	telemetryNamespace        = "default"
)

const (
	defaultFluentBitExporterImage = "europe-docker.pkg.dev/kyma-project/prod/directory-size-exporter:v20241001-21f80ba0"
<<<<<<< HEAD
	defaultFluentBitImage         = "europe-docker.pkg.dev/kyma-project/prod/external/fluent/fluent-bit:3.1.8"
	defaultOTelCollectorImage     = "europe-docker.pkg.dev/kyma-project/prod/kyma-otel-collector:0.111.0-main"
=======
	defaultFluentBitImage         = "europe-docker.pkg.dev/kyma-project/prod/external/fluent/fluent-bit:3.1.9"
	defaultOtelImage              = "europe-docker.pkg.dev/kyma-project/prod/kyma-otel-collector:0.111.0-main"
>>>>>>> 00aba42c
	defaultSelfMonitorImage       = "europe-docker.pkg.dev/kyma-project/prod/tpi/telemetry-self-monitor:2.53.2-cc4f64c"
)

const (
	telemetryNamespaceEnvVar = "MANAGER_NAMESPACE"
	metricOTLPServiceName    = "telemetry-otlp-metrics"
	selfMonitorName          = "telemetry-self-monitor"
	traceOTLPServiceName     = "telemetry-otlp-traces"
	version                  = "main"
	webhookServerPort        = 9443
	webhookServiceName       = "telemetry-manager-webhook"
)

//nolint:gochecknoinits // Runtime's scheme addition is required.
func init() {
	utilruntime.Must(clientgoscheme.AddToScheme(scheme))
	utilruntime.Must(apiextensionsv1.AddToScheme(scheme))

	utilruntime.Must(telemetryv1alpha1.AddToScheme(scheme))
	utilruntime.Must(operatorv1alpha1.AddToScheme(scheme))
	utilruntime.Must(istiosecurityclientv1.AddToScheme(scheme))
	// +kubebuilder:scaffold:scheme
}

// +kubebuilder:rbac:groups=telemetry.kyma-project.io,resources=logpipelines,verbs=get;list;watch;create;update;patch;delete
// +kubebuilder:rbac:groups=telemetry.kyma-project.io,resources=logpipelines/status,verbs=get;update;patch
// +kubebuilder:rbac:groups=telemetry.kyma-project.io,resources=logpipelines/finalizers,verbs=update
// +kubebuilder:rbac:groups=telemetry.kyma-project.io,resources=logparsers,verbs=get;list;watch;create;update;patch;delete
// +kubebuilder:rbac:groups=telemetry.kyma-project.io,resources=logparsers/status,verbs=get;update;patch
// +kubebuilder:rbac:groups=telemetry.kyma-project.io,resources=logparsers/finalizers,verbs=update
// +kubebuilder:rbac:groups=telemetry.kyma-project.io,resources=tracepipelines,verbs=get;list;watch;create;update;patch;delete
// +kubebuilder:rbac:groups=telemetry.kyma-project.io,resources=tracepipelines/status,verbs=get;update;patch
// +kubebuilder:rbac:groups=telemetry.kyma-project.io,resources=metricpipelines,verbs=get;list;watch;create;update;patch;delete
// +kubebuilder:rbac:groups=telemetry.kyma-project.io,resources=metricpipelines/status,verbs=get;update;patch
// +kubebuilder:rbac:groups=telemetry.kyma-project.io,resources=metricpipelines/finalizers,verbs=update

// +kubebuilder:rbac:groups=operator.kyma-project.io,namespace=system,resources=telemetries,verbs=get;list;watch;create;update;patch;delete
// +kubebuilder:rbac:groups=operator.kyma-project.io,namespace=system,resources=telemetries/status,verbs=get;update;patch
// +kubebuilder:rbac:groups=operator.kyma-project.io,namespace=system,resources=telemetries/finalizers,verbs=update
// +kubebuilder:rbac:groups=operator.kyma-project.io,resources=telemetries,verbs=get;list;watch

// +kubebuilder:rbac:groups="",namespace=system,resources=configmaps,verbs=get;list;watch;create;update;patch;delete
// +kubebuilder:rbac:groups="",namespace=system,resources=services,verbs=get;list;watch;create;update;patch;delete

// +kubebuilder:rbac:groups="",namespace=system,resources=secrets,verbs=create;update;patch;delete
// +kubebuilder:rbac:groups="",namespace=system,resources=serviceaccounts,verbs=get;list;watch;create;update;patch;delete
// +kubebuilder:rbac:groups="",resources=nodes,verbs=get;list;watch
// +kubebuilder:rbac:groups="",resources=nodes/metrics,verbs=get;list;watch
// +kubebuilder:rbac:groups="",resources=nodes/stats,verbs=get;list;watch
// +kubebuilder:rbac:groups="",resources=nodes/proxy,verbs=get;list;watch
// +kubebuilder:rbac:groups="",resources=namespaces,verbs=get;list;watch
// +kubebuilder:rbac:groups="",resources=pods,verbs=get;list;watch
// +kubebuilder:rbac:groups="",resources=secrets,verbs=get;list;watch
// +kubebuilder:rbac:groups="",resources=services,verbs=get;list;watch
// +kubebuilder:rbac:groups="",resources=endpoints,verbs=get;list;watch
// +kubebuilder:rbac:groups="",resources=events,verbs=get;list;watch
// +kubebuilder:rbac:groups="",resources=namespaces/status,verbs=get;list;watch
// +kubebuilder:rbac:groups="",resources=nodes/spec,verbs=get;list;watch
// +kubebuilder:rbac:groups="",resources=pods/status,verbs=get;list;watch
// +kubebuilder:rbac:groups="",resources=replicationcontrollers,verbs=get;list;watch
// +kubebuilder:rbac:groups="",resources=replicationcontrollers/status,verbs=get;list;watch
// +kubebuilder:rbac:groups="",resources=resourcequotas,verbs=get;list;watch
// +kubebuilder:rbac:urls=/metrics,verbs=get
// +kubebuilder:rbac:urls=/metrics/cadvisor,verbs=get

// +kubebuilder:rbac:groups=apiextensions.k8s.io,resources=customresourcedefinitions,verbs=get;list;patch

// +kubebuilder:rbac:groups=apps,namespace=system,resources=deployments,verbs=get;list;watch;create;update;patch;delete
// +kubebuilder:rbac:groups=apps,namespace=system,resources=daemonsets,verbs=get;list;watch;create;update;patch;delete
// +kubebuilder:rbac:groups=apps,resources=replicasets,verbs=get;list;watch
// +kubebuilder:rbac:groups=apps,resources=daemonsets,verbs=get;list;watch
// +kubebuilder:rbac:groups=apps,resources=deployments,verbs=get;list;watch
// +kubebuilder:rbac:groups=apps,resources=statefulsets,verbs=get;list;watch

// +kubebuilder:rbac:groups=admissionregistration.k8s.io,resources=validatingwebhookconfigurations,verbs=get;list;watch;create;update;patch;delete

// +kubebuilder:rbac:groups=rbac.authorization.k8s.io,resources=clusterroles,verbs=get;list;watch;create;update;patch;delete
// +kubebuilder:rbac:groups=rbac.authorization.k8s.io,resources=clusterrolebindings,verbs=get;list;watch;create;update;patch;delete

// +kubebuilder:rbac:groups=rbac.authorization.k8s.io,resources=roles,verbs=get;list;watch;create;update;patch;delete
// +kubebuilder:rbac:groups=rbac.authorization.k8s.io,resources=rolebindings,verbs=get;list;watch;create;update;patch;delete

// +kubebuilder:rbac:groups=networking.k8s.io,resources=networkpolicies,verbs=get;list;watch
// +kubebuilder:rbac:groups=networking.k8s.io,namespace=system,resources=networkpolicies,verbs=create;update;patch;delete

// +kubebuilder:rbac:groups=security.istio.io,resources=peerauthentications,verbs=get;list;watch
// +kubebuilder:rbac:groups=security.istio.io,namespace=system,resources=peerauthentications,verbs=create;update;patch;delete

// +kubebuilder:rbac:groups=autoscaling,resources=horizontalpodautoscalers,verbs=get;list;watch

// +kubebuilder:rbac:groups=batch,resources=cronjobs,verbs=get;list;watch
// +kubebuilder:rbac:groups=batch,resources=jobs,verbs=get;list;watch

// +kubebuilder:rbac:groups=extensions,resources=daemonsets,verbs=get;list;watch
// +kubebuilder:rbac:groups=extensions,resources=deployments,verbs=get;list;watch
// +kubebuilder:rbac:groups=extensions,resources=replicasets,verbs=get;list;watch

// +kubebuilder:rbac:groups="",resources=events,verbs=create;patch

func main() {
	if err := run(); err != nil {
		setupLog.Error(err, "Manager exited with error")
		os.Exit(1)
	}
}

func run() error {
	flag.BoolVar(&enableV1Beta1LogPipelines, "enable-v1beta1-log-pipelines", false, "Enable v1beta1 log pipelines CRD")
	flag.StringVar(&certDir, "cert-dir", ".", "Webhook TLS certificate directory")
	flag.StringVar(&fluentBitExporterImage, "fluent-bit-exporter-image", defaultFluentBitExporterImage, "Image for exporting fluent bit filesystem usage")
	flag.StringVar(&fluentBitImage, "fluent-bit-image", defaultFluentBitImage, "Image for fluent-bit")
	flag.StringVar(&highPriorityClassName, "high-priority-class-name", "", "High priority class name used by managed DaemonSets")
	flag.StringVar(&normalPriorityClassName, "normal-priority-class-name", "", "Normal priority class name used by managed Deployments")
	flag.StringVar(&otelCollectorImage, "otel-collector-image", defaultOTelCollectorImage, "Image for OpenTelemetry Collector")
	flag.StringVar(&selfMonitorImage, "self-monitor-image", defaultSelfMonitorImage, "Image for self-monitor")

	flag.Parse()

	telemetryNamespace, _ = os.LookupEnv(telemetryNamespaceEnvVar)

	overrides.AtomicLevel().SetLevel(zapcore.InfoLevel)

	zapLogger, err := logger.New(overrides.AtomicLevel())
	if err != nil {
		return fmt.Errorf("failed to create logger: %w", err)
	}

	defer zapLogger.Sync() //nolint:errcheck // if flusing logs fails there is nothing else	we can do

	ctrl.SetLogger(zapr.NewLogger(zapLogger))

	syncPeriod := 1 * time.Minute

	mgr, err := ctrl.NewManager(ctrl.GetConfigOrDie(), ctrl.Options{
		Scheme:                  scheme,
		Metrics:                 metricsserver.Options{BindAddress: ":8080"},
		HealthProbeBindAddress:  ":8081",
		PprofBindAddress:        ":6060",
		LeaderElection:          true,
		LeaderElectionNamespace: telemetryNamespace,
		LeaderElectionID:        "cdd7ef0b.kyma-project.io",
		WebhookServer: webhook.NewServer(webhook.Options{
			Port:    webhookServerPort,
			CertDir: certDir,
		}),
		Cache: cache.Options{
			SyncPeriod: &syncPeriod,

			// The operator handles various resource that are namespace-scoped, and additionally some resources that are cluster-scoped (clusterroles, clusterrolebindings, etc.).
			// For namespace-scoped resources we want to restrict the operator permissions to only fetch resources from a given namespace.
			ByObject: map[client.Object]cache.ByObject{
				&appsv1.Deployment{}:          {Field: setNamespaceFieldSelector()},
				&appsv1.ReplicaSet{}:          {Field: setNamespaceFieldSelector()},
				&appsv1.DaemonSet{}:           {Field: setNamespaceFieldSelector()},
				&corev1.ConfigMap{}:           {Field: setNamespaceFieldSelector()},
				&corev1.ServiceAccount{}:      {Field: setNamespaceFieldSelector()},
				&corev1.Service{}:             {Field: setNamespaceFieldSelector()},
				&networkingv1.NetworkPolicy{}: {Field: setNamespaceFieldSelector()},
				&corev1.Secret{}:              {Field: setNamespaceFieldSelector()},
				&operatorv1alpha1.Telemetry{}: {Field: setNamespaceFieldSelector()},
			},
		},
		Client: client.Options{
			Cache: &client.CacheOptions{
				DisableFor: []client.Object{
					&corev1.Secret{},
				},
			},
		},
	})
	if err != nil {
		return fmt.Errorf("failed to start manager: %w", err)
	}

	tracePipelineReconcileTriggerChan := make(chan event.GenericEvent)
	if err := setupTracePipelineController(mgr, tracePipelineReconcileTriggerChan); err != nil {
		return fmt.Errorf("failed to enable trace pipeline controller: %w", err)
	}

	metricPipelineReconcileTriggerChan := make(chan event.GenericEvent)
	if err := setupMetricPipelineController(mgr, metricPipelineReconcileTriggerChan); err != nil {
		return fmt.Errorf("failed to enable metric pipeline controller: %w", err)
	}

	logPipelineReconcileTriggerChan := make(chan event.GenericEvent)
	if err := setupLogPipelineController(mgr, logPipelineReconcileTriggerChan); err != nil {
		return fmt.Errorf("failed to enable log pipeline controller: %w", err)
	}

	webhookConfig := createWebhookConfig()
	selfMonitorConfig := createSelfMonitoringConfig()

	if err := enableTelemetryModuleController(mgr, webhookConfig, selfMonitorConfig); err != nil {
		return fmt.Errorf("failed to enable telemetry module controller: %w", err)
	}

	// +kubebuilder:scaffold:builder

	if err := mgr.AddHealthzCheck("healthz", mgr.GetWebhookServer().StartedChecker()); err != nil {
		return fmt.Errorf("failed to add health check: %w", err)
	}

	if err := mgr.AddReadyzCheck("readyz", mgr.GetWebhookServer().StartedChecker()); err != nil {
		return fmt.Errorf("failed to add ready check: %w", err)
	}

	if err := ensureWebhookCert(mgr, webhookConfig); err != nil {
		return fmt.Errorf("failed to enable webhook server: %w", err)
	}

	mgr.GetWebhookServer().Register("/validate-logpipeline", &webhook.Admission{
		Handler: createLogPipelineValidator(mgr.GetClient()),
	})
	mgr.GetWebhookServer().Register("/validate-logparser", &webhook.Admission{
		Handler: createLogParserValidator(mgr.GetClient()),
	})
	mgr.GetWebhookServer().Register("/api/v2/alerts", selfmonitorwebhook.NewHandler(
		mgr.GetClient(),
		selfmonitorwebhook.WithTracePipelineSubscriber(tracePipelineReconcileTriggerChan),
		selfmonitorwebhook.WithMetricPipelineSubscriber(metricPipelineReconcileTriggerChan),
		selfmonitorwebhook.WithLogPipelineSubscriber(logPipelineReconcileTriggerChan),
		selfmonitorwebhook.WithLogger(ctrl.Log.WithName("self-monitor-webhook"))))

	setupLog.Info("Starting manager", "version", version)

	if err := mgr.Start(ctrl.SetupSignalHandler()); err != nil {
		return fmt.Errorf("failed to start manager: %w", err)
	}

	return nil
}

func enableTelemetryModuleController(mgr manager.Manager, webhookConfig telemetry.WebhookConfig, selfMonitorConfig telemetry.SelfMonitorConfig) error {
	setupLog.Info("Setting up telemetry controller")

	telemetryController := operator.NewTelemetryController(
		mgr.GetClient(),
		mgr.GetScheme(),
		operator.TelemetryControllerConfig{
			Config: telemetry.Config{
				Traces: telemetry.TracesConfig{
					OTLPServiceName: traceOTLPServiceName,
					Namespace:       telemetryNamespace,
				},
				Metrics: telemetry.MetricsConfig{
					OTLPServiceName: metricOTLPServiceName,
					Namespace:       telemetryNamespace,
				},
				Webhook:     webhookConfig,
				SelfMonitor: selfMonitorConfig,
			},
			SelfMonitorName:    selfMonitorName,
			TelemetryNamespace: telemetryNamespace,
		},
	)

	if err := telemetryController.SetupWithManager(mgr); err != nil {
		return fmt.Errorf("failed to setup telemetry controller: %w", err)
	}

	return nil
}

func setupLogPipelineController(mgr manager.Manager, reconcileTriggerChan <-chan event.GenericEvent) error {
	if enableV1Beta1LogPipelines {
		setupLog.Info("Registering conversion webhooks for LogPipelines")
		utilruntime.Must(telemetryv1beta1.AddToScheme(scheme))
		// Register conversion webhooks for LogPipelines
		if err := ctrl.NewWebhookManagedBy(mgr).
			For(&telemetryv1alpha1.LogPipeline{}).
			Complete(); err != nil {
			return fmt.Errorf("failed to create v1alpha1 conversion webhook: %w", err)
		}

		if err := ctrl.NewWebhookManagedBy(mgr).
			For(&telemetryv1beta1.LogPipeline{}).
			Complete(); err != nil {
			return fmt.Errorf("failed to create v1beta1 conversion webhook: %w", err)
		}
	}

	setupLog.Info("Setting up logpipeline controller")

	logPipelineController, err := telemetrycontrollers.NewLogPipelineController(
		mgr.GetClient(),
		reconcileTriggerChan,
		telemetrycontrollers.LogPipelineControllerConfig{
			ExporterImage:      fluentBitExporterImage,
			FluentBitImage:     fluentBitImage,
			PriorityClassName:  highPriorityClassName,
			RestConfig:         mgr.GetConfig(),
			SelfMonitorName:    selfMonitorName,
			TelemetryNamespace: telemetryNamespace,
		},
	)
	if err != nil {
		return fmt.Errorf("failed to create logpipeline controller: %w", err)
	}

	if err := logPipelineController.SetupWithManager(mgr); err != nil {
		return fmt.Errorf("failed to setup logpipeline controller: %w", err)
	}

	setupLog.Info("Setting up logparser controller")

	logParserController := telemetrycontrollers.NewLogParserController(
		mgr.GetClient(),
		telemetrycontrollers.LogParserControllerConfig{
			TelemetryNamespace: telemetryNamespace,
		},
	)

	if err := logParserController.SetupWithManager(mgr); err != nil {
		return fmt.Errorf("failed to setup logparser controller: %w", err)
	}

	return nil
}

func setupTracePipelineController(mgr manager.Manager, reconcileTriggerChan <-chan event.GenericEvent) error {
	setupLog.Info("Setting up tracepipeline controller")

	tracePipelineController, err := telemetrycontrollers.NewTracePipelineController(
		mgr.GetClient(),
		reconcileTriggerChan,
		telemetrycontrollers.TracePipelineControllerConfig{
			RestConfig:                    mgr.GetConfig(),
			OTelCollectorImage:            otelCollectorImage,
			SelfMonitorName:               selfMonitorName,
			TelemetryNamespace:            telemetryNamespace,
			TraceGatewayPriorityClassName: highPriorityClassName,
			TraceGatewayServiceName:       traceOTLPServiceName,
		},
	)
	if err != nil {
		return fmt.Errorf("failed to create tracepipeline controller: %w", err)
	}

	if err := tracePipelineController.SetupWithManager(mgr); err != nil {
		return fmt.Errorf("failed to setup tracepipeline controller: %w", err)
	}

	return nil
}

func setupMetricPipelineController(mgr manager.Manager, reconcileTriggerChan <-chan event.GenericEvent) error {
	setupLog.Info("Setting up metricpipeline controller")

	metricPipelineController, err := telemetrycontrollers.NewMetricPipelineController(
		mgr.GetClient(),
		reconcileTriggerChan,
		telemetrycontrollers.MetricPipelineControllerConfig{
			MetricAgentPriorityClassName:   highPriorityClassName,
			MetricGatewayPriorityClassName: normalPriorityClassName,
			MetricGatewayServiceName:       metricOTLPServiceName,
			ModuleVersion:                  version,
			OTelCollectorImage:             otelCollectorImage,
			RestConfig:                     mgr.GetConfig(),
			SelfMonitorName:                selfMonitorName,
			TelemetryNamespace:             telemetryNamespace,
		},
	)
	if err != nil {
		return fmt.Errorf("failed to create metricpipeline controller: %w", err)
	}

	if err := metricPipelineController.SetupWithManager(mgr); err != nil {
		return fmt.Errorf("failed to setup metricpipeline controller: %w", err)
	}

	return nil
}

func ensureWebhookCert(mgr manager.Manager, webhookConfig telemetry.WebhookConfig) error {
	// Create own client since manager might not be started while using
	clientOptions := client.Options{
		Scheme: scheme,
	}

	k8sClient, err := client.New(mgr.GetConfig(), clientOptions)
	if err != nil {
		return fmt.Errorf("failed to create webhook client: %w", err)
	}

	if err = webhookcert.EnsureCertificate(context.Background(), k8sClient, webhookConfig.CertConfig); err != nil {
		return fmt.Errorf("failed to ensure webhook cert: %w", err)
	}

	setupLog.Info("Ensured webhook cert")

	return nil
}

func setNamespaceFieldSelector() fields.Selector {
	return fields.SelectorFromSet(fields.Set{"metadata.namespace": telemetryNamespace})
}

func createLogPipelineValidator(client client.Client) *logpipelinewebhook.ValidatingWebhookHandler {
	// TODO: Align max log pipeline enforcement with the method used in the TracePipeline/MetricPipeline controllers,
	// replacing the current validating webhook approach.
	const maxLogPipelines = 5

	return logpipelinewebhook.NewValidatingWebhookHandler(
		client,
		validation.NewVariablesValidator(client),
		validation.NewMaxPipelinesValidator(maxLogPipelines),
		validation.NewFilesValidator(),
		admission.NewDecoder(scheme),
	)
}

func createLogParserValidator(client client.Client) *logparserwebhook.ValidatingWebhookHandler {
	return logparserwebhook.NewValidatingWebhookHandler(
		client,
		admission.NewDecoder(scheme))
}

func createSelfMonitoringConfig() telemetry.SelfMonitorConfig {
	return telemetry.SelfMonitorConfig{
		Config: selfmonitor.Config{
			BaseName:  selfMonitorName,
			Namespace: telemetryNamespace,
			Deployment: selfmonitor.DeploymentConfig{
				Image:             selfMonitorImage,
				PriorityClassName: normalPriorityClassName,
			},
		},
		WebhookScheme: "https",
		WebhookURL:    fmt.Sprintf("%s.%s.svc", webhookServiceName, telemetryNamespace),
	}
}

func createWebhookConfig() telemetry.WebhookConfig {
	return telemetry.WebhookConfig{
		CertConfig: webhookcert.Config{
			CertDir: certDir,
			ServiceName: types.NamespacedName{
				Name:      webhookServiceName,
				Namespace: telemetryNamespace,
			},
			CASecretName: types.NamespacedName{
				Name:      "telemetry-webhook-cert",
				Namespace: telemetryNamespace,
			},
			WebhookName: types.NamespacedName{
				Name: "validation.webhook.telemetry.kyma-project.io",
			},
		},
	}
}<|MERGE_RESOLUTION|>--- conflicted
+++ resolved
@@ -67,6 +67,8 @@
 var (
 	scheme   = runtime.NewScheme()
 	setupLog = ctrl.Log.WithName("setup").WithValues("version", version)
+	//TODO: replace with build version based on git revision
+	version = "main"
 
 	// Operator flags
 	certDir                   string
@@ -82,13 +84,8 @@
 
 const (
 	defaultFluentBitExporterImage = "europe-docker.pkg.dev/kyma-project/prod/directory-size-exporter:v20241001-21f80ba0"
-<<<<<<< HEAD
-	defaultFluentBitImage         = "europe-docker.pkg.dev/kyma-project/prod/external/fluent/fluent-bit:3.1.8"
+	defaultFluentBitImage         = "europe-docker.pkg.dev/kyma-project/prod/external/fluent/fluent-bit:3.1.9"
 	defaultOTelCollectorImage     = "europe-docker.pkg.dev/kyma-project/prod/kyma-otel-collector:0.111.0-main"
-=======
-	defaultFluentBitImage         = "europe-docker.pkg.dev/kyma-project/prod/external/fluent/fluent-bit:3.1.9"
-	defaultOtelImage              = "europe-docker.pkg.dev/kyma-project/prod/kyma-otel-collector:0.111.0-main"
->>>>>>> 00aba42c
 	defaultSelfMonitorImage       = "europe-docker.pkg.dev/kyma-project/prod/tpi/telemetry-self-monitor:2.53.2-cc4f64c"
 )
 
@@ -97,7 +94,6 @@
 	metricOTLPServiceName    = "telemetry-otlp-metrics"
 	selfMonitorName          = "telemetry-self-monitor"
 	traceOTLPServiceName     = "telemetry-otlp-traces"
-	version                  = "main"
 	webhookServerPort        = 9443
 	webhookServiceName       = "telemetry-manager-webhook"
 )
