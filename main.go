--- conflicted
+++ resolved
@@ -100,13 +100,8 @@
 const (
 	otelImage              = "eu.gcr.io/kyma-project/tpi/otel-collector:0.73.0-a3475b24"
 	overrideConfigMapName  = "telemetry-override-config"
-<<<<<<< HEAD
-	fluentBitImage         = "eu.gcr.io/kyma-project/tpi/fluent-bit:2.0.9-f89e8b78"
-	fluentBitExporterImage = "eu.gcr.io/kyma-project/directory-size-exporter:v20221020-e314a071"
-=======
 	fluentBitImage         = "eu.gcr.io/kyma-project/tpi/fluent-bit:2.0.9-a3475b24"
 	fluentBitExporterImage = "eu.gcr.io/kyma-project/directory-size-exporter:v20230308-ff6cf204"
->>>>>>> 9ea160e3
 
 	telemetryNamespace = "kyma-system"
 
