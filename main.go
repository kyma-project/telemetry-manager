/*
Copyright 2021.

Licensed under the Apache License, Version 2.0 (the "License");
you may not use this file except in compliance with the License.
You may obtain a copy of the License at

    http://www.apache.org/licenses/LICENSE-2.0

Unless required by applicable law or agreed to in writing, software
distributed under the License is distributed on an "AS IS" BASIS,
WITHOUT WARRANTIES OR CONDITIONS OF ANY KIND, either express or implied.
See the License for the specific language governing permissions and
limitations under the License.
*/

package main

import (
	"context"
	"errors"
	"flag"
	"fmt"
	"os"
	"strings"
	"time"

	"github.com/go-logr/zapr"
	"go.uber.org/zap/zapcore"
	istiosecurityclientv1 "istio.io/client-go/pkg/apis/security/v1"
	appsv1 "k8s.io/api/apps/v1"
	corev1 "k8s.io/api/core/v1"
	networkingv1 "k8s.io/api/networking/v1"
	apiextensionsv1 "k8s.io/apiextensions-apiserver/pkg/apis/apiextensions/v1"
	"k8s.io/apimachinery/pkg/api/resource"
	"k8s.io/apimachinery/pkg/fields"
	"k8s.io/apimachinery/pkg/runtime"
	"k8s.io/apimachinery/pkg/types"
	utilruntime "k8s.io/apimachinery/pkg/util/runtime"
	clientgoscheme "k8s.io/client-go/kubernetes/scheme"
	ctrl "sigs.k8s.io/controller-runtime"
	"sigs.k8s.io/controller-runtime/pkg/cache"
	"sigs.k8s.io/controller-runtime/pkg/client"
	"sigs.k8s.io/controller-runtime/pkg/event"
	"sigs.k8s.io/controller-runtime/pkg/manager"
	metricsserver "sigs.k8s.io/controller-runtime/pkg/metrics/server"
	"sigs.k8s.io/controller-runtime/pkg/webhook"
	"sigs.k8s.io/controller-runtime/pkg/webhook/admission"

	operatorv1alpha1 "github.com/kyma-project/telemetry-manager/apis/operator/v1alpha1"
	telemetryv1alpha1 "github.com/kyma-project/telemetry-manager/apis/telemetry/v1alpha1"
	"github.com/kyma-project/telemetry-manager/controllers/operator"
	telemetrycontrollers "github.com/kyma-project/telemetry-manager/controllers/telemetry"
	"github.com/kyma-project/telemetry-manager/internal/fluentbit/config/builder"
	"github.com/kyma-project/telemetry-manager/internal/logger"
	"github.com/kyma-project/telemetry-manager/internal/overrides"
	"github.com/kyma-project/telemetry-manager/internal/reconciler/metricpipeline"
	"github.com/kyma-project/telemetry-manager/internal/reconciler/telemetry"
	"github.com/kyma-project/telemetry-manager/internal/reconciler/tracepipeline"
	"github.com/kyma-project/telemetry-manager/internal/resources/otelcollector"
	"github.com/kyma-project/telemetry-manager/internal/resources/selfmonitor"
	selfmonitorwebhook "github.com/kyma-project/telemetry-manager/internal/selfmonitor/webhook"
	"github.com/kyma-project/telemetry-manager/internal/webhookcert"
	logparserwebhook "github.com/kyma-project/telemetry-manager/webhook/logparser"
	logpipelinewebhook "github.com/kyma-project/telemetry-manager/webhook/logpipeline"
	"github.com/kyma-project/telemetry-manager/webhook/logpipeline/validation"

	// Import all Kubernetes client auth plugins (e.g. Azure, GCP, OIDC, etc.)
	// to ensure that exec-entrypoint and run can make use of them.
	_ "k8s.io/client-go/plugin/pkg/client/auth"
	//nolint:gosec // pprof package is required for performance analysis.
	//nolint:gci // Mandatory kubebuilder imports scaffolding.
)

var (
	certDir            string
	logLevel           string
	scheme             = runtime.NewScheme()
	setupLog           = ctrl.Log.WithName("setup")
	telemetryNamespace string
	enableWebhook      bool

	maxLogPipelines    int
	maxTracePipelines  int
	maxMetricPipelines int

	traceGatewayImage                string
	traceGatewayPriorityClass        string
	traceGatewayCPULimit             string
	traceGatewayDynamicCPULimit      string
	traceGatewayMemoryLimit          string
	traceGatewayDynamicMemoryLimit   string
	traceGatewayCPURequest           string
	traceGatewayDynamicCPURequest    string
	traceGatewayMemoryRequest        string
	traceGatewayDynamicMemoryRequest string

	fluentBitDeniedFilterPlugins string
	fluentBitDeniedOutputPlugins string
	fluentBitMemoryBufferLimit   string
	fluentBitFsBufferLimit       string
	fluentBitCPULimit            string
	fluentBitMemoryLimit         string
	fluentBitCPURequest          string
	fluentBitMemoryRequest       string
	fluentBitImage               string
	fluentBitExporterImage       string
	fluentBitPriorityClassName   string

	metricGatewayImage                string
	metricGatewayPriorityClass        string
	metricGatewayCPULimit             string
	metricGatewayDynamicCPULimit      string
	metricGatewayMemoryLimit          string
	metricGatewayDynamicMemoryLimit   string
	metricGatewayCPURequest           string
	metricGatewayDynamicCPURequest    string
	metricGatewayMemoryRequest        string
	metricGatewayDynamicMemoryRequest string

	selfMonitorImage         string
	selfMonitorPriorityClass string

	kymaInputAllowed          bool
	k8sClusterReceiverAllowed bool

	version = "main"
)

const (
	defaultFluentBitExporterImage = "europe-docker.pkg.dev/kyma-project/prod/directory-size-exporter:v20240605-7743c77e"
<<<<<<< HEAD
	defaultFluentBitImage         = "europe-docker.pkg.dev/kyma-project/prod/tpi/fluent-bit:3.1.3-44a3707"
	defaultOtelImage              = "europe-docker.pkg.dev/kyma-project/prod/kyma-otel-collector:0.107.0-main"
=======
	defaultFluentBitImage         = "europe-docker.pkg.dev/kyma-project/prod/external/fluent/fluent-bit:3.1.6"
	defaultOtelImage              = "europe-docker.pkg.dev/kyma-project/prod/kyma-otel-collector:0.105.0-main"
>>>>>>> e476925c
	defaultSelfMonitorImage       = "europe-docker.pkg.dev/kyma-project/prod/tpi/telemetry-self-monitor:2.53.1-729b0b4"

	metricOTLPServiceName = "telemetry-otlp-metrics"
	traceOTLPServiceName  = "telemetry-otlp-traces"
	webhookServiceName    = "telemetry-manager-webhook"

	selfMonitorName = "telemetry-self-monitor"
)

//nolint:gochecknoinits // Runtime's scheme addition is required.
func init() {
	utilruntime.Must(clientgoscheme.AddToScheme(scheme))
	utilruntime.Must(apiextensionsv1.AddToScheme(scheme))

	utilruntime.Must(telemetryv1alpha1.AddToScheme(scheme))
	utilruntime.Must(operatorv1alpha1.AddToScheme(scheme))
	utilruntime.Must(istiosecurityclientv1.AddToScheme(scheme))
	//+kubebuilder:scaffold:scheme
}

func getEnvOrDefault(envVar string, defaultValue string) string {
	if value, ok := os.LookupEnv(envVar); ok {
		return value
	}
	return defaultValue
}

//+kubebuilder:rbac:groups=telemetry.kyma-project.io,resources=logpipelines,verbs=get;list;watch;create;update;patch;delete
//+kubebuilder:rbac:groups=telemetry.kyma-project.io,resources=logpipelines/status,verbs=get;update;patch
//+kubebuilder:rbac:groups=telemetry.kyma-project.io,resources=logpipelines/finalizers,verbs=update
//+kubebuilder:rbac:groups=telemetry.kyma-project.io,resources=logparsers,verbs=get;list;watch;create;update;patch;delete
//+kubebuilder:rbac:groups=telemetry.kyma-project.io,resources=logparsers/status,verbs=get;update;patch
//+kubebuilder:rbac:groups=telemetry.kyma-project.io,resources=logparsers/finalizers,verbs=update
//+kubebuilder:rbac:groups=telemetry.kyma-project.io,resources=tracepipelines,verbs=get;list;watch;create;update;patch;delete
//+kubebuilder:rbac:groups=telemetry.kyma-project.io,resources=tracepipelines/status,verbs=get;update;patch
//+kubebuilder:rbac:groups=telemetry.kyma-project.io,resources=metricpipelines,verbs=get;list;watch;create;update;patch;delete
//+kubebuilder:rbac:groups=telemetry.kyma-project.io,resources=metricpipelines/status,verbs=get;update;patch
//+kubebuilder:rbac:groups=telemetry.kyma-project.io,resources=metricpipelines/finalizers,verbs=update

//+kubebuilder:rbac:groups=operator.kyma-project.io,namespace=system,resources=telemetries,verbs=get;list;watch;create;update;patch;delete
//+kubebuilder:rbac:groups=operator.kyma-project.io,namespace=system,resources=telemetries/status,verbs=get;update;patch
//+kubebuilder:rbac:groups=operator.kyma-project.io,namespace=system,resources=telemetries/finalizers,verbs=update
//+kubebuilder:rbac:groups=operator.kyma-project.io,resources=telemetries,verbs=get;list;watch

//+kubebuilder:rbac:groups="",namespace=system,resources=configmaps,verbs=get;list;watch;create;update;patch;delete
//+kubebuilder:rbac:groups="",namespace=system,resources=services,verbs=get;list;watch;create;update;patch;delete

//+kubebuilder:rbac:groups="",namespace=system,resources=secrets,verbs=create;update;patch;delete
//+kubebuilder:rbac:groups="",namespace=system,resources=serviceaccounts,verbs=get;list;watch;create;update;patch;delete
//+kubebuilder:rbac:groups="",resources=nodes,verbs=get;list;watch
//+kubebuilder:rbac:groups="",resources=nodes/metrics,verbs=get;list;watch
//+kubebuilder:rbac:groups="",resources=nodes/stats,verbs=get;list;watch
//+kubebuilder:rbac:groups="",resources=namespaces,verbs=get;list;watch
//+kubebuilder:rbac:groups="",resources=pods,verbs=get;list;watch
//+kubebuilder:rbac:groups="",resources=secrets,verbs=get;list;watch
//+kubebuilder:rbac:groups="",resources=services,verbs=get;list;watch
//+kubebuilder:rbac:groups="",resources=endpoints,verbs=get;list;watch
//+kubebuilder:rbac:groups="",resources=events,verbs=get;list;watch
//+kubebuilder:rbac:groups="",resources=namespaces/status,verbs=get;list;watch
//+kubebuilder:rbac:groups="",resources=nodes/spec,verbs=get;list;watch
//+kubebuilder:rbac:groups="",resources=pods/status,verbs=get;list;watch
//+kubebuilder:rbac:groups="",resources=replicationcontrollers,verbs=get;list;watch
//+kubebuilder:rbac:groups="",resources=replicationcontrollers/status,verbs=get;list;watch
//+kubebuilder:rbac:groups="",resources=resourcequotas,verbs=get;list;watch
//+kubebuilder:rbac:urls=/metrics,verbs=get
//+kubebuilder:rbac:urls=/metrics/cadvisor,verbs=get

//+kubebuilder:rbac:groups=apiextensions.k8s.io,resources=customresourcedefinitions,verbs=get;list;watch

//+kubebuilder:rbac:groups=apps,namespace=system,resources=deployments,verbs=get;list;watch;create;update;patch;delete
//+kubebuilder:rbac:groups=apps,namespace=system,resources=daemonsets,verbs=get;list;watch;create;update;patch;delete
//+kubebuilder:rbac:groups=apps,resources=replicasets,verbs=get;list;watch
//+kubebuilder:rbac:groups=apps,resources=daemonsets,verbs=get;list;watch
//+kubebuilder:rbac:groups=apps,resources=deployments,verbs=get;list;watch
//+kubebuilder:rbac:groups=apps,resources=statefulsets,verbs=get;list;watch

//+kubebuilder:rbac:groups=admissionregistration.k8s.io,resources=validatingwebhookconfigurations,verbs=get;list;watch;create;update;patch;delete

//+kubebuilder:rbac:groups=rbac.authorization.k8s.io,resources=clusterroles,verbs=get;list;watch;create;update;patch;delete
//+kubebuilder:rbac:groups=rbac.authorization.k8s.io,resources=clusterrolebindings,verbs=get;list;watch;create;update;patch;delete

//+kubebuilder:rbac:groups=rbac.authorization.k8s.io,resources=roles,verbs=get;list;watch;create;update;patch;delete
//+kubebuilder:rbac:groups=rbac.authorization.k8s.io,resources=rolebindings,verbs=get;list;watch;create;update;patch;delete

// +kubebuilder:rbac:groups=networking.k8s.io,resources=networkpolicies,verbs=get;list;watch
// +kubebuilder:rbac:groups=networking.k8s.io,namespace=system,resources=networkpolicies,verbs=create;update;patch;delete

// +kubebuilder:rbac:groups=security.istio.io,resources=peerauthentications,verbs=get;list;watch
// +kubebuilder:rbac:groups=security.istio.io,namespace=system,resources=peerauthentications,verbs=create;update;patch;delete

//+kubebuilder:rbac:groups=autoscaling,resources=horizontalpodautoscalers,verbs=get;list;watch

//+kubebuilder:rbac:groups=batch,resources=cronjobs,verbs=get;list;watch
//+kubebuilder:rbac:groups=batch,resources=jobs,verbs=get;list;watch

//+kubebuilder:rbac:groups=extensions,resources=daemonsets,verbs=get;list;watch
//+kubebuilder:rbac:groups=extensions,resources=deployments,verbs=get;list;watch
//+kubebuilder:rbac:groups=extensions,resources=replicasets,verbs=get;list;watch

// +kubebuilder:rbac:groups="",resources=events,verbs=create;patch

func main() {
	flag.StringVar(&logLevel, "log-level", getEnvOrDefault("APP_LOG_LEVEL", "debug"), "Log level (debug, info, warn, error, fatal)")
	flag.StringVar(&certDir, "cert-dir", ".", "Webhook TLS certificate directory")
	flag.StringVar(&telemetryNamespace, "manager-namespace", getEnvOrDefault("MANAGER_NAMESPACE", "default"), "Namespace of the manager")
	flag.BoolVar(&enableWebhook, "validating-webhook-enabled", false, "Create validating webhook for LogPipelines and LogParsers.")

	flag.StringVar(&traceGatewayImage, "trace-collector-image", defaultOtelImage, "Image for tracing OpenTelemetry Collector")
	flag.StringVar(&traceGatewayPriorityClass, "trace-collector-priority-class", "", "Priority class name for tracing OpenTelemetry Collector")
	flag.StringVar(&traceGatewayCPULimit, "trace-collector-cpu-limit", "700m", "CPU limit for tracing OpenTelemetry Collector")
	flag.StringVar(&traceGatewayDynamicCPULimit, "trace-collector-dynamic-cpu-limit", "500m", "Additional CPU limit for tracing OpenTelemetry Collector per TracePipeline")
	flag.StringVar(&traceGatewayMemoryLimit, "trace-collector-memory-limit", "500Mi", "Memory limit for tracing OpenTelemetry Collector")
	flag.StringVar(&traceGatewayDynamicMemoryLimit, "trace-collector-dynamic-memory-limit", "1500Mi", "Additional memory limit for tracing OpenTelemetry Collector per TracePipeline")
	flag.StringVar(&traceGatewayCPURequest, "trace-collector-cpu-request", "100m", "CPU request for tracing OpenTelemetry Collector")
	flag.StringVar(&traceGatewayDynamicCPURequest, "trace-collector-dynamic-cpu-request", "100m", "Additional CPU request for tracing OpenTelemetry Collector per TracePipeline")
	flag.StringVar(&traceGatewayMemoryRequest, "trace-collector-memory-request", "32Mi", "Memory request for tracing OpenTelemetry Collector")
	flag.StringVar(&traceGatewayDynamicMemoryRequest, "trace-collector-dynamic-memory-request", "0", "Additional memory request for tracing OpenTelemetry Collector per TracePipeline")
	flag.IntVar(&maxTracePipelines, "trace-collector-pipelines", 3, "Maximum number of TracePipelines to be created. If 0, no limit is applied.")

	flag.StringVar(&metricGatewayImage, "metric-gateway-image", defaultOtelImage, "Image for metrics OpenTelemetry Collector")
	flag.StringVar(&metricGatewayPriorityClass, "metric-gateway-priority-class", "", "Priority class name for metrics OpenTelemetry Collector")
	flag.StringVar(&metricGatewayCPULimit, "metric-gateway-cpu-limit", "900m", "CPU limit for metrics OpenTelemetry Collector")
	flag.StringVar(&metricGatewayDynamicCPULimit, "metric-gateway-dynamic-cpu-limit", "100m", "Additional CPU limit for metrics OpenTelemetry Collector per MetricPipeline")
	flag.StringVar(&metricGatewayMemoryLimit, "metric-gateway-memory-limit", "512Mi", "Memory limit for metrics OpenTelemetry Collector")
	flag.StringVar(&metricGatewayDynamicMemoryLimit, "metric-gateway-dynamic-memory-limit", "512Mi", "Additional memory limit for metrics OpenTelemetry Collector per MetricPipeline")
	flag.StringVar(&metricGatewayCPURequest, "metric-gateway-cpu-request", "25m", "CPU request for metrics OpenTelemetry Collector")
	flag.StringVar(&metricGatewayDynamicCPURequest, "metric-gateway-dynamic-cpu-request", "0", "Additional CPU request for metrics OpenTelemetry Collector per MetricPipeline")
	flag.StringVar(&metricGatewayMemoryRequest, "metric-gateway-memory-request", "32Mi", "Memory request for metrics OpenTelemetry Collector")
	flag.StringVar(&metricGatewayDynamicMemoryRequest, "metric-gateway-dynamic-memory-request", "0", "Additional memory request for metrics OpenTelemetry Collector per MetricPipeline")
	flag.IntVar(&maxMetricPipelines, "metric-gateway-pipelines", 3, "Maximum number of MetricPipelines to be created. If 0, no limit is applied.")

	flag.StringVar(&fluentBitDeniedFilterPlugins, "fluent-bit-denied-filter-plugins", "kubernetes,rewrite_tag", "Comma separated list of denied filter plugins even if allowUnsupportedPlugins is enabled. If empty, all filter plugins are allowed.")
	flag.StringVar(&fluentBitDeniedOutputPlugins, "fluent-bit-denied-output-plugins", "", "Comma separated list of denied output plugins even if allowUnsupportedPlugins is enabled. If empty, all output plugins are allowed.")
	flag.StringVar(&fluentBitMemoryBufferLimit, "fluent-bit-memory-buffer-limit", "10M", "Fluent Bit memory buffer limit per log pipeline")
	flag.StringVar(&fluentBitFsBufferLimit, "fluent-bit-filesystem-buffer-limit", "1G", "Fluent Bit filesystem buffer limit per log pipeline")
	flag.StringVar(&fluentBitCPULimit, "fluent-bit-cpu-limit", "1", "CPU limit for tracing fluent-bit")
	flag.StringVar(&fluentBitMemoryLimit, "fluent-bit-memory-limit", "1Gi", "Memory limit for fluent-bit")
	flag.StringVar(&fluentBitCPURequest, "fluent-bit-cpu-request", "100m", "CPU request for fluent-bit")
	flag.StringVar(&fluentBitMemoryRequest, "fluent-bit-memory-request", "50Mi", "Memory request for fluent-bit")
	flag.StringVar(&fluentBitImage, "fluent-bit-image", defaultFluentBitImage, "Image for fluent-bit")
	flag.StringVar(&fluentBitExporterImage, "fluent-bit-exporter-image", defaultFluentBitExporterImage, "Image for exporting fluent bit filesystem usage")
	flag.StringVar(&fluentBitPriorityClassName, "fluent-bit-priority-class-name", "", "Name of the priority class of fluent bit ")
	flag.IntVar(&maxLogPipelines, "fluent-bit-max-pipelines", 5, "Maximum number of LogPipelines to be created. If 0, no limit is applied.")

	flag.StringVar(&selfMonitorImage, "self-monitor-image", defaultSelfMonitorImage, "Image for self-monitor")
	flag.StringVar(&selfMonitorPriorityClass, "self-monitor-priority-class", "", "Priority class name for self-monitor")

	flag.BoolVar(&kymaInputAllowed, "kyma-input-allowed", false, "Allow collecting status metrics for Kyma Telemetry module")
	flag.BoolVar(&k8sClusterReceiverAllowed, "k8s-cluster-receiver-allowed", false, "Allow collecting cluster level metrics from API Server in kyma")

	flag.Parse()
	if err := validateFlags(); err != nil {
		setupLog.Error(err, "Invalid flag provided")
		os.Exit(1)
	}
	parsedLevel, err := zapcore.ParseLevel(logLevel)
	if err != nil {
		os.Exit(1)
	}
	overrides.AtomicLevel().SetLevel(parsedLevel)
	ctrLogger, err := logger.New(overrides.AtomicLevel())

	ctrl.SetLogger(zapr.NewLogger(ctrLogger.WithContext().Desugar()))
	if err != nil {
		os.Exit(1)
	}

	defer func() {
		if err = ctrLogger.WithContext().Sync(); err != nil {
			setupLog.Error(err, "Failed to flush logger")
		}
	}()

	syncPeriod := 1 * time.Minute
	mgr, err := ctrl.NewManager(ctrl.GetConfigOrDie(), ctrl.Options{
		Scheme:                  scheme,
		Metrics:                 metricsserver.Options{BindAddress: ":8080"},
		HealthProbeBindAddress:  ":8081",
		PprofBindAddress:        ":6060",
		LeaderElection:          true,
		LeaderElectionNamespace: telemetryNamespace,
		LeaderElectionID:        "cdd7ef0b.kyma-project.io",
		WebhookServer: webhook.NewServer(webhook.Options{
			Port:    9443,
			CertDir: certDir,
		}),
		Cache: cache.Options{
			SyncPeriod: &syncPeriod,

			// The operator handles various resource that are namespace-scoped, and additionally some resources that are cluster-scoped (clusterroles, clusterrolebindings, etc.).
			// For namespace-scoped resources we want to restrict the operator permissions to only fetch resources from a given namespace.
			ByObject: map[client.Object]cache.ByObject{
				&appsv1.Deployment{}:          {Field: setNamespaceFieldSelector()},
				&appsv1.ReplicaSet{}:          {Field: setNamespaceFieldSelector()},
				&appsv1.DaemonSet{}:           {Field: setNamespaceFieldSelector()},
				&corev1.ConfigMap{}:           {Field: setNamespaceFieldSelector()},
				&corev1.ServiceAccount{}:      {Field: setNamespaceFieldSelector()},
				&corev1.Service{}:             {Field: setNamespaceFieldSelector()},
				&networkingv1.NetworkPolicy{}: {Field: setNamespaceFieldSelector()},
				&corev1.Secret{}:              {Field: setNamespaceFieldSelector()},
				&operatorv1alpha1.Telemetry{}: {Field: setNamespaceFieldSelector()},
			},
		},
		Client: client.Options{
			Cache: &client.CacheOptions{
				DisableFor: []client.Object{
					&corev1.Secret{},
				},
			},
		},
	})

	if err != nil {
		setupLog.Error(err, "Failed to start manager")
		os.Exit(1)
	}

	tracePipelineReconcileTriggerChan := make(chan event.GenericEvent)
	enableTracingController(mgr, tracePipelineReconcileTriggerChan)

	metricPipelineReconcileTriggerChan := make(chan event.GenericEvent)
	enableMetricsController(mgr, metricPipelineReconcileTriggerChan)

	logPipelineReconcileTriggerChan := make(chan event.GenericEvent)
	enableLoggingController(mgr, logPipelineReconcileTriggerChan)

	webhookConfig := createWebhookConfig()
	selfMonitorConfig := createSelfMonitoringConfig()

	enableTelemetryModuleController(mgr, webhookConfig, selfMonitorConfig)

	//+kubebuilder:scaffold:builder

	if err := mgr.AddHealthzCheck("healthz", mgr.GetWebhookServer().StartedChecker()); err != nil {
		setupLog.Error(err, "Failed to set up health check")
		os.Exit(1)
	}
	if err := mgr.AddReadyzCheck("readyz", mgr.GetWebhookServer().StartedChecker()); err != nil {
		setupLog.Error(err, "Failed to set up ready check")
		os.Exit(1)
	}

	if enableWebhook {
		enableWebhookServer(mgr, webhookConfig)
	}

	if enableWebhook {
		mgr.GetWebhookServer().Register("/api/v2/alerts", selfmonitorwebhook.NewHandler(
			mgr.GetClient(),
			selfmonitorwebhook.WithTracePipelineSubscriber(tracePipelineReconcileTriggerChan),
			selfmonitorwebhook.WithMetricPipelineSubscriber(metricPipelineReconcileTriggerChan),
			selfmonitorwebhook.WithLogPipelineSubscriber(logPipelineReconcileTriggerChan),
			selfmonitorwebhook.WithLogger(ctrl.Log.WithName("self-monitor-webhook"))))
	}

	if err := mgr.Start(ctrl.SetupSignalHandler()); err != nil {
		setupLog.Error(err, "Failed to run manager")
		os.Exit(1)
	}
}

func enableTelemetryModuleController(mgr manager.Manager, webhookConfig telemetry.WebhookConfig, selfMonitorConfig telemetry.SelfMonitorConfig) {
	setupLog.WithValues("version", version).Info("Starting with telemetry manager controller")

	telemetryPipleineController := operator.NewTelemetryController(
		mgr.GetClient(),
		mgr.GetScheme(),
		operator.TelemetryControllerConfig{
			Config: telemetry.Config{
				Traces: telemetry.TracesConfig{
					OTLPServiceName: traceOTLPServiceName,
					Namespace:       telemetryNamespace,
				},
				Metrics: telemetry.MetricsConfig{
					OTLPServiceName: metricOTLPServiceName,
					Namespace:       telemetryNamespace,
				},
				Webhook:     webhookConfig,
				SelfMonitor: selfMonitorConfig,
			},
			SelfMonitorName:    selfMonitorName,
			TelemetryNamespace: telemetryNamespace,
		},
	)

	if err := telemetryPipleineController.SetupWithManager(mgr); err != nil {
		setupLog.Error(err, "unable to create controller", "controller", "Telemetry")
		os.Exit(1)
	}
}

func enableLoggingController(mgr manager.Manager, reconcileTriggerChan <-chan event.GenericEvent) {
	setupLog.Info("Starting with logging controllers")

	mgr.GetWebhookServer().Register("/validate-logpipeline", &webhook.Admission{Handler: createLogPipelineValidator(mgr.GetClient())})
	mgr.GetWebhookServer().Register("/validate-logparser", &webhook.Admission{Handler: createLogParserValidator(mgr.GetClient())})

	logPipelineController, err := telemetrycontrollers.NewLogPipelineController(
		mgr.GetClient(),
		reconcileTriggerChan,
		telemetrycontrollers.LogPipelineControllerConfig{
			ExporterImage:          fluentBitExporterImage,
			FluentBitCPULimit:      fluentBitCPULimit,
			FluentBitCPURequest:    fluentBitCPURequest,
			FluentBitMemoryLimit:   fluentBitMemoryLimit,
			FluentBitMemoryRequest: fluentBitMemoryRequest,
			FluentBitImage:         fluentBitImage,
			PipelineDefaults:       createPipelineDefaults(),
			PriorityClassName:      fluentBitPriorityClassName,
			SelfMonitorName:        selfMonitorName,
			TelemetryNamespace:     telemetryNamespace,
		},
	)
	if err != nil {
		setupLog.Error(err, "Failed to create controller", "controller", "LogPipeline")
		os.Exit(1)
	}
	if err := logPipelineController.SetupWithManager(mgr); err != nil {
		setupLog.Error(err, "Failed to setup controller", "controller", "LogPipeline")
		os.Exit(1)
	}

	logParserController := telemetrycontrollers.NewLogParserController(
		mgr.GetClient(),
		telemetrycontrollers.LogParserControllerConfig{
			TelemetryNamespace: telemetryNamespace,
		})
	if err := logParserController.SetupWithManager(mgr); err != nil {
		setupLog.Error(err, "Failed to create controller", "controller", "LogParser")
		os.Exit(1)
	}
}

func enableTracingController(mgr manager.Manager, reconcileTriggerChan <-chan event.GenericEvent) {
	setupLog.Info("Starting with tracing controller")

	tracePipelineController, err := telemetrycontrollers.NewTracePipelineController(
		mgr.GetClient(),
		reconcileTriggerChan,
		telemetrycontrollers.TracePipelineControllerConfig{
			Config: tracepipeline.Config{
				Gateway: otelcollector.GatewayConfig{
					Config: otelcollector.Config{
						Namespace: telemetryNamespace,
						BaseName:  "telemetry-trace-collector",
					},
					Deployment: otelcollector.DeploymentConfig{
						Image:                traceGatewayImage,
						PriorityClassName:    traceGatewayPriorityClass,
						BaseCPULimit:         resource.MustParse(traceGatewayCPULimit),
						DynamicCPULimit:      resource.MustParse(traceGatewayDynamicCPULimit),
						BaseMemoryLimit:      resource.MustParse(traceGatewayMemoryLimit),
						DynamicMemoryLimit:   resource.MustParse(traceGatewayDynamicMemoryLimit),
						BaseCPURequest:       resource.MustParse(traceGatewayCPURequest),
						DynamicCPURequest:    resource.MustParse(traceGatewayDynamicCPURequest),
						BaseMemoryRequest:    resource.MustParse(traceGatewayMemoryRequest),
						DynamicMemoryRequest: resource.MustParse(traceGatewayDynamicMemoryRequest),
					},
					OTLPServiceName: traceOTLPServiceName,
				},
				MaxPipelines: maxTracePipelines,
			},
			TelemetryNamespace: telemetryNamespace,
			SelfMonitorName:    selfMonitorName,
		},
	)
	if err != nil {
		setupLog.Error(err, "Failed to create controller", "controller", "TracePipeline")
		os.Exit(1)
	}
	if err := tracePipelineController.SetupWithManager(mgr); err != nil {
		setupLog.Error(err, "Failed to setup controller", "controller", "TracePipeline")
		os.Exit(1)
	}
}

func enableMetricsController(mgr manager.Manager, reconcileTriggerChan <-chan event.GenericEvent) {
	setupLog.Info("Starting with metrics controller")

	metricPipelineController, err := telemetrycontrollers.NewMetricPipelineController(
		mgr.GetClient(),
		reconcileTriggerChan,
		telemetrycontrollers.MetricPipelineControllerConfig{
			Config: metricpipeline.Config{
				Agent: otelcollector.AgentConfig{
					Config: otelcollector.Config{
						Namespace: telemetryNamespace,
						BaseName:  "telemetry-metric-agent",
					},
					DaemonSet: otelcollector.DaemonSetConfig{
						Image:             metricGatewayImage,
						PriorityClassName: metricGatewayPriorityClass,
						CPULimit:          resource.MustParse("1"),
						MemoryLimit:       resource.MustParse("1200Mi"),
						CPURequest:        resource.MustParse("15m"),
						MemoryRequest:     resource.MustParse("50Mi"),
					},
				},
				Gateway: otelcollector.GatewayConfig{
					Config: otelcollector.Config{
						Namespace: telemetryNamespace,
						BaseName:  "telemetry-metric-gateway",
					},
					Deployment: otelcollector.DeploymentConfig{
						Image:                metricGatewayImage,
						PriorityClassName:    metricGatewayPriorityClass,
						BaseCPULimit:         resource.MustParse(metricGatewayCPULimit),
						DynamicCPULimit:      resource.MustParse(metricGatewayDynamicCPULimit),
						BaseMemoryLimit:      resource.MustParse(metricGatewayMemoryLimit),
						DynamicMemoryLimit:   resource.MustParse(metricGatewayDynamicMemoryLimit),
						BaseCPURequest:       resource.MustParse(metricGatewayCPURequest),
						DynamicCPURequest:    resource.MustParse(metricGatewayDynamicCPURequest),
						BaseMemoryRequest:    resource.MustParse(metricGatewayMemoryRequest),
						DynamicMemoryRequest: resource.MustParse(metricGatewayDynamicMemoryRequest),
					},
					OTLPServiceName: metricOTLPServiceName,
				},
				MaxPipelines:              maxMetricPipelines,
				ModuleVersion:             version,
				KymaInputAllowed:          kymaInputAllowed,
				K8sClusterReceiverAllowed: k8sClusterReceiverAllowed,
			},
			TelemetryNamespace: telemetryNamespace,
			SelfMonitorName:    selfMonitorName,
		},
	)
	if err != nil {
		setupLog.Error(err, "Failed to create controller", "controller", "MetricPipeline")
		os.Exit(1)
	}
	if err := metricPipelineController.SetupWithManager(mgr); err != nil {
		setupLog.Error(err, "Failed to setup controller", "controller", "MetricPipeline")
		os.Exit(1)
	}
}

func enableWebhookServer(mgr manager.Manager, webhookConfig telemetry.WebhookConfig) {
	// Create own client since manager might not be started while using
	clientOptions := client.Options{
		Scheme: scheme,
	}
	k8sClient, err := client.New(mgr.GetConfig(), clientOptions)
	if err != nil {
		setupLog.Error(err, "Failed to create client")
		os.Exit(1)
	}

	if err = webhookcert.EnsureCertificate(context.Background(), k8sClient, webhookConfig.CertConfig); err != nil {
		setupLog.Error(err, "Failed to ensure webhook cert")
		os.Exit(1)
	}
	setupLog.Info("Ensured webhook cert")
}

func setNamespaceFieldSelector() fields.Selector {
	return fields.SelectorFromSet(fields.Set{"metadata.namespace": telemetryNamespace})
}

func validateFlags() error {
	if logLevel != "debug" && logLevel != "info" && logLevel != "warn" && logLevel != "error" && logLevel != "fatal" {
		return errors.New("--log-level has to be one of debug, info, warn, error, fatal")
	}
	return nil
}

func createLogPipelineValidator(client client.Client) *logpipelinewebhook.ValidatingWebhookHandler {
	return logpipelinewebhook.NewValidatingWebhookHandler(
		client,
		validation.NewVariablesValidator(client),
		validation.NewMaxPipelinesValidator(maxLogPipelines),
		validation.NewFilesValidator(),
		admission.NewDecoder(scheme),
		&telemetryv1alpha1.LogPipelineValidationConfig{DeniedOutPutPlugins: parsePlugins(fluentBitDeniedOutputPlugins), DeniedFilterPlugins: parsePlugins(fluentBitDeniedFilterPlugins)})
}

func createLogParserValidator(client client.Client) *logparserwebhook.ValidatingWebhookHandler {
	return logparserwebhook.NewValidatingWebhookHandler(
		client,
		admission.NewDecoder(scheme))
}

func createSelfMonitoringConfig() telemetry.SelfMonitorConfig {
	return telemetry.SelfMonitorConfig{
		Config: selfmonitor.Config{
			BaseName:  selfMonitorName,
			Namespace: telemetryNamespace,
			Deployment: selfmonitor.DeploymentConfig{
				Image:             selfMonitorImage,
				PriorityClassName: selfMonitorPriorityClass,
			},
		},
		WebhookScheme: "https",
		WebhookURL:    fmt.Sprintf("%s.%s.svc", webhookServiceName, telemetryNamespace),
	}
}

func createPipelineDefaults() builder.PipelineDefaults {
	return builder.PipelineDefaults{
		InputTag:          "tele",
		MemoryBufferLimit: fluentBitMemoryBufferLimit,
		StorageType:       "filesystem",
		FsBufferLimit:     fluentBitFsBufferLimit,
	}
}

func parsePlugins(s string) []string {
	return strings.SplitN(strings.ReplaceAll(s, " ", ""), ",", len(s))
}

func createWebhookConfig() telemetry.WebhookConfig {
	return telemetry.WebhookConfig{
		Enabled: enableWebhook,
		CertConfig: webhookcert.Config{
			CertDir: certDir,
			ServiceName: types.NamespacedName{
				Name:      webhookServiceName,
				Namespace: telemetryNamespace,
			},
			CASecretName: types.NamespacedName{
				Name:      "telemetry-webhook-cert",
				Namespace: telemetryNamespace,
			},
			WebhookName: types.NamespacedName{
				Name: "validation.webhook.telemetry.kyma-project.io",
			},
		},
	}
}<|MERGE_RESOLUTION|>--- conflicted
+++ resolved
@@ -129,13 +129,8 @@
 
 const (
 	defaultFluentBitExporterImage = "europe-docker.pkg.dev/kyma-project/prod/directory-size-exporter:v20240605-7743c77e"
-<<<<<<< HEAD
-	defaultFluentBitImage         = "europe-docker.pkg.dev/kyma-project/prod/tpi/fluent-bit:3.1.3-44a3707"
+	defaultFluentBitImage         = "europe-docker.pkg.dev/kyma-project/prod/external/fluent/fluent-bit:3.1.6"
 	defaultOtelImage              = "europe-docker.pkg.dev/kyma-project/prod/kyma-otel-collector:0.107.0-main"
-=======
-	defaultFluentBitImage         = "europe-docker.pkg.dev/kyma-project/prod/external/fluent/fluent-bit:3.1.6"
-	defaultOtelImage              = "europe-docker.pkg.dev/kyma-project/prod/kyma-otel-collector:0.105.0-main"
->>>>>>> e476925c
 	defaultSelfMonitorImage       = "europe-docker.pkg.dev/kyma-project/prod/tpi/telemetry-self-monitor:2.53.1-729b0b4"
 
 	metricOTLPServiceName = "telemetry-otlp-metrics"
