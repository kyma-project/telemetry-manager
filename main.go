/*
Copyright 2021.

Licensed under the Apache License, Version 2.0 (the "License");
you may not use this file except in compliance with the License.
You may obtain a copy of the License at

    http://www.apache.org/licenses/LICENSE-2.0

Unless required by applicable law or agreed to in writing, software
distributed under the License is distributed on an "AS IS" BASIS,
WITHOUT WARRANTIES OR CONDITIONS OF ANY KIND, either express or implied.
See the License for the specific language governing permissions and
limitations under the License.
*/

package main

import (
	"context"
	"flag"
	"fmt"
	"os"
	"time"

	"github.com/go-logr/zapr"
	"go.uber.org/zap/zapcore"
	istiosecurityclientv1 "istio.io/client-go/pkg/apis/security/v1"
	appsv1 "k8s.io/api/apps/v1"
	corev1 "k8s.io/api/core/v1"
	networkingv1 "k8s.io/api/networking/v1"
	apiextensionsv1 "k8s.io/apiextensions-apiserver/pkg/apis/apiextensions/v1"
	"k8s.io/apimachinery/pkg/fields"
	"k8s.io/apimachinery/pkg/runtime"
	"k8s.io/apimachinery/pkg/types"
	utilruntime "k8s.io/apimachinery/pkg/util/runtime"
	clientgoscheme "k8s.io/client-go/kubernetes/scheme"
	"k8s.io/utils/ptr"
	ctrl "sigs.k8s.io/controller-runtime"
	"sigs.k8s.io/controller-runtime/pkg/cache"
	"sigs.k8s.io/controller-runtime/pkg/client"
	"sigs.k8s.io/controller-runtime/pkg/event"
	"sigs.k8s.io/controller-runtime/pkg/manager"
	metricsserver "sigs.k8s.io/controller-runtime/pkg/metrics/server"
	"sigs.k8s.io/controller-runtime/pkg/webhook"

	operatorv1alpha1 "github.com/kyma-project/telemetry-manager/apis/operator/v1alpha1"
	telemetryv1alpha1 "github.com/kyma-project/telemetry-manager/apis/telemetry/v1alpha1"
	telemetryv1beta1 "github.com/kyma-project/telemetry-manager/apis/telemetry/v1beta1"
	"github.com/kyma-project/telemetry-manager/controllers/operator"
	telemetrycontrollers "github.com/kyma-project/telemetry-manager/controllers/telemetry"
	"github.com/kyma-project/telemetry-manager/internal/featureflags"
	"github.com/kyma-project/telemetry-manager/internal/overrides"
	"github.com/kyma-project/telemetry-manager/internal/reconciler/telemetry"
	"github.com/kyma-project/telemetry-manager/internal/resources/selfmonitor"
	selfmonitorwebhook "github.com/kyma-project/telemetry-manager/internal/selfmonitor/webhook"
	loggerutils "github.com/kyma-project/telemetry-manager/internal/utils/logger"
	"github.com/kyma-project/telemetry-manager/internal/webhookcert"
	logparserwebhook "github.com/kyma-project/telemetry-manager/webhook/logparser"
	logpipelinewebhook "github.com/kyma-project/telemetry-manager/webhook/logpipeline"
	logpipelinewebhookv1alpha1 "github.com/kyma-project/telemetry-manager/webhook/logpipeline/v1alpha1"
	logpipelinewebhookv1beta1 "github.com/kyma-project/telemetry-manager/webhook/logpipeline/v1beta1"
	metricpipelinewebhookv1alpha1 "github.com/kyma-project/telemetry-manager/webhook/metricpipeline/v1alpha1"
	metricpipelinewebhookv1beta1 "github.com/kyma-project/telemetry-manager/webhook/metricpipeline/v1beta1"
	tracepipelinewebhookv1alpha1 "github.com/kyma-project/telemetry-manager/webhook/tracepipeline/v1alpha1"
	tracepipelinewebhookv1beta1 "github.com/kyma-project/telemetry-manager/webhook/tracepipeline/v1beta1"

	// Import all Kubernetes client auth plugins (e.g. Azure, GCP, OIDC, etc.)
	// to ensure that exec-entrypoint and run can make use of them.
	_ "k8s.io/client-go/plugin/pkg/client/auth"
)

var (
	scheme             = runtime.NewScheme()
	setupLog           = ctrl.Log.WithName("setup")
	telemetryNamespace string
	// TODO: replace with build version based on git revision
	version = "main"

	// Operator flags
	certDir                   string
	enableV1Beta1LogPipelines bool
	enableLogPipelinesOTLP    bool

	highPriorityClassName   string
	normalPriorityClassName string

	fluentBitExporterImage string
	fluentBitImage         string
	otelCollectorImage     string
	selfMonitorImage       string
)

const (
	defaultFluentBitExporterImage = "europe-docker.pkg.dev/kyma-project/prod/directory-size-exporter:v20241024-8bc3f6a8"
	defaultFluentBitImage         = "europe-docker.pkg.dev/kyma-project/prod/external/fluent/fluent-bit:3.1.9"
	defaultOTelCollectorImage     = "europe-docker.pkg.dev/kyma-project/prod/kyma-otel-collector:0.111.0-main"
	defaultSelfMonitorImage       = "europe-docker.pkg.dev/kyma-project/prod/tpi/telemetry-self-monitor:2.53.3-cfb181f"

	cacheSyncPeriod           = 1 * time.Minute
	telemetryNamespaceEnvVar  = "MANAGER_NAMESPACE"
	telemetryNamespaceDefault = "default"
	metricOTLPServiceName     = "telemetry-otlp-metrics"
	selfMonitorName           = "telemetry-self-monitor"
	traceOTLPServiceName      = "telemetry-otlp-traces"
	webhookServiceName        = "telemetry-manager-webhook"

	healthProbePort = 8081
	metricsPort     = 8080
	pprofPort       = 6060
	webhookPort     = 9443
)

//nolint:gochecknoinits // Runtime's scheme addition is required.
func init() {
	utilruntime.Must(clientgoscheme.AddToScheme(scheme))
	utilruntime.Must(apiextensionsv1.AddToScheme(scheme))

	utilruntime.Must(telemetryv1alpha1.AddToScheme(scheme))
	utilruntime.Must(operatorv1alpha1.AddToScheme(scheme))
	utilruntime.Must(istiosecurityclientv1.AddToScheme(scheme))
	// +kubebuilder:scaffold:scheme
}

// +kubebuilder:rbac:groups=telemetry.kyma-project.io,resources=logpipelines,verbs=get;list;watch;create;update;patch;delete
// +kubebuilder:rbac:groups=telemetry.kyma-project.io,resources=logpipelines/status,verbs=get;update;patch
// +kubebuilder:rbac:groups=telemetry.kyma-project.io,resources=logpipelines/finalizers,verbs=update
// +kubebuilder:rbac:groups=telemetry.kyma-project.io,resources=logparsers,verbs=get;list;watch;create;update;patch;delete
// +kubebuilder:rbac:groups=telemetry.kyma-project.io,resources=logparsers/status,verbs=get;update;patch
// +kubebuilder:rbac:groups=telemetry.kyma-project.io,resources=logparsers/finalizers,verbs=update
// +kubebuilder:rbac:groups=telemetry.kyma-project.io,resources=tracepipelines,verbs=get;list;watch;create;update;patch;delete
// +kubebuilder:rbac:groups=telemetry.kyma-project.io,resources=tracepipelines/status,verbs=get;update;patch
// +kubebuilder:rbac:groups=telemetry.kyma-project.io,resources=metricpipelines,verbs=get;list;watch;create;update;patch;delete
// +kubebuilder:rbac:groups=telemetry.kyma-project.io,resources=metricpipelines/status,verbs=get;update;patch
// +kubebuilder:rbac:groups=telemetry.kyma-project.io,resources=metricpipelines/finalizers,verbs=update

// +kubebuilder:rbac:groups=operator.kyma-project.io,namespace=system,resources=telemetries,verbs=get;list;watch;create;update;patch;delete
// +kubebuilder:rbac:groups=operator.kyma-project.io,namespace=system,resources=telemetries/status,verbs=get;update;patch
// +kubebuilder:rbac:groups=operator.kyma-project.io,namespace=system,resources=telemetries/finalizers,verbs=update
// +kubebuilder:rbac:groups=operator.kyma-project.io,resources=telemetries,verbs=get;list;watch

// +kubebuilder:rbac:groups="",namespace=system,resources=configmaps,verbs=get;list;watch;create;update;patch;delete
// +kubebuilder:rbac:groups="",namespace=system,resources=services,verbs=get;list;watch;create;update;patch;delete

// +kubebuilder:rbac:groups="",namespace=system,resources=secrets,verbs=create;update;patch;delete
// +kubebuilder:rbac:groups="",namespace=system,resources=serviceaccounts,verbs=get;list;watch;create;update;patch;delete
// +kubebuilder:rbac:groups="",resources=nodes,verbs=get;list;watch
// +kubebuilder:rbac:groups="",resources=nodes/metrics,verbs=get;list;watch
// +kubebuilder:rbac:groups="",resources=nodes/stats,verbs=get;list;watch
// +kubebuilder:rbac:groups="",resources=nodes/proxy,verbs=get;list;watch
// +kubebuilder:rbac:groups="",resources=namespaces,verbs=get;list;watch
// +kubebuilder:rbac:groups="",resources=pods,verbs=get;list;watch
// +kubebuilder:rbac:groups="",resources=secrets,verbs=get;list;watch
// +kubebuilder:rbac:groups="",resources=services,verbs=get;list;watch
// +kubebuilder:rbac:groups="",resources=endpoints,verbs=get;list;watch
// +kubebuilder:rbac:groups="",resources=events,verbs=get;list;watch
// +kubebuilder:rbac:groups="",resources=namespaces/status,verbs=get;list;watch
// +kubebuilder:rbac:groups="",resources=nodes/spec,verbs=get;list;watch
// +kubebuilder:rbac:groups="",resources=pods/status,verbs=get;list;watch
// +kubebuilder:rbac:groups="",resources=replicationcontrollers,verbs=get;list;watch
// +kubebuilder:rbac:groups="",resources=replicationcontrollers/status,verbs=get;list;watch
// +kubebuilder:rbac:groups="",resources=resourcequotas,verbs=get;list;watch
// +kubebuilder:rbac:urls=/metrics,verbs=get
// +kubebuilder:rbac:urls=/metrics/cadvisor,verbs=get

// +kubebuilder:rbac:groups=apiextensions.k8s.io,resources=customresourcedefinitions,verbs=get;list;watch;update

// +kubebuilder:rbac:groups=apps,namespace=system,resources=deployments,verbs=get;list;watch;create;update;patch;delete
// +kubebuilder:rbac:groups=apps,namespace=system,resources=daemonsets,verbs=get;list;watch;create;update;patch;delete
// +kubebuilder:rbac:groups=apps,resources=replicasets,verbs=get;list;watch
// +kubebuilder:rbac:groups=apps,resources=daemonsets,verbs=get;list;watch
// +kubebuilder:rbac:groups=apps,resources=deployments,verbs=get;list;watch
// +kubebuilder:rbac:groups=apps,resources=statefulsets,verbs=get;list;watch

// +kubebuilder:rbac:groups=admissionregistration.k8s.io,resources=validatingwebhookconfigurations,verbs=get;list;watch;create;update;patch;delete

// +kubebuilder:rbac:groups=admissionregistration.k8s.io,resources=mutatingwebhookconfigurations,verbs=get;list;watch;create;update;patch;delete

// +kubebuilder:rbac:groups=rbac.authorization.k8s.io,resources=clusterroles,verbs=get;list;watch;create;update;patch;delete
// +kubebuilder:rbac:groups=rbac.authorization.k8s.io,resources=clusterrolebindings,verbs=get;list;watch;create;update;patch;delete

// +kubebuilder:rbac:groups=rbac.authorization.k8s.io,resources=roles,verbs=get;list;watch;create;update;patch;delete
// +kubebuilder:rbac:groups=rbac.authorization.k8s.io,resources=rolebindings,verbs=get;list;watch;create;update;patch;delete

// +kubebuilder:rbac:groups=networking.k8s.io,resources=networkpolicies,verbs=get;list;watch
// +kubebuilder:rbac:groups=networking.k8s.io,namespace=system,resources=networkpolicies,verbs=create;update;patch;delete

// +kubebuilder:rbac:groups=security.istio.io,resources=peerauthentications,verbs=get;list;watch
// +kubebuilder:rbac:groups=security.istio.io,namespace=system,resources=peerauthentications,verbs=create;update;patch;delete

// +kubebuilder:rbac:groups=autoscaling,resources=horizontalpodautoscalers,verbs=get;list;watch

// +kubebuilder:rbac:groups=batch,resources=cronjobs,verbs=get;list;watch
// +kubebuilder:rbac:groups=batch,resources=jobs,verbs=get;list;watch

// +kubebuilder:rbac:groups=extensions,resources=daemonsets,verbs=get;list;watch
// +kubebuilder:rbac:groups=extensions,resources=deployments,verbs=get;list;watch
// +kubebuilder:rbac:groups=extensions,resources=replicasets,verbs=get;list;watch

// +kubebuilder:rbac:groups="",resources=events,verbs=create;patch

func main() {
	if err := run(); err != nil {
		setupLog.Error(err, "Manager exited with error")
		os.Exit(1)
	}
}

func run() error {
	flag.BoolVar(&enableV1Beta1LogPipelines, "enable-v1beta1-log-pipelines", false, "Enable v1beta1 log pipelines CRD")
	flag.BoolVar(&enableLogPipelinesOTLP, "enable-log-pipelines-otlp", false, "Enable otlp input and output for log pipelines")
	flag.StringVar(&certDir, "cert-dir", ".", "Webhook TLS certificate directory")

	flag.StringVar(&highPriorityClassName, "high-priority-class-name", "", "High priority class name used by managed DaemonSets")
	flag.StringVar(&normalPriorityClassName, "normal-priority-class-name", "", "Normal priority class name used by managed Deployments")

	flag.StringVar(&fluentBitExporterImage, "fluent-bit-exporter-image", defaultFluentBitExporterImage, "Image for exporting fluent bit filesystem usage")
	flag.StringVar(&fluentBitImage, "fluent-bit-image", defaultFluentBitImage, "Image for fluent-bit")
	flag.StringVar(&otelCollectorImage, "otel-collector-image", defaultOTelCollectorImage, "Image for OpenTelemetry Collector")
	flag.StringVar(&selfMonitorImage, "self-monitor-image", defaultSelfMonitorImage, "Image for self-monitor")

	flag.Parse()

	featureflags.Set(featureflags.V1Beta1, enableV1Beta1LogPipelines)
	featureflags.Set(featureflags.LogPipelineOTLP, enableLogPipelinesOTLP)

	telemetryNamespace = os.Getenv(telemetryNamespaceEnvVar)
	if telemetryNamespace == "" {
		telemetryNamespace = telemetryNamespaceDefault
	}

	overrides.AtomicLevel().SetLevel(zapcore.InfoLevel)

	zapLogger, err := loggerutils.New(overrides.AtomicLevel())
	if err != nil {
		return fmt.Errorf("failed to create logger: %w", err)
	}

	defer zapLogger.Sync() //nolint:errcheck // if flusing logs fails there is nothing else	we can do

	ctrl.SetLogger(zapr.NewLogger(zapLogger))

	setupLog.Info("Starting Telemetry Manager", "version", version)

	for _, flag := range featureflags.EnabledFlags() {
		setupLog.Info("Enabled feature flag", "flag", flag)
	}

	mgr, err := ctrl.NewManager(ctrl.GetConfigOrDie(), ctrl.Options{
		Scheme:                  scheme,
		Metrics:                 metricsserver.Options{BindAddress: fmt.Sprintf(":%d", metricsPort)},
		HealthProbeBindAddress:  fmt.Sprintf(":%d", healthProbePort),
		PprofBindAddress:        fmt.Sprintf(":%d", pprofPort),
		LeaderElection:          true,
		LeaderElectionNamespace: telemetryNamespace,
		LeaderElectionID:        "cdd7ef0b.kyma-project.io",
		WebhookServer: webhook.NewServer(webhook.Options{
			Port:    webhookPort,
			CertDir: certDir,
		}),
		Cache: cache.Options{
			SyncPeriod: ptr.To(cacheSyncPeriod),

			// The operator handles various resource that are namespace-scoped, and additionally some resources that are cluster-scoped (clusterroles, clusterrolebindings, etc.).
			// For namespace-scoped resources we want to restrict the operator permissions to only fetch resources from a given namespace.
			ByObject: map[client.Object]cache.ByObject{
				&appsv1.Deployment{}:          {Field: setNamespaceFieldSelector()},
				&appsv1.ReplicaSet{}:          {Field: setNamespaceFieldSelector()},
				&appsv1.DaemonSet{}:           {Field: setNamespaceFieldSelector()},
				&corev1.ConfigMap{}:           {Field: setNamespaceFieldSelector()},
				&corev1.ServiceAccount{}:      {Field: setNamespaceFieldSelector()},
				&corev1.Service{}:             {Field: setNamespaceFieldSelector()},
				&networkingv1.NetworkPolicy{}: {Field: setNamespaceFieldSelector()},
				&corev1.Secret{}:              {Field: setNamespaceFieldSelector()},
				&operatorv1alpha1.Telemetry{}: {Field: setNamespaceFieldSelector()},
			},
		},
		Client: client.Options{
			Cache: &client.CacheOptions{
				DisableFor: []client.Object{
					&corev1.Secret{},
				},
			},
		},
	})
	if err != nil {
		return fmt.Errorf("failed to start manager: %w", err)
	}

	tracePipelineReconcileTriggerChan := make(chan event.GenericEvent)
	if err := setupTracePipelineController(mgr, tracePipelineReconcileTriggerChan); err != nil {
		return fmt.Errorf("failed to enable trace pipeline controller: %w", err)
	}

	metricPipelineReconcileTriggerChan := make(chan event.GenericEvent)
	if err := setupMetricPipelineController(mgr, metricPipelineReconcileTriggerChan); err != nil {
		return fmt.Errorf("failed to enable metric pipeline controller: %w", err)
	}

	logPipelineReconcileTriggerChan := make(chan event.GenericEvent)
	if err := setupLogPipelineController(mgr, logPipelineReconcileTriggerChan); err != nil {
		return fmt.Errorf("failed to enable log pipeline controller: %w", err)
	}

	webhookConfig := createWebhookConfig()
	selfMonitorConfig := createSelfMonitoringConfig()

	if err := enableTelemetryModuleController(mgr, webhookConfig, selfMonitorConfig); err != nil {
		return fmt.Errorf("failed to enable telemetry module controller: %w", err)
	}

	// +kubebuilder:scaffold:builder

	if err := mgr.AddHealthzCheck("healthz", mgr.GetWebhookServer().StartedChecker()); err != nil {
		return fmt.Errorf("failed to add health check: %w", err)
	}

	if err := mgr.AddReadyzCheck("readyz", mgr.GetWebhookServer().StartedChecker()); err != nil {
		return fmt.Errorf("failed to add ready check: %w", err)
	}

	if err := ensureWebhookCert(mgr, webhookConfig); err != nil {
		return fmt.Errorf("failed to enable webhook server: %w", err)
	}

	mgr.GetWebhookServer().Register("/validate-logpipeline", &webhook.Admission{
		Handler: logpipelinewebhook.NewValidatingWebhookHandler(mgr.GetClient(), scheme),
	})
	mgr.GetWebhookServer().Register("/validate-logparser", &webhook.Admission{
		Handler: logparserwebhook.NewValidatingWebhookHandler(scheme),
	})

	if err := setupMutatingWebhooks(mgr); err != nil {
		return fmt.Errorf("failed to setup mutating webhooks: %w", err)
	}

	mgr.GetWebhookServer().Register("/api/v2/alerts", selfmonitorwebhook.NewHandler(
		mgr.GetClient(),
		selfmonitorwebhook.WithTracePipelineSubscriber(tracePipelineReconcileTriggerChan),
		selfmonitorwebhook.WithMetricPipelineSubscriber(metricPipelineReconcileTriggerChan),
		selfmonitorwebhook.WithLogPipelineSubscriber(logPipelineReconcileTriggerChan),
		selfmonitorwebhook.WithLogger(ctrl.Log.WithName("self-monitor-webhook"))))

	if err := mgr.Start(ctrl.SetupSignalHandler()); err != nil {
		return fmt.Errorf("failed to start manager: %w", err)
	}

	return nil
}

func setupMutatingWebhooks(mgr manager.Manager) error {
	if err := metricpipelinewebhookv1alpha1.SetupMetricPipelineWebhookWithManager(mgr); err != nil {
		return fmt.Errorf("failed to setup metric pipeline v1alpha1 webhook: %w", err)
	}

	if featureflags.IsEnabled(featureflags.V1Beta1) {
		if err := metricpipelinewebhookv1beta1.SetupMetricPipelineWebhookWithManager(mgr); err != nil {
			return fmt.Errorf("failed to setup metric pipeline v1beta1 webhook: %w", err)
		}
	}

	if err := tracepipelinewebhookv1alpha1.SetupTracePipelineWebhookWithManager(mgr); err != nil {
		return fmt.Errorf("failed to setup trace pipeline v1alpha1 webhook: %w", err)
	}

	if featureflags.IsEnabled(featureflags.V1Beta1) {
		if err := tracepipelinewebhookv1beta1.SetupTracePipelineWebhookWithManager(mgr); err != nil {
			return fmt.Errorf("failed to setup trace pipeline v1beta1 webhook: %w", err)
		}
	}

	if err := logpipelinewebhookv1alpha1.SetupLogPipelineWebhookWithManager(mgr); err != nil {
		return fmt.Errorf("failed to setup log pipeline v1alpha1 webhook: %w", err)
	}

	if featureflags.IsEnabled(featureflags.V1Beta1) {
		if err := logpipelinewebhookv1beta1.SetupLogPipelineWebhookWithManager(mgr); err != nil {
			return fmt.Errorf("failed to setup log pipeline v1beta1 webhook: %w", err)
		}
	}

	return nil
}

func enableTelemetryModuleController(mgr manager.Manager, webhookConfig telemetry.WebhookConfig, selfMonitorConfig telemetry.SelfMonitorConfig) error {
	setupLog.Info("Setting up telemetry controller")

	telemetryController := operator.NewTelemetryController(
		mgr.GetClient(),
		mgr.GetScheme(),
		operator.TelemetryControllerConfig{
			Config: telemetry.Config{
				Traces: telemetry.TracesConfig{
					OTLPServiceName: traceOTLPServiceName,
					Namespace:       telemetryNamespace,
				},
				Metrics: telemetry.MetricsConfig{
					OTLPServiceName: metricOTLPServiceName,
					Namespace:       telemetryNamespace,
				},
				Webhook:     webhookConfig,
				SelfMonitor: selfMonitorConfig,
			},
			SelfMonitorName:    selfMonitorName,
			TelemetryNamespace: telemetryNamespace,
		},
	)

	if err := telemetryController.SetupWithManager(mgr); err != nil {
		return fmt.Errorf("failed to setup telemetry controller: %w", err)
	}

	return nil
}

func setupLogPipelineController(mgr manager.Manager, reconcileTriggerChan <-chan event.GenericEvent) error {
	if featureflags.IsEnabled(featureflags.V1Beta1) {
		setupLog.Info("Registering conversion webhooks for LogPipelines")
		utilruntime.Must(telemetryv1beta1.AddToScheme(scheme))
		// Register conversion webhooks for LogPipelines
		if err := ctrl.NewWebhookManagedBy(mgr).
			For(&telemetryv1alpha1.LogPipeline{}).
			Complete(); err != nil {
			return fmt.Errorf("failed to create v1alpha1 conversion webhook: %w", err)
		}

		if err := ctrl.NewWebhookManagedBy(mgr).
			For(&telemetryv1beta1.LogPipeline{}).
			Complete(); err != nil {
			return fmt.Errorf("failed to create v1beta1 conversion webhook: %w", err)
		}
	}

	setupLog.Info("Setting up logpipeline controller")

	logPipelineController, err := telemetrycontrollers.NewLogPipelineController(
		mgr.GetClient(),
		reconcileTriggerChan,
		telemetrycontrollers.LogPipelineControllerConfig{
			ExporterImage:      fluentBitExporterImage,
			FluentBitImage:     fluentBitImage,
			PriorityClassName:  highPriorityClassName,
			RestConfig:         mgr.GetConfig(),
			SelfMonitorName:    selfMonitorName,
			TelemetryNamespace: telemetryNamespace,
		},
	)
	if err != nil {
		return fmt.Errorf("failed to create logpipeline controller: %w", err)
	}

	if err := logPipelineController.SetupWithManager(mgr); err != nil {
		return fmt.Errorf("failed to setup logpipeline controller: %w", err)
	}

	setupLog.Info("Setting up logparser controller")

	logParserController := telemetrycontrollers.NewLogParserController(
		mgr.GetClient(),
		telemetrycontrollers.LogParserControllerConfig{
			TelemetryNamespace: telemetryNamespace,
		},
	)

	if err := logParserController.SetupWithManager(mgr); err != nil {
		return fmt.Errorf("failed to setup logparser controller: %w", err)
	}

	return nil
}

func setupTracePipelineController(mgr manager.Manager, reconcileTriggerChan <-chan event.GenericEvent) error {
	setupLog.Info("Setting up tracepipeline controller")

	tracePipelineController, err := telemetrycontrollers.NewTracePipelineController(
		mgr.GetClient(),
		reconcileTriggerChan,
		telemetrycontrollers.TracePipelineControllerConfig{
			RestConfig:                    mgr.GetConfig(),
			OTelCollectorImage:            otelCollectorImage,
			SelfMonitorName:               selfMonitorName,
			TelemetryNamespace:            telemetryNamespace,
			TraceGatewayPriorityClassName: normalPriorityClassName,
			TraceGatewayServiceName:       traceOTLPServiceName,
		},
	)
	if err != nil {
		return fmt.Errorf("failed to create tracepipeline controller: %w", err)
	}

	if err := tracePipelineController.SetupWithManager(mgr); err != nil {
		return fmt.Errorf("failed to setup tracepipeline controller: %w", err)
	}

	return nil
}

func setupMetricPipelineController(mgr manager.Manager, reconcileTriggerChan <-chan event.GenericEvent) error {
	setupLog.Info("Setting up metricpipeline controller")

	metricPipelineController, err := telemetrycontrollers.NewMetricPipelineController(
		mgr.GetClient(),
		reconcileTriggerChan,
		telemetrycontrollers.MetricPipelineControllerConfig{
			MetricAgentPriorityClassName:   highPriorityClassName,
			MetricGatewayPriorityClassName: normalPriorityClassName,
			MetricGatewayServiceName:       metricOTLPServiceName,
			ModuleVersion:                  version,
			OTelCollectorImage:             otelCollectorImage,
			RestConfig:                     mgr.GetConfig(),
			SelfMonitorName:                selfMonitorName,
			TelemetryNamespace:             telemetryNamespace,
		},
	)
	if err != nil {
		return fmt.Errorf("failed to create metricpipeline controller: %w", err)
	}

	if err := metricPipelineController.SetupWithManager(mgr); err != nil {
		return fmt.Errorf("failed to setup metricpipeline controller: %w", err)
	}

	return nil
}

func ensureWebhookCert(mgr manager.Manager, webhookConfig telemetry.WebhookConfig) error {
	// Create own client since manager might not be started while using
	clientOptions := client.Options{
		Scheme: scheme,
	}

	k8sClient, err := client.New(mgr.GetConfig(), clientOptions)
	if err != nil {
		return fmt.Errorf("failed to create webhook client: %w", err)
	}

	if err = webhookcert.EnsureCertificate(context.Background(), k8sClient, webhookConfig.CertConfig); err != nil {
		return fmt.Errorf("failed to ensure webhook cert: %w", err)
	}

	setupLog.Info("Ensured webhook cert")

	return nil
}

func setNamespaceFieldSelector() fields.Selector {
	return fields.SelectorFromSet(fields.Set{"metadata.namespace": telemetryNamespace})
}

func createSelfMonitoringConfig() telemetry.SelfMonitorConfig {
	return telemetry.SelfMonitorConfig{
		Config: selfmonitor.Config{
			BaseName:  selfMonitorName,
			Namespace: telemetryNamespace,
			Deployment: selfmonitor.DeploymentConfig{
				Image:             selfMonitorImage,
				PriorityClassName: normalPriorityClassName,
			},
		},
		WebhookScheme: "https",
		WebhookURL:    fmt.Sprintf("%s.%s.svc", webhookServiceName, telemetryNamespace),
	}
}

func createWebhookConfig() telemetry.WebhookConfig {
	return telemetry.WebhookConfig{
		CertConfig: webhookcert.Config{
			CertDir: certDir,
			ServiceName: types.NamespacedName{
				Name:      webhookServiceName,
				Namespace: telemetryNamespace,
			},
			CASecretName: types.NamespacedName{
				Name:      "telemetry-webhook-cert",
				Namespace: telemetryNamespace,
			},
<<<<<<< HEAD
			ValidatingWebhookName: types.NamespacedName{
				Name: "validation.webhook.telemetry.kyma-project.io",
=======
			WebhookName: types.NamespacedName{
				Name: "telemetry-validating-webhook.kyma-project.io",
>>>>>>> c1670ce2
			},
			MutatingWebhookName: types.NamespacedName{
				Name: "telemetry-mutating.webhook.kyma-project.io",
			},
		},
	}
}<|MERGE_RESOLUTION|>--- conflicted
+++ resolved
@@ -574,13 +574,8 @@
 				Name:      "telemetry-webhook-cert",
 				Namespace: telemetryNamespace,
 			},
-<<<<<<< HEAD
 			ValidatingWebhookName: types.NamespacedName{
-				Name: "validation.webhook.telemetry.kyma-project.io",
-=======
-			WebhookName: types.NamespacedName{
 				Name: "telemetry-validating-webhook.kyma-project.io",
->>>>>>> c1670ce2
 			},
 			MutatingWebhookName: types.NamespacedName{
 				Name: "telemetry-mutating.webhook.kyma-project.io",
