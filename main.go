/*
Copyright 2021.

Licensed under the Apache License, Version 2.0 (the "License");
you may not use this file except in compliance with the License.
You may obtain a copy of the License at

    http://www.apache.org/licenses/LICENSE-2.0

Unless required by applicable law or agreed to in writing, software
distributed under the License is distributed on an "AS IS" BASIS,
WITHOUT WARRANTIES OR CONDITIONS OF ANY KIND, either express or implied.
See the License for the specific language governing permissions and
limitations under the License.
*/

package main

import (
	"errors"
	"flag"
	"k8s.io/client-go/tools/record"
	"net/http"
	"os"
	"path"
	"strings"
	"time"

	"github.com/kyma-project/telemetry-manager/internal/setup"

	"go.uber.org/zap"
	"go.uber.org/zap/zapcore"

	"github.com/kyma-project/telemetry-manager/internal/overrides"

	"github.com/kyma-project/telemetry-manager/internal/kubernetes"

	telemetryv1alpha1 "github.com/kyma-project/telemetry-manager/apis/telemetry/v1alpha1"
	"github.com/kyma-project/telemetry-manager/internal/fluentbit/config/builder"
	"github.com/kyma-project/telemetry-manager/internal/logger"
	logparserreconciler "github.com/kyma-project/telemetry-manager/internal/reconciler/logparser"
	logpipelinereconciler "github.com/kyma-project/telemetry-manager/internal/reconciler/logpipeline"
	tracepipelinereconciler "github.com/kyma-project/telemetry-manager/internal/reconciler/tracepipeline"
	logpipelineresources "github.com/kyma-project/telemetry-manager/internal/resources/logpipeline"
	"github.com/kyma-project/telemetry-manager/webhook/dryrun"
	logparserwebhook "github.com/kyma-project/telemetry-manager/webhook/logparser"
	logparservalidation "github.com/kyma-project/telemetry-manager/webhook/logparser/validation"
	logpipelinewebhook "github.com/kyma-project/telemetry-manager/webhook/logpipeline"
	logpipelinevalidation "github.com/kyma-project/telemetry-manager/webhook/logpipeline/validation"
	//nolint:gosec
	_ "net/http/pprof"

	"github.com/go-logr/zapr"
	"k8s.io/apimachinery/pkg/api/resource"
	"k8s.io/apimachinery/pkg/runtime"
	"k8s.io/apimachinery/pkg/types"
	utilruntime "k8s.io/apimachinery/pkg/util/runtime"
	clientgoscheme "k8s.io/client-go/kubernetes/scheme"
	"sigs.k8s.io/controller-runtime/pkg/client"
	// Import all Kubernetes client auth plugins (e.g. Azure, GCP, OIDC, etc.)
	// to ensure that exec-entrypoint and run can make use of them.
	_ "k8s.io/client-go/plugin/pkg/client/auth"
	ctrl "sigs.k8s.io/controller-runtime"
	k8sWebhook "sigs.k8s.io/controller-runtime/pkg/webhook"

	telemetrycontrollers "github.com/kyma-project/telemetry-manager/controllers/telemetry"
	//+kubebuilder:scaffold:imports
)

var (
	certDir                string
	deniedFilterPlugins    string
	deniedOutputPlugins    string
	enableLogging          bool
	enableTracing          bool
	logLevel               string
	scheme                 = runtime.NewScheme()
	setupLog               = ctrl.Log.WithName("setup")
	dynamicLoglevel        = zap.NewAtomicLevel()
	configureLogLevelOnFly *logger.LogLevel

	traceCollectorImage         string
	traceCollectorPriorityClass string
	traceCollectorCPULimit      string
	traceCollectorMemoryLimit   string
	traceCollectorCPURequest    string
	traceCollectorMemoryRequest string

	fluentBitMemoryBufferLimit         string
	fluentBitFsBufferLimit             string
	fluentBitCPULimit                  string
	fluentBitMemoryLimit               string
	fluentBitCPURequest                string
	fluentBitMemoryRequest             string
	maxLogPipelines                    int
	fluentBitImageVersion              string
	fluentBitExporterVersion           string
	fluentBitConfigPrepperImageVersion string
	fluentBitPriorityClassName         string

<<<<<<< HEAD
	webhookServiceName string
	enableWebhook      bool

	enableTelemetryManagerModule bool
=======
	enableWebhook bool
>>>>>>> ca6db92f
)

const (
	otelImage              = "eu.gcr.io/kyma-project/tpi/otel-collector:0.72.0-734399a6"
	overrideConfigMapName  = "telemetry-override-config"
	fluentBitImage         = "eu.gcr.io/kyma-project/tpi/fluent-bit:2.0.9-f89e8b78"
	fluentBitExporterImage = "eu.gcr.io/kyma-project/directory-size-exporter:v20221020-e314a071"

	telemetryNamespace = "kyma-system"

	fluentBitDaemonSet = "telemetry-fluent-bit"
	webhookServiceName = "telemetry-operator-webhook"
)

//nolint:gochecknoinits
func init() {
	utilruntime.Must(clientgoscheme.AddToScheme(scheme))

	utilruntime.Must(telemetryv1alpha1.AddToScheme(scheme))
	//+kubebuilder:scaffold:scheme
}

func getEnvOrDefault(envVar string, defaultValue string) string {
	if value, ok := os.LookupEnv(envVar); ok {
		return value
	}
	return defaultValue
}

//+kubebuilder:rbac:groups=telemetry.kyma-project.io,resources=logpipelines,verbs=get;list;watch;create;update;patch;delete
//+kubebuilder:rbac:groups=telemetry.kyma-project.io,resources=logpipelines/status,verbs=get;update;patch
//+kubebuilder:rbac:groups=telemetry.kyma-project.io,resources=logpipelines/finalizers,verbs=update
//+kubebuilder:rbac:groups=telemetry.kyma-project.io,resources=logparsers,verbs=get;list;watch;create;update;patch;delete
//+kubebuilder:rbac:groups=telemetry.kyma-project.io,resources=logparsers/status,verbs=get;update;patch
//+kubebuilder:rbac:groups=telemetry.kyma-project.io,resources=logparsers/finalizers,verbs=update
//+kubebuilder:rbac:groups=telemetry.kyma-project.io,resources=tracepipelines,verbs=get;list;watch;create;update;patch;delete
//+kubebuilder:rbac:groups=telemetry.kyma-project.io,resources=tracepipelines/status,verbs=get;update;patch

//+kubebuilder:rbac:groups="",resources=configmaps,verbs=get;list;watch;
//+kubebuilder:rbac:groups="",namespace=kyma-system,resources=configmaps,verbs=get;list;watch;create;update;patch;delete
//+kubebuilder:rbac:groups="",resources=services,verbs=get;list;watch
//+kubebuilder:rbac:groups="",namespace=kyma-system,resources=services,verbs=get;list;watch;create;update;patch;delete

//+kubebuilder:rbac:groups="",resources=secrets,verbs=get;list;watch
//+kubebuilder:rbac:groups="",namespace=kyma-system,resources=secrets,verbs=create;update;patch;delete
//+kubebuilder:rbac:groups="",resources=serviceaccounts,verbs=get;list;watch
//+kubebuilder:rbac:groups="",namespace=kyma-system,resources=serviceaccounts,verbs=get;list;watch;create;update;patch;delete
//+kubebuilder:rbac:groups="",resources=namespaces,verbs=get;list;watch;
//+kubebuilder:rbac:groups="",resources=pods,verbs=get;list;watch;

//+kubebuilder:rbac:groups=apps,resources=deployments,verbs=get;list;watch;
//+kubebuilder:rbac:groups=apps,namespace=kyma-system,resources=deployments,verbs=get;list;watch;create;update;patch;delete
//+kubebuilder:rbac:groups=apps,resources=daemonsets,verbs=get;list;watch
//+kubebuilder:rbac:groups=apps,namespace=kyma-system,resources=daemonsets,verbs=get;list;watch;create;update;patch;delete
//+kubebuilder:rbac:groups=apps,resources=replicasets,verbs=get;list;watch

//+kubebuilder:rbac:groups=admissionregistration.k8s.io,resources=validatingwebhookconfigurations,verbs=create;get;update;

//+kubebuilder:rbac:groups=rbac.authorization.k8s.io,resources=clusterroles,verbs=get;list;watch;create;update;patch;delete
//+kubebuilder:rbac:groups=rbac.authorization.k8s.io,resources=clusterrolebindings,verbs=get;list;watch;create;update;patch;delete

func main() {
	flag.BoolVar(&enableLogging, "enable-logging", true, "Enable configurable logging.")
	flag.BoolVar(&enableTracing, "enable-tracing", true, "Enable configurable tracing.")
	flag.StringVar(&logLevel, "log-level", getEnvOrDefault("APP_LOG_LEVEL", "debug"), "Log level (debug, info, warn, error, fatal)")
	flag.StringVar(&certDir, "cert-dir", ".", "Webhook TLS certificate directory")

	flag.StringVar(&traceCollectorImage, "trace-collector-image", otelImage, "Image for tracing OpenTelemetry Collector")
	flag.StringVar(&traceCollectorPriorityClass, "trace-collector-priority-class", "", "Priority class name for tracing OpenTelemetry Collector")
	flag.StringVar(&traceCollectorCPULimit, "trace-collector-cpu-limit", "1", "CPU limit for tracing OpenTelemetry Collector")
	flag.StringVar(&traceCollectorMemoryLimit, "trace-collector-memory-limit", "1Gi", "Memory limit for tracing OpenTelemetry Collector")
	flag.StringVar(&traceCollectorCPURequest, "trace-collector-cpu-request", "25m", "CPU request for tracing OpenTelemetry Collector")
	flag.StringVar(&traceCollectorMemoryRequest, "trace-collector-memory-request", "32Mi", "Memory request for tracing OpenTelemetry Collector")

	flag.StringVar(&fluentBitMemoryBufferLimit, "fluent-bit-memory-buffer-limit", "10M", "Fluent Bit memory buffer limit per log pipeline")
	flag.StringVar(&fluentBitFsBufferLimit, "fluent-bit-filesystem-buffer-limit", "1G", "Fluent Bit filesystem buffer limit per log pipeline")
	flag.StringVar(&deniedFilterPlugins, "fluent-bit-denied-filter-plugins", "", "Comma separated list of denied filter plugins even if allowUnsupportedPlugins is enabled. If empty, all filter plugins are allowed.")
	flag.StringVar(&fluentBitCPULimit, "fluent-bit-cpu-limit", "1", "CPU limit for tracing fluent-bit")
	flag.StringVar(&fluentBitMemoryLimit, "fluent-bit-memory-limit", "1Gi", "Memory limit for fluent-bit")
	flag.StringVar(&fluentBitCPURequest, "fluent-bit-cpu-request", "400m", "CPU request for fluent-bit")
	flag.StringVar(&fluentBitMemoryRequest, "fluent-bit-memory-request", "256Mi", "Memory request for fluent-bit")
	flag.StringVar(&fluentBitImageVersion, "fluent-bit-image", fluentBitImage, "Image for fluent-bit")
	flag.StringVar(&fluentBitExporterVersion, "fluent-bit-exporter-image", fluentBitExporterImage, "Image for exporting fluent bit filesystem usage")
	flag.StringVar(&fluentBitPriorityClassName, "fluent-bit-priority-class-name", "", "Name of the priority class of fluent bit ")

	flag.StringVar(&deniedOutputPlugins, "fluent-bit-denied-output-plugins", "", "Comma separated list of denied output plugins even if allowUnsupportedPlugins is enabled. If empty, all output plugins are allowed.")
	flag.IntVar(&maxLogPipelines, "fluent-bit-max-pipelines", 5, "Maximum number of LogPipelines to be created. If 0, no limit is applied.")

	flag.BoolVar(&enableWebhook, "validating-webhook-enabled", false, "Create validating webhook for LogPipelines and LogParsers.")

	flag.BoolVar(&enableTelemetryManagerModule, "enable-telemetry-manager-module", true, "Enable telemetry manager.")

	flag.Parse()
	if err := validateFlags(); err != nil {
		setupLog.Error(err, "Invalid flag provided")
		os.Exit(1)
	}

	parsedLevel, err := zapcore.ParseLevel(logLevel)
	if err != nil {
		os.Exit(1)
	}
	dynamicLoglevel.SetLevel(parsedLevel)
	configureLogLevelOnFly = logger.NewLogReconfigurer(dynamicLoglevel)

	ctrLogger, err := logger.New("json", logLevel, dynamicLoglevel)

	go func() {
		server := &http.Server{
			Addr:              ":6060",
			ReadHeaderTimeout: 10 * time.Second,
		}

		err = server.ListenAndServe()
		if err != nil {
			setupLog.Error(err, "Cannot start pprof server")
		}
	}()

	ctrl.SetLogger(zapr.NewLogger(ctrLogger.WithContext().Desugar()))
	if err != nil {
		os.Exit(1)
	}
	defer func() {
		if err = ctrLogger.WithContext().Sync(); err != nil {
			setupLog.Error(err, "Failed to flush logger")
		}
	}()

	certificate, key, err := setup.GenerateCert(webhookServiceName, telemetryNamespace)
	if err != nil {
		setupLog.Error(err, "failed to generate certificate")
		os.Exit(1)
	}

	err = os.WriteFile(path.Join(certDir, "tls.crt"), certificate, 0600)
	if err != nil {
		setupLog.Error(err, "failed to write tls.crt")
		os.Exit(1)
	}

	err = os.WriteFile(path.Join(certDir, "tls.key"), key, 0600)
	if err != nil {
		setupLog.Error(err, "failed to write tls.key")
		os.Exit(1)
	}
	syncPeriod := 1 * time.Hour

	mgr, err := ctrl.NewManager(ctrl.GetConfigOrDie(), ctrl.Options{
		SyncPeriod:              &syncPeriod,
		Scheme:                  scheme,
		MetricsBindAddress:      ":8080",
		Port:                    9443,
		HealthProbeBindAddress:  ":8081",
		LeaderElection:          true,
		LeaderElectionNamespace: telemetryNamespace,
		LeaderElectionID:        "cdd7ef0b.kyma-project.io",
		CertDir:                 certDir,
	})
	if err != nil {
		setupLog.Error(err, "Failed to start manager")
		os.Exit(1)
	}

	if enableLogging {
		setupLog.Info("Starting with logging controllers")

		mgr.GetWebhookServer().Register("/validate-logpipeline", &k8sWebhook.Admission{Handler: createLogPipelineValidator(mgr.GetClient())})
		mgr.GetWebhookServer().Register("/validate-logparser", &k8sWebhook.Admission{Handler: createLogParserValidator(mgr.GetClient())})

		if err = createLogPipelineReconciler(mgr.GetClient()).SetupWithManager(mgr); err != nil {
			setupLog.Error(err, "Failed to create controller", "controller", "LogPipeline")
			os.Exit(1)
		}

		if err = createLogParserReconciler(mgr.GetClient()).SetupWithManager(mgr); err != nil {
			setupLog.Error(err, "Failed to create controller", "controller", "LogParser")
			os.Exit(1)
		}

	}

	if enableTracing {
		setupLog.Info("Starting with tracing controller")
		if err = createTracePipelineReconciler(mgr.GetClient()).SetupWithManager(mgr); err != nil {
			setupLog.Error(err, "Failed to create controller", "controller", "TracePipeline")
			os.Exit(1)
		}
	}

	if enableTelemetryManagerModule {
		setupLog.Info("Starting with telemetry mnager controller")
		if err = createTelemetryManagerReconciler(mgr.GetClient(), mgr.GetScheme(), mgr.GetEventRecorderFor("telemetrymanager-operator")).SetupWithManager(mgr); err != nil {
			setupLog.Error(err, "unable to create controller", "controller", "TelemetryManager")
			os.Exit(1)
		}
	}
	//+kubebuilder:scaffold:builder

	if err := mgr.AddHealthzCheck("healthz", mgr.GetWebhookServer().StartedChecker()); err != nil {
		setupLog.Error(err, "Failed to set up health check")
		os.Exit(1)
	}
	if err := mgr.AddReadyzCheck("readyz", mgr.GetWebhookServer().StartedChecker()); err != nil {
		setupLog.Error(err, "Failed to set up ready check")
		os.Exit(1)
	}

	if enableWebhook {
		// Create own client since manager might not be started while using
		clientOptions := client.Options{
			Scheme: scheme,
		}
		k8sClient, err := client.New(mgr.GetConfig(), clientOptions)
		if err != nil {
			setupLog.Error(err, "Failed to create client")
			os.Exit(1)
		}

		webhookService := types.NamespacedName{
			Name:      webhookServiceName,
			Namespace: telemetryNamespace,
		}

		if err = setup.EnsureValidatingWebhookConfig(k8sClient, webhookService, certificate); err != nil {
			setupLog.Error(err, "Failed to patch ValidatingWebhookConfigurations")
			os.Exit(1)
		}
		setupLog.Info("Updated ValidatingWebhookConfiguration")
	}

	if err := mgr.Start(ctrl.SetupSignalHandler()); err != nil {
		setupLog.Error(err, "Failed to run manager")
		os.Exit(1)
	}
}

func validateFlags() error {

	if logLevel != "debug" && logLevel != "info" && logLevel != "warn" && logLevel != "error" && logLevel != "fatal" {
		return errors.New("--log-level has to be one of debug, info, warn, error, fatal")
	}
	return nil
}

func createLogPipelineReconciler(client client.Client) *telemetrycontrollers.LogPipelineReconciler {
	config := logpipelinereconciler.Config{
		SectionsConfigMap: types.NamespacedName{Name: "telemetry-fluent-bit-sections", Namespace: telemetryNamespace},
		FilesConfigMap:    types.NamespacedName{Name: "telemetry-fluent-bit-files", Namespace: telemetryNamespace},
		EnvSecret:         types.NamespacedName{Name: "telemetry-fluent-bit-env", Namespace: telemetryNamespace},
		DaemonSet:         types.NamespacedName{Name: fluentBitDaemonSet, Namespace: telemetryNamespace},
		OverrideConfigMap: types.NamespacedName{Name: overrideConfigMapName, Namespace: telemetryNamespace},
		PipelineDefaults:  createPipelineDefaults(),
		DaemonSetConfig: logpipelineresources.DaemonSetConfig{
			FluentBitImage:              fluentBitImageVersion,
			FluentBitConfigPrepperImage: fluentBitConfigPrepperImageVersion,
			ExporterImage:               fluentBitExporterVersion,
			PriorityClassName:           fluentBitPriorityClassName,
			CPULimit:                    resource.MustParse(fluentBitCPULimit),
			MemoryLimit:                 resource.MustParse(fluentBitMemoryLimit),
			CPURequest:                  resource.MustParse(fluentBitCPURequest),
			MemoryRequest:               resource.MustParse(fluentBitMemoryRequest),
		},
	}
	overrides := overrides.New(configureLogLevelOnFly, &kubernetes.ConfigmapProber{Client: client})

	return telemetrycontrollers.NewLogPipelineReconciler(
		client,
		logpipelinereconciler.NewReconciler(client, config, &kubernetes.DaemonSetProber{Client: client}, overrides),
		config)
}

func createLogParserReconciler(client client.Client) *telemetrycontrollers.LogParserReconciler {
	config := logparserreconciler.Config{
		ParsersConfigMap: types.NamespacedName{Name: "telemetry-fluent-bit-parsers", Namespace: telemetryNamespace},
		DaemonSet:        types.NamespacedName{Name: fluentBitDaemonSet, Namespace: telemetryNamespace},
	}
	overrides := overrides.New(configureLogLevelOnFly, &kubernetes.ConfigmapProber{Client: client})

	return telemetrycontrollers.NewLogParserReconciler(
		client,
		logparserreconciler.NewReconciler(
			client,
			config,
			&kubernetes.DaemonSetProber{Client: client},
			&kubernetes.DaemonSetAnnotator{Client: client},
			overrides,
		),
		config,
	)
}

func createLogPipelineValidator(client client.Client) *logpipelinewebhook.ValidatingWebhookHandler {
	return logpipelinewebhook.NewValidatingWebhookHandler(
		client,
		logpipelinevalidation.NewInputValidator(),
		logpipelinevalidation.NewVariablesValidator(client),
		logpipelinevalidation.NewFilterValidator(parsePlugins(deniedFilterPlugins)...),
		logpipelinevalidation.NewMaxPipelinesValidator(maxLogPipelines),
		logpipelinevalidation.NewOutputValidator(parsePlugins(deniedOutputPlugins)...),
		logpipelinevalidation.NewFilesValidator(),
		dryrun.NewDryRunner(client, createDryRunConfig()))
}

func createLogParserValidator(client client.Client) *logparserwebhook.ValidatingWebhookHandler {
	return logparserwebhook.NewValidatingWebhookHandler(
		client,
		logparservalidation.NewParserValidator(),
		dryrun.NewDryRunner(client, createDryRunConfig()))
}

func createTracePipelineReconciler(client client.Client) *telemetrycontrollers.TracePipelineReconciler {
	config := tracepipelinereconciler.Config{
		Namespace: telemetryNamespace,
		Deployment: tracepipelinereconciler.DeploymentConfig{
			Image:             traceCollectorImage,
			PriorityClassName: traceCollectorPriorityClass,
			CPULimit:          resource.MustParse(traceCollectorCPULimit),
			MemoryLimit:       resource.MustParse(traceCollectorMemoryLimit),
			CPURequest:        resource.MustParse(traceCollectorCPURequest),
			MemoryRequest:     resource.MustParse(traceCollectorMemoryRequest),
		},

		OverrideConfigMap: types.NamespacedName{Name: overrideConfigMapName, Namespace: telemetryNamespace},
	}
	overrides := overrides.New(configureLogLevelOnFly, &kubernetes.ConfigmapProber{Client: client})

	return telemetrycontrollers.NewTracePipelineReconciler(
		client,
		tracepipelinereconciler.NewReconciler(client, config, &kubernetes.DeploymentProber{Client: client}, overrides),
	)
}

func createDryRunConfig() dryrun.Config {
	return dryrun.Config{
		FluentBitConfigMapName: types.NamespacedName{Name: "telemetry-fluent-bit", Namespace: telemetryNamespace},
		PipelineDefaults:       createPipelineDefaults(),
	}
}

func createPipelineDefaults() builder.PipelineDefaults {
	return builder.PipelineDefaults{
		InputTag:          "tele",
		MemoryBufferLimit: fluentBitMemoryBufferLimit,
		StorageType:       "filesystem",
		FsBufferLimit:     fluentBitFsBufferLimit,
	}
}

func parsePlugins(s string) []string {
	return strings.SplitN(strings.ReplaceAll(s, " ", ""), ",", len(s))
}

func createTelemetryManagerReconciler(client client.Client, scheme *runtime.Scheme, eventRecorder record.EventRecorder) *telemetrycontrollers.Reconciler {
	return telemetrycontrollers.NewTelemetryManagerReconciler(client, scheme, eventRecorder)
}<|MERGE_RESOLUTION|>--- conflicted
+++ resolved
@@ -98,14 +98,8 @@
 	fluentBitConfigPrepperImageVersion string
 	fluentBitPriorityClassName         string
 
-<<<<<<< HEAD
-	webhookServiceName string
-	enableWebhook      bool
-
 	enableTelemetryManagerModule bool
-=======
-	enableWebhook bool
->>>>>>> ca6db92f
+	enableWebhook                bool
 )
 
 const (
