--- conflicted
+++ resolved
@@ -138,13 +138,8 @@
 )
 
 const (
-<<<<<<< HEAD
-	defaultOtelImage              = "europe-docker.pkg.dev/kyma-project/prod/tpi/otel-collector:0.97.0-cccde9ac"
+	defaultOtelImage              = "europe-docker.pkg.dev/kyma-project/prod/tpi/otel-collector:0.99.0-41265c69"
 	defaultFluentBitImage         = "europe-docker.pkg.dev/kyma-project/prod/tpi/fluent-bit:3.0.3-c8214d63"
-=======
-	defaultOtelImage              = "europe-docker.pkg.dev/kyma-project/prod/tpi/otel-collector:0.99.0-41265c69"
-	defaultFluentBitImage         = "europe-docker.pkg.dev/kyma-project/prod/tpi/fluent-bit:2.2.2-b5220c17"
->>>>>>> 8918dcb7
 	defaultFluentBitExporterImage = "europe-docker.pkg.dev/kyma-project/prod/directory-size-exporter:v20240404-fd3588ce"
 	defaultSelfMonitorImage       = "europe-docker.pkg.dev/kyma-project/prod/tpi/telemetry-self-monitor:2.45.4-6627fb45"
 
