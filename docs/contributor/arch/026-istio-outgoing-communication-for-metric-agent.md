--- conflicted
+++ resolved
@@ -49,11 +49,7 @@
 
 ### Problem Statement
 The current Metric Agent setup only intercepts outbound traffic for the Metric Gateway (port `4317`), while bypassing interception for all other outbound traffic.
-<<<<<<< HEAD
-After decoupling the Metric Agent from the Metric Gateway, we need to ensure that the Metric Agent can communicate with any in-cluster mesh backends (e.g., OTel Collector, Prometheus) and external services while maintaining Istio's security policies.
-=======
 After decoupling the Metric Agent from the Metric Gateway, we must ensure that the Metric Agent can communicate with any in-cluster mesh backends (such as OTel Collector, Prometheus) and external services while maintaining Istio's security policies.
->>>>>>> 28620faf
 
 ### Tested Alternatives
 
@@ -78,14 +74,14 @@
       - "*/*svc.cluster.local"
 ```
 
-However, it only permits traffic; it does not control interception. Without annotations, all traffic is intercepted, thus breaks Prometheus scraping, hence making it unsuitable here.
+However, `Sidecar` CRD only permits traffic; it does not control interception. Without annotations, all traffic is intercepted, which breaks Prometheus scraping of Istio and Envoy metrics which makes it unsuitable here.
 The `Sidecar` CRD does not work in combination with the Istio annotations `traffic.sidecar.istio.io/includeOutboundPorts` and `traffic.sidecar.istio.io/includeOutboundIPRanges`, because these annotations take precedence over the `Sidecar` CRD configuration.
 
 ## Proposal
 
 The Metric Agent controls sidecar interception with the following annotations:
 - `traffic.sidecar.istio.io/includeOutboundPorts` – Ports specifies the ports that always intercept outbound communication (for mesh-enabled backends).
-- `traffic.sidecar.istio.io/includeOutboundIPRanges` – To bypass outbound communication interception (for Prometheus scraping of istio and Envoy metrics).
+- `traffic.sidecar.istio.io/includeOutboundIPRanges` – To bypass outbound communication interception, the annotation must have an empty value, in this way Prometheus scraping of Istio and Envoy metrics enabled.
 
 We reuse the current approach:
 1. Metric Agent adds configured backend ports (such as OTel Collector, or in-cluster Prometheus) to the `traffic.sidecar.istio.io/includeOutboundPorts` annotation.
