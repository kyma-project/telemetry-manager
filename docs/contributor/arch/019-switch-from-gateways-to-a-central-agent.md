# 19. Switch from Gateways to a Central Agent

Date: 2025-02-17

## Status

Postponed

## Context

The current architecture defines a set of central Gateways to enrich the data and dispatch it to the backend. That approach had good reasons in the past, but now the drawbacks outweigh the benefits.

![arch](./../assets/otlp-gateway-old.drawio.svg)

### Gateways Benefits

- Persistent buffering via PV

  The experience showed that persistent buffering on the node filesystem has drawbacks like increased IO and limited space. We always envisioned a configurable persistent size per pipeline which is only possible in a central StatefulSet having PVs attached. However, experience now shows that operating StatefulSets with PVs is not trivial, and especially on Azure, re-attaching disks can be a very long procedure resulting in long downtimes. Also, persistent buffering might be even a pre-mature optimization with limited gains, see also [ADR-017](./017-fault-tolerant-otel-logging-setup.md).

- Separation of concerns
  
  It is always good to have clear responsibilities to keep code better maintainable. Therefore, gateways deal with enrichment and dispatching, while agents are responsible for data collection.

- Decoupling of signal types

  Processing the signal types in separate processes keeps the processing tolerant to failures. An overload of metrics keeps the log delivery stable.

- Tail-based sampling

  Scenarios like trace sampling require processing all spans of a trace at one instance, requiring a StatefulSet with sticky trace routing. However, that scenario might not be relevant as this isn't usually done on the backend.

### Gateways Drawbacks

- No uniform push endpoint

  By design, there is one gateway for each signal type that the application must communicate with. Consequently, you must always configure a separate OTLP endpoint for each signal type. Using a uniform URL requires an additional component to route the requests.

- Autoscaling is tricky

  The gateway should provide autoscaling capabilities which are tricky to realize. It must be detected very fast if a scale-out is needed and situations where the backend is overloaded must be excluded from the scale-out.

- Every instance caches the whole cluster state

  Every instance of a gateway must be able to enrich the data of every Pod and with that need to cache all Pod metadata.

- Istio mandatory for load balancing

  Pushing OTLP data from an application to the gateway running with replicas requires load balancing. Unfortunately, a Kubernetes service is acting on L4 while GRPC/HTTP2 is on L7, so an additional load balancer is needed. That can be easily solved by using Istio, which becomes a requirement for applications. However, some applications don't use Istio (StatefulSets often don't) but want to provide OTLP data.

- Istio is mandatory for mTLS

  App to Gateway communication is across nodes and with that should use mTLS, so Istio needs to be used which sometimes is not possible. Also, Istio causes additional overhead like noise filtering and collecting observability data about the service mesh should not rely on the service mesh.

- Cumulativetodelta transformation not supported

  This transformation is mandatory for Dynatrace support and requires that data from a Pod gets processed always by the same instance.

- General misconception

  Gateways are usually running outside the cluster as a first entry point. The cluster should get rid of the data as fast as possible as persistence cannot be provided here (things like Kafka would again run outside). Try to compensate for short-lived hiccups. Otherwise, point back the backpressure to the client and do not try to solve the big picture.

## Proposal

Most of the drawbacks can be solved by running the gateway logic node-local only. Every instance always processes only data of the local node. With that a natural scalability is given and can be extended by vertical scaling capabilities. The "old" gateways will be running in agent mode but still called "OTLP Gateway". Additionally, there will be a new uniform service `telemetry-otlp` forwarding to the node-local entity using the [internalTrafficPolicy: local](https://kubernetes.io/docs/reference/networking/virtual-ips/#internal-traffic-policy) setting. Existing services can stay compatible using the same approach.

![arch](./../assets/otlp-gateway-new.drawio.svg)

### Remaining Drawbacks of the Agent Approach  

#### Coupling of Signal Types  

Decoupling of signal types will no longer be possible, which may result in scenarios where logs are dropped due to metric overload. However, with proper hardening, this should not pose a significant issue.  

Let's compare a **shared OTLP agent setup** with an **agent-per-signal setup** in terms of robustness. The OTel Collector offers two key mechanisms to prevent overload:

1. **Memory Limiter**  
   - Applied globally, no way to restrict it to a specific pipeline or signal type.
   - Performs periodic checks of memory usage and will begin refusing data and forcing GC to reduce memory consumption when defined limits have been exceeded. It influenced by:
     - Heap allocated object held by the Collector.  It can be the OTLP exporter sending queues or various caches used by different components in the chain (e.g. Kubernetes Attributes Processor informers cache).  
     - Heap allocated objects not being used and can be reclaimed by GC.
   - Memory Limiter can not prevent all kinds of OOM issues. It can only prevent issues caused by ingested telemetry data by refusing it. For example, the issue of the Kubernetes Attributes Processor informer cache consuming excessive memory can not be prevented by Memory Limiter.  Basically, it is a poor man's throttling mechanism that was necessary when using the old Batch Processor. [Read more](./017-fault-tolerant-otel-logging-setup.md).

2. **Refusing Data if OTLP Exporter Queue is Full**  
   - The Batch Processor must not be used (the built-in OTLP Exporter batcher does not have this limitation and can still be used).
   - If the queue is full, new data will be refused.  
   - Each pipeline type has its own queue, allowing different queue lengths to support varying quality-of-service (QoS) levels for different signal types.

Introducing a shared collector handling OTLP data for all three telemetry types means that only one memory limiter is configured, instead of three separate ones when they are isolated. However, if OTLP exporter queue refusal is correctly set up, the system should never reach the point where the memory limiter starts rejecting data. across all clusters is not solvable by either the old or the new proposed setup.

#### Downtime During Updates  

Unlike deployments, the agent cannot be rolled out in a rolling manner, meaning updates will always result in some downtime. However, this should be mitigated by the retry mechanism in the OpenTelemetry SDK (according to our [tests](../../contributor/pocs/otelcol-downtime/otelcol-downtime.md) it's not yet the case).

### Additional Benefits  

#### Persistent Queue Everywhere  

A small persistent buffer can be introduced in all components using the node file system, enhancing resilience and reliability.  

#### No Istio Dependency  

Neither the application nor its components will depend on Istio anymore. However, the metric agent should still support scraping Istio-instrumented endpoints.  

## Conclusion

<<<<<<< HEAD
The original motivation for the gateway concept is no longer relevant. Transitioning to the agent approach resolves many issues while introducing only minor drawbacks. However, inadequate retry handling by OTel SDKs and Istio proxies remains a challenge. Before proceeding, we must ensure this issue is addressed, considering its alignment with the OTLP specification.
=======
The former motivation of the gateway concept turned out to be no longer relevant. Switching to the agent approach solves many problems while introducing very soft drawbacks. The transformation should start immediately :)

## Decision
The implementation of this proposal has been postponed due to the unimplemented retry mechanism in the [OTeL SDK](../../contributor/pocs/otelcol-downtime/otelcol-downtime.md). 
>>>>>>> 7a12b032
<|MERGE_RESOLUTION|>--- conflicted
+++ resolved
@@ -104,11 +104,4 @@
 
 ## Conclusion
 
-<<<<<<< HEAD
-The original motivation for the gateway concept is no longer relevant. Transitioning to the agent approach resolves many issues while introducing only minor drawbacks. However, inadequate retry handling by OTel SDKs and Istio proxies remains a challenge. Before proceeding, we must ensure this issue is addressed, considering its alignment with the OTLP specification.
-=======
-The former motivation of the gateway concept turned out to be no longer relevant. Switching to the agent approach solves many problems while introducing very soft drawbacks. The transformation should start immediately :)
-
-## Decision
-The implementation of this proposal has been postponed due to the unimplemented retry mechanism in the [OTeL SDK](../../contributor/pocs/otelcol-downtime/otelcol-downtime.md). 
->>>>>>> 7a12b032
+The original motivation for the gateway concept is no longer relevant. Transitioning to the agent approach resolves many issues while introducing only minor drawbacks. However, inadequate retry handling by OTel SDKs and Istio proxies remains a challenge. Before proceeding, we must ensure this issue is addressed, considering its alignment with the OTLP specification.