--- conflicted
+++ resolved
@@ -5,7 +5,14 @@
 ## Roles and Responsibilities
 
 Software Testing Life Cycle phases:
-<<<<<<< HEAD
+
+| Phase                                 | When                                            | How                                                                                                                              | Result                                                                                                                                                                 |
+| ------------------------------------- | ----------------------------------------------- |----------------------------------------------------------------------------------------------------------------------------------|------------------------------------------------------------------------------------------------------------------------------------------------------------------------|
+| Requirement analysis                  | Sprint planning, grooming and triaging meetings | Brainstorm the feature implementation, design and its implications on the testability.                                           | A clarified implementation design with a focus on testability, the acceptance tests criteria are collected, and the testing surface is defined as a part of the story. |
+| Test planning, design and development | Development phase during the sprint             | Implement Unit and Acceptance tests for new functionalities.                                                                     | All functionalities are covered with Unit and Acceptance tests.                                                                                                        |
+| Test validation                       | Acceptance phase during the sprint              | During the code review and iteration review, verify that the Test Suite correctly and completely covers the Acceptance Criteria. | The Acceptance Criteria are integrated into the E2E test suite and become a regression suite for future verification.                                                  |
+| Test execution                        | A part of the CI process                        |                                                                                                                                  |                                                                                                                                                                        |
+
 ​
 | Phase | When | How | Result |
 | --- | --- | --- | --- |
@@ -14,16 +21,6 @@
 | Test validation | Acceptance phase during the sprint | During the code review and iteration review, verify that the Test Suite correctly and completely covers the Acceptance Criteria. | The Acceptance Criteria are integrated into the E2E test suite and become a regression suite for future verification. |
 | Test execution | A part of the CI process | | |
 ​
-=======
-
-| Phase                                 | When                                            | How                                                                                                                              | Result                                                                                                                                                                 |
-| ------------------------------------- | ----------------------------------------------- | -------------------------------------------------------------------------------------------------------------------------------- | ---------------------------------------------------------------------------------------------------------------------------------------------------------------------- |
-| Requirement analysis                  | Sprint planning, grooming and triaging meetings | Brainstorm the feature implementation, design and its implications on the testability.                                           | A clarified implementation design with a focus on testability, the acceptance tests criteria are collected, and the testing surface is defined as a part of the story. |
-| Test planning, design and development | Development phase during the sprint             | The new functionality is covered with sufficient Unit, Integration, and Acceptance tests.                                        | The unit and integration test suites are augmented, and new tests are integrated into the CI pipeline. All new functionality is covered with an Acceptance test.       |
-| Test validation                       | Acceptance phase during the sprint              | During the code review and iteration review, verify that the Test Suite correctly and completely covers the Acceptance Criteria. | The Acceptance Criteria are integrated into the E2E test suite and become a regression suite for future verification.                                                  |
-| Test execution                        | A part of the CI process                        |                                                                                                                                  |                                                                                                                                                                        |
-
->>>>>>> 0f4ede37
 
 The roles and responsibilities during the STLC:
 
@@ -38,8 +35,15 @@
 
 ### Functional Tests
 
-<<<<<<< HEAD
 ![Test Pyramid](assets/test-pyramid.drawio.svg)
+
+| Test suite                                                                                              | Testing level            | Purpose                                                                                                                                                                                    |
+| ------------------------------------------------------------------------------------------------------- | ------------------------ | ------------------------------------------------------------------------------------------------------------------------------------------------------------------------------------------ |
+| Unit (located along with the individual source files)                                                   | Unit                     | It tests the individual units of application logic in isolation, focusing on the implementation correctness.                                                                               |
+| [E2E Acceptance](../../test/e2e)                                                                        | Acceptance  (high-level) | It tests the usability scenarios of Telemetry Manager in a cluster. This test suite assesses the functional correctness of Telemetry Controller.                                           |
+| E2E Operational                                                                                         | System                   | It validates the operational aspects of the module (successful module upgrades, deletions, etc.).                                                                                          |
+| [E2E integration](https://github.com/kyma-project/telemetry-manager/issues/261#issuecomment-1647336680) | Integration (high-level) | tests the Telemetry Module integration with 3rd party components and modules (with a focus on contract fulfilment).                                                                        |
+
 
 ​
 | Test suite | Testing level | Purpose |
@@ -48,18 +52,6 @@
 | [E2E Acceptance](../../test/e2e) | Acceptance  (high-level) | It tests the usability scenarios of Telemetry Manager in a cluster. This test suite assesses the functional correctness of Telemetry Controller. |
 | E2E Operational | System | It validates the operational aspects of the module (successful module upgrades, deletions, etc.). |
 | [E2E integration](https://github.com/kyma-project/telemetry-manager/issues/261#issuecomment-1647336680) |Integration (high-level)|tests the Telemetry Module integration with 3rd party components and modules (with a focus on contract fulfilment).|
-=======
-![Test Pyramid](assets/test-pyramid.png)
-Unit and Env tests follow the [Go convention](https://go.dev/doc/tutorial/add-a-test) and reside next to the code they are testing. The unit tests and integration tests are part of one test suite.
-
-| Test suite                                                                                              | Testing level            | Purpose                                                                                                                                                                                    |
-| ------------------------------------------------------------------------------------------------------- | ------------------------ | ------------------------------------------------------------------------------------------------------------------------------------------------------------------------------------------ |
-| Unit (located along with the individual source files)                                                   | Unit                     | It tests the individual units of application logic in isolation, focusing on the implementation correctness.                                                                               |
-| Env-tests (located along with the individual source files)                                              | Integration  (low-level) | It tests the behaviour of the Telemetry Controller in integration with local control plane test doubles. This test suite assesses the integration correctness of the Telemetry Controller. |
-| [E2E Acceptance](../../test/e2e)                                                                        | Acceptance  (high-level) | It tests the usability scenarios of Telemetry Manager in a cluster. This test suite assesses the functional correctness of Telemetry Controller.                                           |
-| E2E Operational                                                                                         | System                   | It validates the operational aspects of the module (successful module upgrades, deletions, etc.).                                                                                          |
-| [E2E integration](https://github.com/kyma-project/telemetry-manager/issues/261#issuecomment-1647336680) | Integration (high-level) | tests the Telemetry Module integration with 3rd party components and modules (with a focus on contract fulfilment).                                                                        |
->>>>>>> 0f4ede37
 
 ![E2E Test Suites](assets/e2e-test-suites.png)
 
@@ -70,27 +62,13 @@
 #### Testing of Existing Functionality
 
 The regression test suite validates the correctness of the product's previously released functionalities using the "retest all" technique. It encompasses the end-to-end and operational test suites.
-<<<<<<< HEAD
-​
-=======
-
-The current functional coverage is auditable by listing the existing Acceptance Criteria using the `make e2e-coverage`.
->>>>>>> 0f4ede37
 
 ### Non-Functional Tests
 
-<<<<<<< HEAD
-| Type | Automation     | Frequency                                                                                               | Results                      |
-| --- |----------------|---------------------------------------------------------------------------------------------------------|------------------------------|
-| Performance tests | Semi-automated | Automated performance tests are manually triggered when bumping images for Fluent Bit or OTel Collector | `PR Load Test` Github action |
-| Security tests (done SAP-internally) | Automated      |                                                                                                         |                              |
-=======
-| Type                                 | Automation | Frequency                               | Results          |
-| ------------------------------------ | ---------- | --------------------------------------- | ---------------- |
-| Release testing                      | Manual     | Regularly before each release           | Manual tests     |
-| Performance tests                    | Manual     | Ad hoc on a noticeable component change | Tests repository |
-| Security tests (done SAP-internally) | Automated  |                                         |                  |
->>>>>>> 0f4ede37
+| Type                                 | Automation      | Frequency                                                                                                | Results                       |
+| ------------------------------------ |-----------------|----------------------------------------------------------------------------------------------------------|-------------------------------|
+| Performance tests                    | Semi-automated  | Automated performance tests are manually triggered when bumping images for Fluent Bit or OTel Collector  | `PR Load Test` Github action  |
+| Security tests (done SAP-internally) | Automated       |                                                                                                          |                               |
 
 ### Source Code Quality
 
@@ -101,18 +79,4 @@
 - Static code checks are implemented using [golangci-lint](https://golangci-lint.run).
 - The Continuous Integration pipeline for each PR controls the violations of static code rules.
 - In the case of a problem, the PR is prevented from moving forward, and all involved parties are notified.
-<<<<<<< HEAD
-- This static code validation covers the whole codebase, including the test suites.
-=======
-- This static code validation covers the whole codebase, including the test suites.
-
-## Test Deliverables
-
-All testing-related deliverables, except for the `Release Testing` report and `Performance Tests` results, are integrated as stages of the Continuous Integration pipeline.
-
-Access the automated test reports with the following links:
-
-- [Unit and Integration test suite](https://status.build.kyma-project.io/?repo=kyma-project%2Ftelemetry-manager&job=pull-telemetry-manager-unit-test) (the current code coverage is a part of this report, too)
-- [E2E test suite](https://status.build.kyma-project.io/?repo=kyma-project%2Ftelemetry-manager&job=pull-telemetry-manager-e2e-test)
-- [Source code linting reports](https://status.build.kyma-project.io/?repo=kyma-project%2Ftelemetry-manager&job=pull-telemetry-manager-lint)
->>>>>>> 0f4ede37
+- This static code validation covers the whole codebase, including the test suites.