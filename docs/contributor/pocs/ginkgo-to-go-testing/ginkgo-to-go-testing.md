# Migrate Ginkgo Tests to Go Testing PoC

This proof of concept demonstrates how to migrate Ginkgo tests to Go's built-in testing framework. The goal is to convert Ginkgo-style tests into the plain Go testing style while maintaining the same functionality and structure.

## Built-in testing E2E test example

[Service Name Enrichment](./_service_name_enrichment_test.go)

## Gomega

<<<<<<< HEAD
Gomega is a matcher library for Go that provides expressive assertions. Even though it is often used together with Ginkgo, it can be also used with the built-in `testing` package to write tests in a more readable way. It means that we can keep our Gomega matchers while migrating from Ginkgo to Go's testing framework. Note that in every test function, we must call `gomega.RegisterTestingT(t)` to register the testing.T instance with Gomega.
=======
Gomega is a matcher library for Go that provides expressive assertions. Even though it is often used together with Ginkgo, it can be also used with the built-in `testing` package to write tests in a more readable way. This means that we can keep our Gomega matchers while migrating from Ginkgo to Go's testing framework. Note that in every test func, we must call `gomega.RegisterTestingT(t)` to register the testing.T instance with Gomega.
>>>>>>> 645f109d

## Labels

In Ginkgo, labels are often used to group tests together. In the Go testing framework, we can use go test args to achieve a similar effect. It's a little bit less convenient, but it works.

## Cleanup

Built-in testing cleanup has a function `t.Cleanup()` that registers a function to be called when the test completes. We can use it similarly to `ginkgo.DeferCleanup()` to clean up resources after a test has run or failed.

## BeforeSuite / AfterSuite

In Ginkgo, `BeforeSuite` and `AfterSuite` are used to set up and tear down resources that are shared across all tests. In the Go testing framework, we can use `TestMain` to achieve similar functionality. The `TestMain` function is called before any tests are run, and we can use it to set up any necessary resources. After all tests have run, we can clean up those resources.

> **NOTE:** 
> We must adapt the `testkit/suite` package so that it has no Gomega matchers and no `testenv` dependency. It must be usable by both Ginkgo and Go testing during the migration phase.<|MERGE_RESOLUTION|>--- conflicted
+++ resolved
@@ -8,11 +8,7 @@
 
 ## Gomega
 
-<<<<<<< HEAD
-Gomega is a matcher library for Go that provides expressive assertions. Even though it is often used together with Ginkgo, it can be also used with the built-in `testing` package to write tests in a more readable way. It means that we can keep our Gomega matchers while migrating from Ginkgo to Go's testing framework. Note that in every test function, we must call `gomega.RegisterTestingT(t)` to register the testing.T instance with Gomega.
-=======
-Gomega is a matcher library for Go that provides expressive assertions. Even though it is often used together with Ginkgo, it can be also used with the built-in `testing` package to write tests in a more readable way. This means that we can keep our Gomega matchers while migrating from Ginkgo to Go's testing framework. Note that in every test func, we must call `gomega.RegisterTestingT(t)` to register the testing.T instance with Gomega.
->>>>>>> 645f109d
+Gomega is a matcher library for Go that provides expressive assertions. Even though it is often used together with Ginkgo, it can be also used with the built-in `testing` package to write tests in a more readable way. This means that we can keep our Gomega matchers while migrating from Ginkgo to Go's testing framework. Note that in every test function, we must call `gomega.RegisterTestingT(t)` to register the testing.T instance with Gomega.
 
 ## Labels
 
