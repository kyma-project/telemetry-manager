# Telemetry KPIs and Limit Test

This document describes a reproducible test setup to determine the limits and KPis of the Kyma TracePipeline and MetricPipeline.

## Prerequisites

- Kyma as the target deployment environment, 2 Nodes with 4 CPU and 16G Memory (n1-standard-4 on GCP)
- Telemetry Module installed
- Istio Module installed
- Kubectl > 1.22.x
- Helm 3.x
- curl 8.4.x
- jq 1.6

## Test Script

All test scenarios use a single test script [run-load-test.sh](../../../hack/load-tests/run-load-test.sh), which provides following parameters:

- `-t` The test target type supported values are `traces, metrics, metricagent, logs-fluentbit, self-monitor`, default is `traces`
- `-n` Test name e.g. `0.92`
- `-m` Enables multi pipeline scenarios, default is `false`
- `-b` Enables backpressure scenarios, default is `false`
- `-d` The test duration in second, default is `1200` seconds

## Traces Test

### Assumptions

The tests are executed for 20 minutes, so that each test case has a stabilized output and reliable KPIs. Generated traces contain at least 2 spans, and each span has 40 attributes to simulate an average trace span size.

The following test cases are identified:

- Test average throughput end-to-end.
- Test queuing and retry capabilities of TracePipeline with simulated backend outages.
- Test average throughput with 3 TracePipelines simultaneously end-to-end.
- Test queuing and retry capabilities of 3 TracePipeline with simulated backend outages.

Backend outages simulated with Istio Fault Injection, 70% of traffic to the Test Backend will return `HTTP 503` to simulate service outages.

### Setup

The following diagram shows the test setup used for all test cases.

![Trace Gateway Test Setup](./assets/trace_perf_test_setup.drawio.svg)

In all test scenarios, a preconfigured trace load generator is deployed on the test cluster. To ensure all trace gateway instances are loaded with test data, the trace load generator feeds the test TracePipeline over a pipeline service instance .

A Prometheus instance is deployed on the test cluster to collect relevant metrics from trace gateway instances and to fetch the metrics at the end of the test as test scenario result.

All test scenarios also have a test backend deployed to simulate end-to-end behaviour.

Each test scenario has its own test scripts responsible for preparing test scenario and deploying on test cluster, running the scenario, and fetching relevant metrics/KPIs at the end of the test run. After the test, the test results are printed out.

A typical test result output looks like the following example:

```shell
|          |Receiver Accepted Span/sec  |Exporter Exported Span/sec  |Exporter Queue Size |    Pod Memory Usage(MB)    |    Pod CPU Usage     |
|   0.92   |           5992             |           5993             |           0        |        225, 178            |        1.6, 1.5      |
```

### Running Tests

1. To test the average throughput end-to-end, run:

```shell
./run-load-test.sh -t traces -n "0.92"
```

2. To test the queuing and retry capabilities of TracePipeline with simulated backend outages, run:

```shell
./run-load-test.sh -t traces -n "0.92" -b true
```

3. To test the average throughput with 3 TracePipelines simultaneously end-to-end, run:

```shell
./run-load-test.sh -t traces -n "0.92" -m true
```

4. To test the queuing and retry capabilities of 3 TracePipelines with simulated backend outages, run:

```shell
./run-load-test.sh -t traces -n "0.92" -m true -b true
```

### Test Results

<div class="table-wrapper" markdown="block">

|       Version/Test | Single Pipeline (ci-traces) |                             |                     |                      |               | Multi Pipeline (ci-traces-m) |                             |                     |                      |               | Single Pipeline Backpressure (ci-traces-b) |                             |                     |                      |               | Multi Pipeline Backpressure (ci-traces-mb) |                             |                     |                      |               |
|-------------------:|:---------------------------:|:---------------------------:|:-------------------:|:--------------------:|:-------------:|:----------------------------:|:---------------------------:|:-------------------:|:--------------------:|:-------------:|:------------------------------------------:|:---------------------------:|:-------------------:|:--------------------:|:-------------:|:------------------------------------------:|:---------------------------:|:-------------------:|:--------------------:|:-------------:|
|                    | Receiver Accepted Spans/sec | Exporter Exported Spans/sec | Exporter Queue Size | Pod Memory Usage(MB) | Pod CPU Usage | Receiver Accepted Spans/sec  | Exporter Exported Spans/sec | Exporter Queue Size | Pod Memory Usage(MB) | Pod CPU Usage |        Receiver Accepted Spans/sec         | Exporter Exported Spans/sec | Exporter Queue Size | Pod Memory Usage(MB) | Pod CPU Usage |        Receiver Accepted Spans/sec         | Exporter Exported Spans/sec | Exporter Queue Size | Pod Memory Usage(MB) | Pod CPU Usage |
|               0.91 |            19815            |            19815            |          0          |       137, 139       |     1, 1      |            13158             |            38929            |          0          |       117, 98        |   1.3, 1.3    |                    9574                    |            1280             |         509         |      1929, 1726      |   0.7, 0.7    |                    9663                    |            1331             |         510         |      2029, 1686      |   0.7, 0.7    |
|               0.92 |            21146            |            21146            |          0          |        72, 50        |     1, 1      |            12757             |            38212            |          0          |       90, 111        |   1.3, 1.1    |                    3293                    |            2918             |         204         |       866, 873       |   0.6, 0.6    |                    9694                    |            1399             |         510         |      1730, 1796      |   0.7, 0.7    |
|               0.93 |            19708            |            19708            |          0          |        69, 62        |     1, 1      |            12355             |            37068            |          0          |       158, 140       |   1.5, 1.2    |                    319                     |             324             |         237         |      874, 1106       |    0.1, 0     |                    8209                    |             865             |         510         |      1755, 1650      |   0.4, 0.4    |
|               0.94 |            19933            |            19934            |          0          |       110, 76        |     1, 1      |            13083             |            39248            |          0          |       94, 152        |   1.2, 1.4    |                    299                     |             299             |         214         |      1003, 808       |    0.1, 0     |                    8644                    |             916             |         169         |      1578, 1706      |   0.5, 0.5    |
|               0.95 |            20652            |            20652            |          0          |       133, 76        |    1, 0.8     |            13449             |            40350            |          0          |       150, 111       |   1.3, 1.4    |                    330                     |             328             |         239         |      931, 1112       |     0, 0      |                    8259                    |             929             |         170         |      1693, 1611      |   0.7, 0.6    |
|               0.96 |            20973            |            20807            |          0          |        66, 77        |     1, 1      |            13649             |            40403            |          0          |       133,111        |   1.3, 1.5    |                    293                     |             295             |         233         |       946,989        |     0,0.1     |                    7683                    |             944             |         169         |      1558,1593       |    0.4,0.6    |
|               0.97 |            20543            |            20380            |          0          |       174, 92        |     1, 1      |            12807             |            37917            |          0          |       172,107        |   1.4, 1.3    |                    315                     |             313             |         193         |      1001,1028       |      0,0      |                    8039                    |             953             |         168         |      1690,1684       |    0.6,0.4    |
| 0.97 w. GOMEMLIMIT |            19951            |            19795            |          0          |       76, 120        |    0.9, 1     |            13104             |            38794            |          0          |       340, 183       |   1.4, 1.4    |                   11670                    |             325             |         511         |      1869, 1754      |   0.4, 0.5    |                   20937                    |            1011             |         170         |      1694, 1712      |   0.9, 0.9    |
|             0.99.0 |            20724            |            20560            |          0          |        85, 81        |     1, 1      |            13319             |            39434            |          0          |       138, 137       |   1.2, 1.4    |                   11203                    |             298             |         508         |      1716, 1727      |   0.5, 0.5    |                   20666                    |             959             |         170         |      1721, 1695      |   0.9, 0.9    |
|            0.100.0 |            20134            |            19975            |          0          |       216, 71        |    0.9, 1     |            13665             |            40464            |          0          |       294,296        |   1.3, 1.4    |                   11339                    |             314             |         511         |      1753,1778       |    0.6,0.5    |                   22654                    |             884             |         170         |      1671,1674       |    0.9,0.8    |
|            0.102.1 |            19914            |            19757            |          0          |        84, 78        |    1.1, 1     |            14407             |            42663            |          0          |       196,117        |   1.4, 1.4    |                   11891                    |             306             |         511         |      1886,1803       |    0.6,0.4    |                   23236                    |             953             |         170         |      1663,1688       |    0.8,0.8    |
|      0.102.1 (new) |            21165            |            20999            |          0          |        75, 73        |     1, 1      |            13407             |            39703            |          0          |       147, 162       |   1.4, 1.4    |                   12040                    |             327             |         512         |      1718, 1701      |   0.5, 0.5    |                   22475                    |             904             |         170         |      1605, 1602      |   0.9, 0.9    |

</div>

## Metrics Test

The metrics test consists of two main test scenarios. The first scenario tests the Metric Gateway KPIs, and the second one tests Metric Agent KPIs.

### Metric Gateway Test and Assumptions

The tests are executed for 20 minutes, so that each test case has a stabilized output and reliable KPIs. Generated metrics contain 10 attributes to simulate an average metric size; the test simulates 2000 individual metrics producers, and each one pushes metrics every 30 second to the Metric Gateway.

The following test cases are identified:

- Test average throughput end-to-end.
- Test queuing and retry capabilities of Metric Gateway with simulated backend outages.
- Test average throughput with 3 MetricPipelines simultaneously end-to-end.
- Test queuing and retry capabilities of 3 MetricPipeline with simulated backend outages.

Backend outages are simulated with Istio Fault Injection: 70% of the traffic to the test backend will return `HTTP 503` to simulate service outages.

### Metric Agent Test and Assumptions

The tests are executed for 20 minutes, so that each test case has a stabilized output and reliable KPIs.
In contrast to the Metric Gateway test, the Metric Agent test deploys a passive metric producer ([Avalanche Prometheus metric load generator](https://blog.freshtracks.io/load-testing-prometheus-metric-ingestion-5b878711711c)) and the metrics are scraped by Metric Agent from the producer.
The test setup deploys 20 individual metric producer Pods; each which produces 1000 metrics with 10 metric series. To test both Metric Agent receiver configurations, Metric Agent collects metrics with Pod scraping as well as Service scraping.

The following test cases are identified:

- Test average throughput end-to-end.
- Test queuing and retry capabilities of Metric Agent with simulated backend outages.

Backend outages simulated with Istio Fault Injection, 70% of traffic to the Test Backend will return `HTTP 503` to simulate service outages

### Setup

The following diagram shows the test setup used for all Metric test cases.

![Metric Test Setup](./assets/metric_perf_test_setup.drawio.svg)

In all test scenarios, a preconfigured trace load generator is deployed on the test cluster. To ensure all Metric Gateway instances are loaded with test data, the trace load generator feeds the test MetricPipeline over a pipeline service instance, in Metric Agent test, test data scraped from test data producer and pushed to the Metric Gateway.

A Prometheus instance is deployed on the test cluster to collect relevant metrics from Metric Gateway and Metric Agent instances and to fetch the metrics at the end of the test as test scenario result.

All test scenarios also have a test backend deployed to simulate end-to-end behaviour.

Each test scenario has its own test scripts responsible for preparing test scenario and deploying on test cluster, running the scenario, and fetching relevant metrics/KPIs at the end of the test run. After the test, the test results are printed out.

### Running Tests

#### Metric Gateway

1. To test the average throughput end-to-end, run:

```shell
./run-load-test.sh -t metrics -n "0.92"
```

2. To test the queuing and retry capabilities of Metric Gateway with simulated backend outages, run:

```shell
./run-load-test.sh -t metrics -n "0.92" -b true
```

3. To test the average throughput with 3 TracePipelines simultaneously end-to-end, run:

```shell
./run-load-test.sh -t metrics -n "0.92" -m true
```

4. To test the queuing and retry capabilities of 3 TracePipelines with simulated backend outages, run:

```shell
./run-load-test.sh -t metrics -n "0.92" -m true -b true
```

#### Test Results

<div class="table-wrapper" markdown="block">

|       Version/Test | Single Pipeline (ci-metrics) |                              |                     |                      |               | Multi Pipeline (ci-metrics-m) |                              |                     |                      |               | Single Pipeline Backpressure (ci-metrics-b) |                              |                     |                      |               | Multi Pipeline Backpressure (ci-metrics-mb) |                              |                     |                      |               |
|-------------------:|:----------------------------:|:----------------------------:|:-------------------:|:--------------------:|:-------------:|:-----------------------------:|:----------------------------:|:-------------------:|:--------------------:|:-------------:|:-------------------------------------------:|:----------------------------:|:-------------------:|:--------------------:|:-------------:|:-------------------------------------------:|:----------------------------:|:-------------------:|:--------------------:|:-------------:|
|                    | Receiver Accepted Metric/sec | Exporter Exported Metric/sec | Exporter Queue Size | Pod Memory Usage(MB) | Pod CPU Usage | Receiver Accepted Metric/sec  | Exporter Exported Metric/sec | Exporter Queue Size | Pod Memory Usage(MB) | Pod CPU Usage |        Receiver Accepted Metric/sec         | Exporter Exported Metric/sec | Exporter Queue Size | Pod Memory Usage(MB) | Pod CPU Usage |        Receiver Accepted Metric/sec         | Exporter Exported Metric/sec | Exporter Queue Size | Pod Memory Usage(MB) | Pod CPU Usage |
|               0.92 |             5992             |             5993             |          0          |       225, 178       |   1.6, 1.5    |             4882              |            14647             |          0          |       165, 255       |   1.7, 1.8    |                     635                     |             636              |         114         |       770, 707       |     0, 0      |                     965                     |             1910             |         400         |      1694, 1500      |   0.1, 0.1    |
|               0.93 |             5592             |             5593             |          0          |       104, 100       |   1.6, 1.5    |             4721              |            14164             |          0          |       161, 175       |   1.8, 1.7    |                     723                     |             634              |         217         |       805, 889       |   1.4, 1.4    |                    1492                     |             1740             |         419         |      1705, 1535      |    0.2, 0     |
|               0.94 |             5836             |             5835             |          0          |       164, 244       |   1.6, 1.4    |             4873              |            14619             |          0          |       157, 228       |   1.8, 1.5    |                     870                     |             667              |         297         |       954, 782       |   0.3, 0.8    |                    1443                     |             1811             |         59          |      903, 1075       |    0, 0.1     |
|               0.95 |             6092             |             6091             |          0          |       96, 117        |   1.5, 1.5    |             5275              |            15827             |          0          |       185, 151       |   1.8, 1.7    |                     735                     |             634              |         243         |       824, 896       |     0, 0      |                    2325                     |             1809             |         170         |      1446, 1601      |   1.5, 1.6    |
|               0.96 |             4690             |             4689             |          0          |       171,115        |    1.4,1.4    |             4249              |            12748             |          0          |       156,167        |    1.6,1.6    |                     710                     |             577              |         226         |       717,860        |    0.5,1.1    |                    2638                     |             1738             |         165         |      1998,1618       |    0.3,0.3    |
|               0.97 |             4509             |             4510             |          0          |       107,106        |    1.3,1.4    |             4103              |            12308             |          0          |       171,190        |    1.4,1.6    |                     787                     |             681              |         261         |       710,959        |    0.8,1.2    |                    2710                     |             1847             |         170         |      1891,1765       |    1.1,1.2    |
| 0.97 w. GOMEMLIMIT |             4576             |             4576             |          0          |       107, 123       |   1.4, 1.4    |             3840              |            11522             |          0          |       148, 156       |   1.6, 1.5    |                     805                     |             585              |         347         |       781, 769       |   1.4, 1.4    |                    3690                     |             1828             |         170         |      1766, 1783      |   1.5, 1.6    |
|               0.99 |             4530             |             4531             |          0          |        97, 95        |   1.3, 1.4    |             4086              |            12259             |          0          |       179, 162       |   1.4, 1.6    |                     821                     |             609              |         388         |       756, 781       |    1.1, 1     |                    3604                     |             1743             |         170         |      1778, 1853      |   1.6, 1.5    |
|            0.100.0 |             4249             |             4249             |          0          |       120,130        |    1.3,1.4    |             3804              |            11413             |          0          |       193,153        |    1.6,1.3    |                     781                     |             590              |         367         |       743,787        |    0.9,0.5    |                    3370                     |             1924             |         170         |      1538,1956       |    1.6,1.6    |
|            0.102.1 |             4453             |             4454             |          0          |        100,90        |    1.3,1.3    |             3814              |            11445             |          0          |       187,213        |    1.5,1.4    |                     774                     |             553              |         375         |       783,788        |     0,0.1     |                    3333                     |             1805             |         170         |      1550,1946       |    1.7,1.7    |
|      0.102.1 (new) |             3868             |             3869             |          0          |       131, 107       |   1.2, 1.4    |             3958              |            11875             |          0          |       255, 178       |   1.5, 1.6    |                     840                     |             628              |         382         |       918, 888       |   0.5, 0.5    |                    3264                     |             1900             |         168         |      1843, 1648      |   1.6, 1.6    |

</div>

#### Metric Agent

1. To test the average throughput end-to-end, run:

```shell
./run-load-test.sh -t metricagent -n "0.92"
```

2. To test the queuing and retry capabilities of Metric Agent with simulated backend outages, run:

```shell
./run-load-test.sh -t metricagent -n "0.92" -b true
```

#### Test Results

<div class="table-wrapper" markdown="block">

|       Version/Test | Single Pipeline (ci-metric-ag) |                              |                     |                      |               | Single Pipeline Backpressure (ci-metric-ag-b) |                              |                     |                      |               |
|-------------------:|:------------------------------:|:----------------------------:|:-------------------:|:--------------------:|:-------------:|:---------------------------------------------:|:----------------------------:|:-------------------:|:--------------------:|:-------------:|
|                    |  Receiver Accepted Metric/sec  | Exporter Exported Metric/sec | Exporter Queue Size | Pod Memory Usage(MB) | Pod CPU Usage |         Receiver Accepted Metric/sec          | Exporter Exported Metric/sec | Exporter Queue Size | Pod Memory Usage(MB) | Pod CPU Usage |
|               0.92 |             20123              |            20137             |          0          |       704, 747       |   0.2, 0.2    |                     19952                     |            15234             |          0          |       751, 736       |   0.3, 0.2    |
|               0.93 |             19949              |            19946             |          0          |       704, 729       |   0.2, 0.2    |                     16699                     |            16591             |         107         |       852, 771       |   0.2, 0.2    |
|               0.94 |             19957              |            19950             |          0          |       727, 736       |   0.2, 0.4    |                     19825                     |            19824             |          0          |      1046, 1090      |   0.2, 0.2    |
|               0.95 |             19648              |            19645             |          0          |       707, 734       |   0.3, 0.2    |                     19717                     |            19818             |          0          |       657, 996       |   0.2, 0.3    |
|               0.96 |             19937              |            19905             |         29          |       749,699        |    0.2,0.2    |                     19843                     |            19766             |         70          |       840,995        |    0.2,0.2    |
|               0.97 |             20120              |            20122             |          0          |       937,996        |    0.2,0.2    |                     19667                     |            19665             |          0          |       900,961        |    0.3,0.2    |
| 0.97 w. GOMEMLIMIT |             219981             |            19980             |          0          |       802, 689       |   0.2, 0.2    |                     19736                     |            19743             |          0          |       783, 862       |   0.2, 0.2    |
|               0.99 |             20139              |            20138             |          0          |       749, 792       |   0.2, 0.2    |                     20170                     |            20155             |          6          |       721, 730       |   0.2, 0.2    |
|            0.100.0 |             20067              |            20049             |          9          |       704,700        |    0.2,0.2    |                     20011                     |            20011             |          0          |       780,704        |    0.2,0.2    |
|            0.102.1 |             19883              |            19884             |          0          |       776,733        |    0.2,0.2    |                     20085                     |            20080             |          0          |       776,718        |    0.2,0.2    |
|      0.102.1 (new) |             20007              |            19989             |         15          |       697, 713       |   0.2, 0.2    |                     19967                     |            19964             |          0          |       731, 683       |   0.2, 0.2    |

</div>

## Log Test (Fluent-Bit)

### Assumptions

The tests are executed for 20 minutes, so that each test case has a stabilized output and reliable KPIs.
The Log test deploys a passive log producer ([Flog](https://github.com/mingrammer/flog)), and the logs are collected by Fluent Bit from each producer instance.
The test setup deploys 20 individual log producer Pods; each of which produces ~10 MByte logs.

The following test cases are identified:

- Test average throughput end-to-end.
- Test buffering and retry capabilities of LogPipeline with simulated backend outages.
- Test average throughput with 3 LogPipelines simultaneously end-to-end.
- Test buffering and retry capabilities of 3 LogPipeline with simulated backend outages.

Backend outages are simulated with Istio Fault Injection, 70% of traffic to the test backend will return `HTTP 503` to simulate service outages.

### Setup

The following diagram shows the test setup used for all test cases.

![LogPipeline Test Setup](./assets/log_perf_test_setup.drawio.svg)

In all test scenarios, a preconfigured trace load generator is deployed on the test cluster.

A Prometheus instance is deployed on the test cluster to collect relevant metrics from Fluent Bit instances and to fetch the metrics at the end of the test as test scenario result.

All test scenarios also have a test backend deployed to simulate end-to-end behaviour.

Each test scenario has its own test scripts responsible for preparing the test scenario and deploying it on the test cluster, running the scenario, and fetching relevant metrics and KPIs at the end of the test run. After the test, the test results are printed out.

### Running Tests

1. To test the average throughput end-to-end, run:

```shell
./run-load-test.sh -t logs-fluentbit -n "2.2.1"
```

2. To test the buffering and retry capabilities of LogPipeline with simulated backend outages, run:

```shell
./run-load-test.sh -t logs-fluentbit -n "2.2.1" -b true
```

3. To test the average throughput with 3 LogPipelines simultaneously end-to-end, run:

```shell
./run-load-test.sh -t logs-fluentbit -n "2.2.1" -m true
```

4. To test the buffering and retry capabilities of 3 LogPipelines with simulated backend outages, run:

```shell
./run-load-test.sh -t logs-fluentbit -n "2.2.1" -m true -b true
```

#### Test Results

<div class="table-wrapper" markdown="block">

|        Version/Test |        Single Pipeline (ci-logs)        |                                          |                                 |                      |               |       Multi Pipeline (ci-logs-m)        |                                          |                                 |                      |               | Single Pipeline Backpressure (ci-logs-b) |                                          |                                 |                      |               | Multi Pipeline Backpressure (ci-logs-mb) |                                          |                                 |                      |               |
|--------------------:|:---------------------------------------:|:----------------------------------------:|:-------------------------------:|:--------------------:|:-------------:|:---------------------------------------:|:----------------------------------------:|:-------------------------------:|:--------------------:|:-------------:|:----------------------------------------:|:----------------------------------------:|:-------------------------------:|:--------------------:|:-------------:|:----------------------------------------:|:----------------------------------------:|:-------------------------------:|:--------------------:|:-------------:|
|                     | Input Bytes Processing Rate/sec (KByte) | Output Bytes Processing Rate/sec (KByte) | Filesystem Buffer Usage (KByte) | Pod Memory Usage(MB) | Pod CPU Usage | Input Bytes Processing Rate/sec (KByte) | Output Bytes Processing Rate/sec (KByte) | Filesystem Buffer Usage (KByte) | Pod Memory Usage(MB) | Pod CPU Usage | Input Bytes Processing Rate/sec (KByte)  | Output Bytes Processing Rate/sec (KByte) | Filesystem Buffer Usage (KByte) | Pod Memory Usage(MB) | Pod CPU Usage | Input Bytes Processing Rate/sec (KByte)  | Output Bytes Processing Rate/sec (KByte) | Filesystem Buffer Usage (KByte) | Pod Memory Usage(MB) | Pod CPU Usage |
|               2.2.1 |                  5165                   |                   8541                   |              68518              |       172, 190       |     1, 1      |                  2009                   |                   2195                   |             102932              |       332, 320       |   0.9, 0.9    |                   5914                   |                   1498                   |              79247              |       184, 176       |    0.9, 1     |                   1979                   |                   489                    |              83442              |       310, 322       |   0.9, 0.9    |
|               2.2.2 |                  5159                   |                   7811                   |              75545              |       171, 170       |     1, 1      |                  1910                   |                   2516                   |             103780              |       324, 324       |   0.9, 0.9    |                   5857                   |                   1513                   |              72494              |       189, 200       |     1, 1      |                   1860                   |                   421                    |              90852              |       314, 322       |   0.9, 0.9    |
|   2.2.2 (new setup) |                  5445                   |                   9668                   |              68453              |       248, 981       |     1, 1      |                  6201                   |                   2747                   |              89291              |       544, 720       |     1, 1      |                   6009                   |                   1723                   |              58982              |       650, 682       |     1, 1      |                   6111                   |                   385                    |             108909              |       686, 931       |   0.9, 0.9    |
|               3.0.3 |                  9483                   |                  22042                   |              53251              |       366, 681       |     1, 1      |                  10737                  |                   8785                   |             115232              |       953, 568       |   0.9, 0.9    |                  10425                   |                   4610                   |              80614              |       856, 704       |   0.9, 0.9    |                  10955                   |                   1724                   |              87530              |       503, 594       |   0.9 ,0.9    |
|               3.0.4 |                  4341                   |                   8296                   |              35628              |       971, 726       |    0.1,0.1    |                  1201                   |                   544                    |             103624              |       652, 815       |     0, 0      |                   932                    |                   297                    |              37663              |       615, 726       |    0.1,0.1    |                   1477                   |                   171                    |             108885              |       530, 566       |    0, 0.1     |
| 3.0.7 (old metrics) |                  4241                   |                   7782                   |              47586              |       815,1021       |    0.7,0.1    |                  3809                   |                   1968                   |             107529              |       837,965        |     0.4,0     |                   3472                   |                   1093                   |              33818              |       792,597        |     0,0.1     |                   2180                   |                   177                    |              87052              |       708,631        |     0,0.1     |
| 3.0.7 (new metrics) |                  4036                   |                   7173                   |              31689              |       825,852        |    0.1,0.1    |                  2481                   |                   1852                   |             104689              |       747,395        |     0.1,0     |                   1520                   |                   484                    |              37907              |       561,731        |    0.1,0.1    |                   807                    |                    58                    |              94365              |       544,211        |      0,0      |
|         3.0.7 (new) |                  9514                   |                  30273                   |              30263              |       105, 113       |     1, 1      |                  9027                   |                  23850                   |             1521511             |       186, 552       |    1, 0.7     |                   7285                   |                   8357                   |             1891569             |       662, 668       |   0.8, 0.8    |                   5602                   |                   2619                   |             5249308             |       680, 713       |   0.5, 0.5    |


</div>

## Self Monitor

### Assumptions

The test is executed for 20 minutes. In this test case, 3 LogPipelines, 3 MetricPipelines with mode, and 3 TracePipelines with backpressure simulation are deployed on the test cluster. 
Each pipeline instance is loaded with synthetic load to ensure all possible metrics are generated and collected by Self Monitor.  

Backend outages are simulated with Istio Fault Injection, 70% of traffic to the test backend will return `HTTP 503` to simulate service outages.

### Setup

The following diagram shows the test setup.

![Self Monitor Test Setup](./assets/selfmonitor_perf_test_setup.drawio.svg)

In this test scenario, a preconfigured load generator is deployed on the test cluster.

A Prometheus instance is deployed on the test cluster to collect relevant metrics from the Self Monitor instance and to fetch the metrics at the end of the test as test scenario result.

All test scenarios also have a test backend deployed to simulate end-to-end behavior.

This test measures the ingestion rate and resource usage of Self Monitor. The measured ingestion rate is based on pipelines deployed with this test case with 4 Trace Gateway, 4 Metric Gateway, 2 Fluent Bit, and 2 Metric Agent Pods.

The average measured values with these 12 target Pods in total, must be the following:
- Scrape Samples/sec: 15 - 22 samples/sec
- Total Series Created: 200 - 350 series


Configured memory, CPU limits, and storage are based on this base value and will work up to max scrape 120 targets.

### Running Tests

1. To test the average throughput of Self Monitor, run:

```shell
./run-load-test.sh -t self-monitor -n "2.45.5"
```


#### Test Results
The main KPIs to tracks performance changes are Scrape Samples/sec and Total Series Created, this values should be in the range of 15-22 samples/sec and 200-350 series respectively. 
Another metrics to track are CPU and memory usage of the self-monitor pods, both are directly influenced by the number of series created and the scrape samples/sec, more samples and series created will increase the memory and CPU usage of the self-monitor pods.
<div class="table-wrapper" markdown="block">

<<<<<<< HEAD
| Version/Test |        Default         |                          |                        |                               |                          |                   | 
|-------------:|:----------------------:|:------------------------:|:----------------------:|:-----------------------------:|:------------------------:|:-----------------:|
|              | **Scrape Samples/sec** | **Total Series Created** | WAL Storage Size/bytes | Head Chunk Storage Size/bytes | **Pod Memory Usage(MB)** | **Pod CPU Usage** | 
|       2.45.5 |          15.4          |           157            |           -            |            131072             |            62            |         0         | 
|  2.45.5(new) |   15.395833333333334   |           325            |         127633         |               0               |            43            |         0         |   | 
=======
| Version/Test |Default (ci-self-monitor)|                 |                                  |                      |               | 
|-------------:|:------------------:|:--------------------:|:--------------------------------:|:--------------------:|:-------------:|
|              | Scrape Samples/sec | Total Series Created | Head Chunk Storage Size in bytes | Pod Memory Usage(MB) | Pod CPU Usage | 
|       2.45.5 |        15.4        |         157          |            131072                |          62          |       0       | 
|  2.45.5(new) |        15.4        |         239          |            131072                |          42          |       0       | 
|       2.53.0 |        20.4        |         210          |                 0                |          36          |       0       |
>>>>>>> 0a28cdee


</div><|MERGE_RESOLUTION|>--- conflicted
+++ resolved
@@ -307,7 +307,6 @@
 | 3.0.7 (new metrics) |                  4036                   |                   7173                   |              31689              |       825,852        |    0.1,0.1    |                  2481                   |                   1852                   |             104689              |       747,395        |     0.1,0     |                   1520                   |                   484                    |              37907              |       561,731        |    0.1,0.1    |                   807                    |                    58                    |              94365              |       544,211        |      0,0      |
 |         3.0.7 (new) |                  9514                   |                  30273                   |              30263              |       105, 113       |     1, 1      |                  9027                   |                  23850                   |             1521511             |       186, 552       |    1, 0.7     |                   7285                   |                   8357                   |             1891569             |       662, 668       |   0.8, 0.8    |                   5602                   |                   2619                   |             5249308             |       680, 713       |   0.5, 0.5    |
 
-
 </div>
 
 ## Self Monitor
@@ -350,24 +349,16 @@
 
 
 #### Test Results
-The main KPIs to tracks performance changes are Scrape Samples/sec and Total Series Created, this values should be in the range of 15-22 samples/sec and 200-350 series respectively. 
-Another metrics to track are CPU and memory usage of the self-monitor pods, both are directly influenced by the number of series created and the scrape samples/sec, more samples and series created will increase the memory and CPU usage of the self-monitor pods.
-<div class="table-wrapper" markdown="block">
-
-<<<<<<< HEAD
-| Version/Test |        Default         |                          |                        |                               |                          |                   | 
-|-------------:|:----------------------:|:------------------------:|:----------------------:|:-----------------------------:|:------------------------:|:-----------------:|
-|              | **Scrape Samples/sec** | **Total Series Created** | WAL Storage Size/bytes | Head Chunk Storage Size/bytes | **Pod Memory Usage(MB)** | **Pod CPU Usage** | 
-|       2.45.5 |          15.4          |           157            |           -            |            131072             |            62            |         0         | 
-|  2.45.5(new) |   15.395833333333334   |           325            |         127633         |               0               |            43            |         0         |   | 
-=======
-| Version/Test |Default (ci-self-monitor)|                 |                                  |                      |               | 
-|-------------:|:------------------:|:--------------------:|:--------------------------------:|:--------------------:|:-------------:|
-|              | Scrape Samples/sec | Total Series Created | Head Chunk Storage Size in bytes | Pod Memory Usage(MB) | Pod CPU Usage | 
-|       2.45.5 |        15.4        |         157          |            131072                |          62          |       0       | 
-|  2.45.5(new) |        15.4        |         239          |            131072                |          42          |       0       | 
-|       2.53.0 |        20.4        |         210          |                 0                |          36          |       0       |
->>>>>>> 0a28cdee
-
+The main KPIs to track performance changes are **scrape samples per sec** and _total series created_. These values should be in the range of 15-22 samples/sec and 200-350 series, respectively.
+Other metrics to track are _CPU_ and _memory usage_ of the self-monitor Pods. Both are directly influenced by the number of series created and the scrape samples/sec: more samples and series created increase the memory and CPU usage of the self-monitor Pods.
+
+<div class="table-wrapper" markdown="block">
+
+| Version/Test | Default (ci-self-monitor) |                      |                        |                                  |                      |               | 
+|-------------:|:-------------------------:|:--------------------:|:----------------------:|:--------------------------------:|:--------------------:|:-------------:|
+|              |    Scrape Samples/sec     | Total Series Created | WAL Storage Size/bytes | Head Chunk Storage Size in bytes | Pod Memory Usage(MB) | Pod CPU Usage | 
+|       2.45.5 |           15.4            |         157          |           -            |              131072              |          62          |       0       | 
+|  2.45.5(new) |           15.4            |         325          |         127633         |                0                 |          43          |       0       |   
+|       2.53.0 |           20.4            |         210          |           -            |                0                 |          36          |       0       |
 
 </div>