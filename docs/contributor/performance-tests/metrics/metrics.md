--- conflicted
+++ resolved
@@ -496,13 +496,8 @@
 
 Findings:
 - Test results with a single agent instance with single receiver max `~120K` metric data point for single scrape loop
-<<<<<<< HEAD
-- Single agent instance with single receiver reach `~280K` metric points per scrape and stay stable, anything above result metric data refused by the `memory_limiter` processor.
-- Multi node test with single receiver reach on 15 Nodes cluster `1430` pods (this was the max pod count can be deployed on this cluster), agent was able to scrape in total `~2.800K` metrics data per scrape loop and was pushed successfully to the agent without any data dropping by agent side.
-=======
 - Single agent instance with single receiver reached `~280K` metric points per scrape and stay stable, anything above result metric data refused by the `memory_limiter` processor.
 - Multi node test with single receiver performed on 15 Nodes cluster `1430` pods (this was the max pod count can be deployed on this cluster), agent was able to scrape in total `~2.800K` metrics data per scrape loop and was pushed successfully to the agent without any data dropping by agent side.
->>>>>>> 77109ff8
   - No Memory issues identified and no additional memory impact found
   - K8s Api server request duration reach for `GET` operations to the `~700ms` and for `LIST` operations `~900ms`, there was only one short peak of `21s` detected for `GET` operation
 - `sample_limit` configuration tested for multiple receivers, it's work but there are no metrics identified to see limit violations when occurs, only logs are present in this case
