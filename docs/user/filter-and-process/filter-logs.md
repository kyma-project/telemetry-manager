# Filter Logs

Filter logs from the OTLP, application, and Istio input to control which data your pipeline processes. You can define filters to include or exclude logs based on their source namespace, container, and other attributes.

## Overview

<<<<<<< HEAD
> [!TIP]
> The following settings filter data by source. For advanced, content-based filtering and transformation, use the OpenTelemetry Transformation Language (OTTL). For details, see [Transform and Filter with OTTL](./ottl-transform-and-filter/README.md).

| Source      | Granularity                                       | Behavior without 'namespaces' Block | Collect from All Namespaces | Collect from Specific Namespaces |
| :---------- | :------------------------------------------------ | :---------------------------------- | :------------------------------------ | :------------------------------------- |
| OTLP (default) | Namespace                                         | **includes** system namespaces      | This is the default, no action needed. | Use the `include` or `exclude` filter |
| Application | Namespace, Container\*                            | **excludes** system namespaces      | Set the **system** attribute to `true`  | Use the `include` or `exclude` filter |
| Istio       | Namespace, Workload (`selector`), Log content (`filter.expression`) | n/a                                 | Apply the Istio `Telemetry` resource mesh-wide | Apply the Istio `Telemetry` resource to specific namespaces |
=======
| Source         | Granularity                                                         | Behavior without 'namespaces' Block | Collect from All Namespaces                    | Collect from Specific Namespaces                            |
|:---------------|:--------------------------------------------------------------------|:------------------------------------|:-----------------------------------------------|:------------------------------------------------------------|
| OTLP (default) | Namespace                                                           | **includes** system namespaces      | This is the default, no action needed.         | Use the `include` or `exclude` filter                       |
| Application    | Namespace, Container\*                                              | **excludes** system namespaces      | Set the **system** attribute to `true`         | Use the `include` or `exclude` filter                       |
| Istio          | Namespace, Workload (`selector`), Log content (`filter.expression`) | n/a                                 | Apply the Istio `Telemetry` resource mesh-wide | Apply the Istio `Telemetry` resource to specific namespaces |
>>>>>>> 53d7c993

\* The **application** input provides an additional **containers** selector that behaves the same way as the *
*namespaces** selector.

## Filter OTLP Logs by Namespaces

You can filter incoming OTLP logs by namespace. By default, all system namespaces are included.

These filters only apply to logs that have an associated namespace. The pipeline always collects any logs that do not have a namespace.

The `include` and `exclude` filters are mutually exclusive.
`exclude` filters are mutually exclusive.

> * Note: Logs that do not have an associated namespace are not affected by these filters and are always collected.

- To collect logs from specific namespaces, use the `include` filter:

  ```yaml
  spec:
    input:
      otlp:
        namespaces:
          include:
            - namespaceA
            - namespaceB
  ```

- To collect OTLP logs from all namespaces **except** specific ones, use the `exclude` filter:

  ```yaml
  spec:
    input:
      otlp:
        namespaces:
          exclude:
            - namespaceA
            - namespaceB
  ```

## Filter Application Logs by Namespace

You can control which namespaces to collect logs from using `include`, `exclude`, and `system` filters. The
`include` and `exclude` filters are mutually exclusive.

- To collect logs from specific namespaces, use the `include` filter:

    ```yaml
      ...
      input:
        application:
          namespaces:
            include:
              - namespaceA
              - namespaceB
    ```

- To collect logs from all namespaces except specific ones, use the `exclude` filter:

    ```yaml
      ...
      input:
        application:
          namespaces:
            exclude:
              - namespaceC
    ```

## Collect Application Logs from System Namespaces

By default, application logs from `kube-system`, `istio-system`, and
`kyma-system` are excluded. To override this and collect logs from them, set the **system** attribute to true:

```yaml
  ...
  input:
    application:
      enabled: true
        namespaces:
          system: true
```

## Filter Application Logs by Container

You can also filter logs based on the container name with `include` and
`exclude` filters. These filters apply in addition to any namespace filters.

The following pipeline collects input from all namespaces excluding `kyma-system` and only from the
`istio-proxy` containers:

```yaml
...
input:
  application:
    enabled: true
    namespaces:
      exclude:
        - myNamespace
    containers:
      exclude:
        - myContainer
  otlp:
    ...
```

## Select Istio Logs from a Specific Application

To limit logging to a single application within a namespace, configure label-based selection for this workload with a [selector](https://istio.io/latest/docs/reference/config/type/workload-selector/#WorkloadSelector) in the Istio
`Telemetry` resource.

```yaml
apiVersion: telemetry.istio.io/v1
kind: Telemetry
metadata:
  name: access-config
  namespace: $YOUR_NAMESPACE
spec:
  selector:
    matchLabels:
      service.istio.io/canonical-name: $YOUR_LABEL
  accessLogging:
    - providers:
        - name: kyma-logs
```

## Filter Istio Logs by Content

To reduce noise and cost, filter your Istio access logs. This is especially useful for filtering out traffic that doesn't use an HTTP-based protocol, as those log entries often lack useful details.

Add a `filter` expression to the same
`accessLogging` block that you used to enable the logs. The expression uses [Envoy attributes](https://www.envoyproxy.io/docs/envoy/latest/intro/arch_overview/advanced/attributes) to define which log entries to keep.

The following example enables mesh-wide logging but only keeps logs that have a defined request protocol, effectively filtering out most non-HTTP traffic.

```yaml
apiVersion: telemetry.istio.io/v1
kind: Telemetry
metadata:
  name: mesh-default
  namespace: istio-system
spec:
  accessLogging:
    - filter:
        expression: 'has(request.protocol)'
      providers:
        - name: kyma-logs
```<|MERGE_RESOLUTION|>--- conflicted
+++ resolved
@@ -4,22 +4,14 @@
 
 ## Overview
 
-<<<<<<< HEAD
 > [!TIP]
 > The following settings filter data by source. For advanced, content-based filtering and transformation, use the OpenTelemetry Transformation Language (OTTL). For details, see [Transform and Filter with OTTL](./ottl-transform-and-filter/README.md).
 
-| Source      | Granularity                                       | Behavior without 'namespaces' Block | Collect from All Namespaces | Collect from Specific Namespaces |
-| :---------- | :------------------------------------------------ | :---------------------------------- | :------------------------------------ | :------------------------------------- |
-| OTLP (default) | Namespace                                         | **includes** system namespaces      | This is the default, no action needed. | Use the `include` or `exclude` filter |
-| Application | Namespace, Container\*                            | **excludes** system namespaces      | Set the **system** attribute to `true`  | Use the `include` or `exclude` filter |
-| Istio       | Namespace, Workload (`selector`), Log content (`filter.expression`) | n/a                                 | Apply the Istio `Telemetry` resource mesh-wide | Apply the Istio `Telemetry` resource to specific namespaces |
-=======
 | Source         | Granularity                                                         | Behavior without 'namespaces' Block | Collect from All Namespaces                    | Collect from Specific Namespaces                            |
-|:---------------|:--------------------------------------------------------------------|:------------------------------------|:-----------------------------------------------|:------------------------------------------------------------|
+| :------------- | :------------------------------------------------------------------ | :---------------------------------- | :--------------------------------------------- | :---------------------------------------------------------- |
 | OTLP (default) | Namespace                                                           | **includes** system namespaces      | This is the default, no action needed.         | Use the `include` or `exclude` filter                       |
 | Application    | Namespace, Container\*                                              | **excludes** system namespaces      | Set the **system** attribute to `true`         | Use the `include` or `exclude` filter                       |
 | Istio          | Namespace, Workload (`selector`), Log content (`filter.expression`) | n/a                                 | Apply the Istio `Telemetry` resource mesh-wide | Apply the Istio `Telemetry` resource to specific namespaces |
->>>>>>> 53d7c993
 
 \* The **application** input provides an additional **containers** selector that behaves the same way as the *
 *namespaces** selector.
