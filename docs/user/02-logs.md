# Application Logs

With application logs, you can debug an application and derive the internal state of an application. When logs are emitted with the correct severity level and context, they're essential for observing an application.

<<<<<<< HEAD
## Overview

The Telemetry module provides the [Fluent Bit](https://fluentbit.io/) log agent for the collection and shipment of application logs of any container running in the Kyma runtime.

You can configure the log agent with external systems using runtime configuration with a dedicated Kubernetes API (CRD) named `LogPipeline`. With the LogPipeline's HTTP output, you can natively integrate with vendors that support this output, or with any vendor using a [Fluentd integration](https://medium.com/hepsiburadatech/fluent-logging-architecture-fluent-bit-fluentd-elasticsearch-ca4a898e28aa).

<!--- custom output/unsupported mode is not part of Help Portal docs --->
To overcome the missing flexibility of the current proprietary protocol, you can run the agent in the [unsupported mode](#unsupported-mode), leveraging the full vendor-specific output options of Fluent Bit. If you need advanced configuration options, you can also bring your own log agent.
=======
The Telemetry module provides the [Fluent Bit](https://fluentbit.io/) log agent for the collection and shipment of application logs of any container running in the Kyma runtime. You can configure the log agent with external systems using runtime configuration with a dedicated Kubernetes API (CRD) named `LogPipeline`. With the LogPipeline's HTTP output, you can natively integrate with vendors that support this output, or with any vendor using a [Fluentd integration](https://medium.com/hepsiburadatech/fluent-logging-architecture-fluent-bit-fluentd-elasticsearch-ca4a898e28aa).

<!--- custom output/unsupported mode is not part of Help Portal docs --->
If you want more flexibility than provided by the proprietary protocol, you can run the agent in the [unsupported mode](#unsupported-mode), using the full vendor-specific output options of Fluent Bit. If you need advanced configuration options, you can also bring your own log agent.
>>>>>>> 2f494a04

## Prerequisites

Your application must log to `stdout` or `stderr`, , which ensures that the logs can be processed by Kubernetes primitives like `kubectl logs`. For details, see [Kubernetes: Logging Architecture](https://kubernetes.io/docs/concepts/cluster-administration/logging/).

## Architecture

### Fluent Bit

[Fluent Bit](https://fluentbit.io/), as a log agent, collects all application logs of the cluster workload and ships them to a backend.

![Architecture](./assets/logs-arch.drawio.svg)

1. Container logs are stored by the Kubernetes container runtime under the `var/log` directory and its subdirectories.
2. Fluent Bit runs as a [DaemonSet](https://kubernetes.io/docs/concepts/workloads/controllers/daemonset/) (one instance per Node), detects any new log files in the folder, and tails them using a filesystem buffer for reliability.
3. Fluent Bit queries the [Kubernetes API Server](https://kubernetes.io/docs/reference/command-line-tools-reference/kube-apiserver/) for additional Pod metadata, such as Pod annotations and labels.
4. The Telemetry module configures Fluent Bit with your custom output configuration.
5. As specified in your LogPipeline configuration, Fluent Bit sends the log data to observability systems outside or inside the Kyma cluster. Here, you can use the integration with HTTP to integrate a system directly or with an additional Fluentd installation.
6. To analyze and visualize your logs, access the internal or external observability system.
7. The self monitor observes the log flow to the backend and reports problems in the LogPipeline status.

### Pipelines

Fluent Bit comes with a pipeline concept, which supports a flexible combination of inputs with outputs and filtering in between. For details, see [Fluent Bit: Output](https://docs.fluentbit.io/manual/concepts/data-pipeline/output).
Kyma's Telemetry module brings a predefined setup of the Fluent Bit DaemonSet and a base configuration, which assures that the application logs of the workloads in the cluster are processed reliably and efficiently. Additionally, the Telemetry module provides a Kubernetes API called `LogPipeline` to configure outputs with some filtering capabilities.

This approach ensures reliable buffer management and isolation of pipelines, while keeping flexibility on customizations.

![Pipeline Concept](./assets/logs-pipelines.drawio.svg)

1. A dedicated `tail` **input** plugin reads the application logs, which are selected in the input section of the `LogPipeline`. Each `tail` input uses a dedicated `tag` with the name `<logpipeline>.*`.

2. The application logs are enriched by the `kubernetes` **filter**. You can add your own filters to the default filters.

3. Based on the default and custom filters, you get the desired **output** for each `LogPipeline`.

This approach assures a reliable buffer management and isolation of pipelines, while keeping flexibility on customizations.

### Telemetry Manager

The LogPipeline resource is resource is watched by Telemetry Manager, which is responsible for generating the custom parts of the Fluent Bit configuration.

![Manager resources](./assets/logs-resources.drawio.svg)

- Telemetry Manager watches all LogPipeline resources and related Secrets.
- Whenever the configuration changes, Telemetry Manager validates the configuration (with a [validating webhook](https://kubernetes.io/docs/reference/access-authn-authz/extensible-admission-controllers/)) and generates a new configuration for the Fluent Bit DaemonSet, where several ConfigMaps for the different aspects of the configuration are generated. 
- Furthermore, referenced Secrets are copied into one Secret that is also mounted to the DaemonSet.

## Setting up a LogPipeline

In the following steps, you can see how to construct and deploy a typical LogPipeline. Learn more about the available [parameters and attributes](resources/02-logpipeline.md).

### Step 1: Create a LogPipeline and Output

To ship application logs to a new output, create a resource of the kind `LogPipeline` and save the file (named, for example, `logpipeline.yaml`).

```yaml
kind: LogPipeline
apiVersion: telemetry.kyma-project.io/v1alpha1
metadata:
  name: http-backend
spec:
  output:
    http:
      dedot: false
      port: "80"
      uri: "/"
      host:
        value: https://myhost/logs
      user:
        value: "user"
      password:
        value: "not-required"
```

An output is a data destination configured by a [Fluent Bit output](https://docs.fluentbit.io/manual/pipeline/outputs) of the relevant type. The LogPipeline supports the following output types:

- **http**, which sends the data to the specified HTTP destination. The output is designed to integrate with a [Fluentd HTTP Input](https://docs.fluentd.org/input/http), which opens up a huge ecosystem of integration possibilities.
<<<<<<< HEAD

=======
>>>>>>> 2f494a04
<!--- custom output/unsupported mode is not part of Help Portal docs --->
- **custom**, which supports the configuration of any destination in the Fluent Bit configuration syntax.
  > [!WARNING]
  > If you use a `custom` output, you put the LogPipeline in the [unsupported mode](#unsupported-mode).

  See the following example of the `custom` output:

  ```yaml
  spec:
    output:
      custom: |
        Name               http
        Host               https://myhost/logs
        Http_User          user
        Http_Passwd        not-required
        Format             json
        Port               80
        Uri                /
        Tls                on
        tls.verify         on
  ```

### Step 2: Filter Your Input

By default, input is collected from all namespaces, except the system namespaces `kube-system`, `istio-system`, `kyma-system`, which are excluded by default.
To filter your application logs by namespace or container, use an input spec to restrict or specify which resources resources you want to include. For example, you can define the namespaces to include in the input collection, exclude namespaces from the input collection, or choose that only system namespaces are included. Learn more about the available [parameters and attributes](resources/02-logpipeline.md).

The following example collects input from all namespaces excluding `kyma-system` and only from the `istio-proxy` containers:

```yaml
kind: LogPipeline
apiVersion: telemetry.kyma-project.io/v1alpha1
metadata:
  name: http-backend
spec:
  input:
    application:
      namespaces:
        exclude:
          - kyma-system
      containers:
        include:
          - istio-proxy
  output:
    ...
```

It might happen that Fluent Bit prints an error per processed log line, which is then collected and re-processed.
To avoid problems with such recursive logs, it is recommended that you exclude the logs of the Fluent Bit container. The following example collects input from all namespaces including system namespaces, but excludes the Fluent Bit container:

```yaml
spec:
  input:
    application:
      namespaces:
        system: true
      containers:
        exclude:
        - fluent-bit
```
<<<<<<< HEAD
<!--- custom output/unsupported mode is not part of Help Portal docs --->

If filtering by namespace and container is not enough, use [Fluent Bit filters](https://docs.fluentbit.io/manual/concepts/data-pipeline/filter) to enrich logs for filtering by attribute, or to drop whole lines.

> [!WARNING]
> If you use a `custom` filter, you put the LogPipeline in the [unsupported mode](#unsupported-mode).

The following example uses the filter types [grep](https://docs.fluentbit.io/manual/pipeline/filters/grep) and [record_modifier](https://docs.fluentbit.io/manual/pipeline/filters/record-modifier), which are executed in sequence:
=======
<!--- custom filters/unsupported mode is not part of Help Portal docs --->
>>>>>>> 2f494a04

- The first filter keeps all log records that have the **kubernetes.labels.app** attribute set with the value `my-deployment`; all other logs are discarded. The **kubernetes** attribute is available for every log record. For more details, see [Kubernetes filter (metadata)](#kubernetes-filter-metadata).
- The second filter drops all log records fulfilling the given rule. In the example, typical namespaces are dropped based on the **kubernetes** attribute.
- Lastly, the record modifier adds a new attribute: Every log record is enriched with the cluster Node name as cluster identifier, for later filtering in the backend system. As the value, a placeholder refers to a Kubernetes-specific environment variable.

```yaml
kind: LogPipeline
apiVersion: telemetry.kyma-project.io/v1alpha1
metadata:
  name: http-backend
spec:
  filters:
    - custom: |
        Name    grep
        Regex   $kubernetes['labels']['app'] my-deployment
    - custom: |
        Name    grep
        Exclude $kubernetes['namespace_name'] kyma-system|kube-system|istio-system
    - custom: |
        Name    record_modifier
        Record  cluster_identifier ${KUBERNETES_SERVICE_HOST}
  input:
    ...
  output:
    ...
```

<<<<<<< HEAD
=======
> [!WARNING]
> If you use a `custom` filter, you put the LogPipeline in the [unsupported mode](#unsupported-mode).

Telemetry Manager supports different types of [Fluent Bit filter](https://docs.fluentbit.io/manual/concepts/data-pipeline/filter). The example uses the filters [grep](https://docs.fluentbit.io/manual/pipeline/filters/grep) and [record_modifier](https://docs.fluentbit.io/manual/pipeline/filters/record-modifier).

- The first filter keeps all log records that have the **kubernetes.labels.app** attribute set with the value `my-deployment`; all other logs are discarded. The **kubernetes** attribute is available for every log record. For more details, see [Kubernetes filter (metadata)](#stage-3-kubernetes-filter-metadata).
- The second filter drops all log records fulfilling the given rule. In the example, typical namespaces are dropped based on the **kubernetes** attribute.
- A log record is modified by adding a new attribute. In the example, a constant attribute is added to every log record to record the actual cluster Node name at the record for later filtering in the backend system. As a value, a placeholder is used referring to a Kubernetes-specific environment variable.

>>>>>>> 2f494a04
### Step 3: Add Authentication Details From Secrets

Integrations into external systems usually need authentication details dealing with sensitive data. To handle that data properly in Secrets, LogPipeline supports the reference of Secrets.

Using the **http** output definition and the **valueFrom** attribute, you can map Secret keys for mutual TLS (mTLS) or Basic Authentication:

<!-- tabs:start -->

#### **Mutual TLS**

```yaml
apiVersion: telemetry.kyma-project.io/v1alpha1
kind: LogPipeline
metadata:
  name: http-backend
spec:
  output:
    http:
      dedot: false
      port: "80"
      uri: "/"
      host:
        valueFrom:
            secretKeyRef:
              name: http-backend-credentials
              namespace: default
              key: HTTP_ENDPOINT
      tls:
        cert:
          valueFrom:
            secretKeyRef:
              name: http-backend-credentials
              namespace: default
              key: TLS_CERT
        key:
          valueFrom:
            secretKeyRef:
              name: http-backend-credentials
              namespace: default
              key: TLS_KEY
  input:
    ...
  filters:
    ...
```

#### **Basic Authentication**

```yaml
apiVersion: telemetry.kyma-project.io/v1alpha1
kind: LogPipeline
metadata:
  name: http-backend
spec:
  output:
    http:
      dedot: false
      port: "80"
      uri: "/"
      host:
        valueFrom:
          secretKeyRef:
            name: http-backend-credentials
            namespace: default
            key: HTTP_ENDPOINT
      user:
        valueFrom:
          secretKeyRef:
            name: http-backend-credentials
            namespace: default
            key: HTTP_USER
      password:
        valueFrom:
          secretKeyRef:
            name: http-backend-credentials
            namespace: default
            key: HTTP_PASSWORD
  input:
    ...
  filters:
    ...
```

<!-- tabs:end -->

The related Secret must have the referenced name, be located in the referenced namespace, and contain the mapped key. See the following example:

```yaml
kind: Secret
apiVersion: v1
metadata:
  name: http-backend-credentials
stringData:
  HTTP_ENDPOINT: https://myhost/logs
  HTTP_USER: myUser
  HTTP_PASSWORD: XXX
  TLS_CERT: ...
  TLS_KEY: ...
```

<!--- custom output/unsupported mode is not part of Help Portal docs --->
To use data provided by the Kubernetes Secrets in a `custom` output definition, use placeholder expressions for the data provided by the Secret, then specify the actual mapping to the Secret keys in the **variables** section, like in the following example:

```yaml
kind: LogPipeline
apiVersion: telemetry.kyma-project.io/v1alpha1
metadata:
  name: http-backend
spec:
  output:
    custom: |
      Name               http
      Host               ${ENDPOINT} # Defined in Secret
      HTTP_User          ${USER} # Defined in Secret
      HTTP_Password      ${PASSWORD} # Defined in Secret
      Tls                On
  variables:
    - name: ENDPOINT
      valueFrom:
        secretKeyRef:
        - name: http-backend-credentials
          namespace: default
          key: HTTP_ENDPOINT
  input:
    ...
  filters:
    ...
```

> [!NOTE]
> If you use a `custom` output, you put the LogPipeline in the [unsupported mode](#unsupported-mode).

### Step 4: Rotate the Secret

Telemetry Manager continuously watches the Secret referenced with the **secretKeyRef** construct. You can update the Secret’s values, and Telemetry Manager detects the changes and applies the new Secret to the setup.

> [!TIP]
> If you use a Secret owned by the [SAP BTP Operator](https://github.com/SAP/sap-btp-service-operator), you can configure an automated rotation using a `credentialsRotationPolicy` with a specific `rotationFrequency` and don’t have to intervene manually.

### Step 5: Deploy the Pipeline

To activate the constructed LogPipeline, apply the  `logpipeline.yaml` resource file in your cluster:

```bash
kubectl apply -f logpipeline.yaml
```

### Result

You activated a LogPipeline and logs start streaming to your backend.
To check that the pipeline is running, verify that the status of the LogPipeline in your cluster is `READY`:

```bash
kubectl get logpipeline
NAME      CONFIGURATION GENERATED   AGENT HEALTHY   FLOW HEALTHY   UNSUPPORTED MODE   AGE
backend   True                      True            True           false              2m
```

## Log Record Processing

After a log record has been read, it is preprocessed by configured plugins, like the `kubernetes` filter. Thus, when a record is ready to be processed by the sections defined in the LogPipeline definition, it has several attributes available for processing and shipment.

![Flow](./assets/logs-flow.drawio.svg)

Learn more about the flow of the log record through the general pipeline and the available log attributes in the following stages.

### Container Log Message

The following example assumes that there's a container `myContainer` of Pod `myPod`, running in namespace `myNamespace`, logging to `stdout` with the following log message in the JSON format:

```json
{
  "level": "warn",
  "message": "This is the actual message",
  "tenant": "myTenant",
  "traceID": "123"
}
```

### Tail Input

The `tail` input plugin reads the log message from a log file managed by the container runtime. The input plugin brings a dedicated filesystem buffer for the pipeline. The file name contains the namespace, Pod, and container information that will be available later as part of the [tag](https://docs.fluentbit.io/manual/concepts/key-concepts#tag). The tag is prefixed with the pipeline name. The resulting log record available in an internal Fluent Bit representation looks similar to the following example:

```json
{
  "time": "2022-05-23T15:04:52.193317532Z",
  "stream": "stdout",
  "_p": "F",
  "log": "{\"level\": \"warn\",\"message\": \"This is the actual message\",\"tenant\": \"myTenant\",\"traceID\": \"123\"}"
}
```

The attributes have the following meaning:

- **time**: The timestamp generated by the container runtime at the moment the log was written to the log file.
- **stream**: The stream to which the application wrote the log, either `stdout` or `stderr`.
- **_p**: Indicates if the log message is partial (`P`) or final (`F`). Optional, dependent on container runtime. Because a CRI multiline parser is applied for the tailing phase, all multilines on the container runtime level are aggregated already and no partial entries must be left.
- **log**: The raw and unparsed log message.

### Kubernetes Filter (Metadata)

After the tail input, the [Kubernetes filter](https://docs.fluentbit.io/manual/pipeline/filters/kubernetes) is applied. The container information from the log file name (available in the tag) is interpreted and used for a Kubernetes API Server request to resolve more metadata of the container. All the resolved metadata enrich the existing record as a new attribute `kubernetes`:

```json
{
  "kubernetes":
  {
      "pod_name": "myPod-74db47d99-ppnsw",
      "namespace_name": "myNamespace",
      "pod_id": "88dbd1ef-d977-4636-804d-ef220454be1c",
      "host": "myHost1",
      "container_name": "myContainer",
      "docker_id": "5649c36fcc1e956fc95e3145441f427d05d6e514fa439f4e4f1ccee80fb2c037",
      "container_hash": "myImage@sha256:1f8d852989c16345d0e81a7bb49da231ade6b99d51b95c56702d04c417549b26",
      "container_image": "myImage:myImageTag",
      "labels":
      {
          "app": "myApp",
          "sidecar.istio.io/inject": "true",
          ...
      }
  }
}
```

### Kubernetes Filter (JSON Parser)

After the enrichment of the log record with the Kubernetes-relevant metadata, the [Kubernetes filter](https://docs.fluentbit.io/manual/pipeline/filters/kubernetes) also tries to parse the record as a JSON document. If that is successful, all the parsed root attributes of the parsed document are added as new individual root attributes of the log.

The record **before** applying the JSON parser:

```json
{
  "time": "2022-05-23T15:04:52.193317532Z",
  "stream": "stdout",
  "_p": "F",
  "log": "{\"level\": \"warn\",\"message\": \"This is the actual message\",\"tenant\": \"myTenant\",\"traceID\": \"123\"}",
  "kubernetes": {...}
}
```

The record **after** applying the JSON parser:

```json
{
  "time": "2022-05-23T15:04:52.193317532Z",
  "stream": "stdout",
  "_p": "F",
  "log": "{\"level\": \"warn\",\"message\": \"This is the actual message\",\"tenant\": \"myTenant\",\"traceID\": \"123\"}",
  "kubernetes": {...},
  "level": "warn",
  "message": "This is the actual message",
  "tenant": "myTenant",
  "traceID": "123"
}
```

## Operations

The Telemetry module ensures that the Fluent Bit instances are operational and healthy at any time. Buffering and retries help preventing that the instances drop logs if the backend is either not reachable for some duration, or cannot handle the log load and is causing backpressure. However, there are situations when you should react.

To avoid and detect these situations, check the module status.

## Limitations

LogPipelines served by Fluent Bit have the following limitations:

### Unsupported Mode
<!--- unsupported mode is not part of Help Portal docs --->
The `unsupportedMode` attribute of a LogPipeline indicates that you are using a `custom` filter and/or `custom` output. The Kyma team does not provide support for a custom configuration.

### Fluent Bit Plugins
<!--- Fluent Bit Plugins is not part of Help Portal docs --->
You cannot enable the following plugins, because they potentially harm the stability:

- Multiline Filter
- Kubernetes Filter
- Rewrite_Tag Filter

### Reserved Log Attributes

The log attribute named `kubernetes` is a special attribute that's enriched by the `kubernetes` filter. When you use that attribute as part of your structured log payload, the metadata enriched by the filter are overwritten by the payload data. Filters that rely on the original metadata might no longer work as expected.

### Buffer Limits

Fluent Bit buffers up to 1 GB of logs if a configured output cannot receive logs. The oldest logs are dropped when the limit is reached or after 300 retries.

### Throughput

Each Fluent Bit Pod (each running on a dedicated Node) can process up to 10 MB/s of logs for a single LogPipeline. With multiple pipelines, the throughput per pipeline is reduced. The used logging backend or performance characteristics of the output plugin might limit the throughput earlier.

### Max Amount of Pipelines

The maximum amount of LogPipelines is 5.

## Troubleshooting

### No Logs Arrive at the Backend

Cause: Incorrect backend endpoint configuration (for example, using the wrong authentication credentials) or the backend being unreachable.

Remedy:

- Check the `telemetry-fluent-bit` Pods for error logs by calling `kubectl logs -n kyma-system {POD_NAME}`.
- Check if the backend is up and reachable.

### Not All Logs Arrive at the Backend

Symptom: The backend is reachable and the connection is properly configured, but some logs are refused.

Cause: It can happen due to a variety of reasons. For example, a possible reason may be that the backend is limiting the ingestion rate.

Remedy:

1. Check the `telemetry-fluent-bit` Pods for error logs by calling `kubectl logs -n kyma-system {POD_NAME}`. Also, check your observability backend to investigate potential causes.
2. If backend is limiting the rate by refusing logs, try the options described in [Agent Buffer Filling Up](#agent-buffer-filling-up).
3. Otherwise, take the actions appropriate to the cause indicated in the logs.

### Agent Buffer Filling Up

Cause: The backend export rate is too low compared to the log collection rate.

Remedy:

- Option 1: Increase maximum backend ingestion rate. For example, by scaling out the SAP Cloud Logging instances.

- Option 2: Reduce emitted logs by re-configuring the LogPipeline (for example, by applying namespace or container filters).

- Option 3: Reduce emitted logs in your applications (for example, by changing severity level).<|MERGE_RESOLUTION|>--- conflicted
+++ resolved
@@ -2,21 +2,14 @@
 
 With application logs, you can debug an application and derive the internal state of an application. When logs are emitted with the correct severity level and context, they're essential for observing an application.
 
-<<<<<<< HEAD
 ## Overview
 
-The Telemetry module provides the [Fluent Bit](https://fluentbit.io/) log agent for the collection and shipment of application logs of any container running in the Kyma runtime.
+The Telemetry module provides the [Fluent Bit](https://fluentbit.io/) log agent for the collection and shipment of application logs of any container running in the Kyma runtime. 
 
 You can configure the log agent with external systems using runtime configuration with a dedicated Kubernetes API (CRD) named `LogPipeline`. With the LogPipeline's HTTP output, you can natively integrate with vendors that support this output, or with any vendor using a [Fluentd integration](https://medium.com/hepsiburadatech/fluent-logging-architecture-fluent-bit-fluentd-elasticsearch-ca4a898e28aa).
-
-<!--- custom output/unsupported mode is not part of Help Portal docs --->
-To overcome the missing flexibility of the current proprietary protocol, you can run the agent in the [unsupported mode](#unsupported-mode), leveraging the full vendor-specific output options of Fluent Bit. If you need advanced configuration options, you can also bring your own log agent.
-=======
-The Telemetry module provides the [Fluent Bit](https://fluentbit.io/) log agent for the collection and shipment of application logs of any container running in the Kyma runtime. You can configure the log agent with external systems using runtime configuration with a dedicated Kubernetes API (CRD) named `LogPipeline`. With the LogPipeline's HTTP output, you can natively integrate with vendors that support this output, or with any vendor using a [Fluentd integration](https://medium.com/hepsiburadatech/fluent-logging-architecture-fluent-bit-fluentd-elasticsearch-ca4a898e28aa).
 
 <!--- custom output/unsupported mode is not part of Help Portal docs --->
 If you want more flexibility than provided by the proprietary protocol, you can run the agent in the [unsupported mode](#unsupported-mode), using the full vendor-specific output options of Fluent Bit. If you need advanced configuration options, you can also bring your own log agent.
->>>>>>> 2f494a04
 
 ## Prerequisites
 
@@ -95,10 +88,6 @@
 An output is a data destination configured by a [Fluent Bit output](https://docs.fluentbit.io/manual/pipeline/outputs) of the relevant type. The LogPipeline supports the following output types:
 
 - **http**, which sends the data to the specified HTTP destination. The output is designed to integrate with a [Fluentd HTTP Input](https://docs.fluentd.org/input/http), which opens up a huge ecosystem of integration possibilities.
-<<<<<<< HEAD
-
-=======
->>>>>>> 2f494a04
 <!--- custom output/unsupported mode is not part of Help Portal docs --->
 - **custom**, which supports the configuration of any destination in the Fluent Bit configuration syntax.
   > [!WARNING]
@@ -159,8 +148,7 @@
         exclude:
         - fluent-bit
 ```
-<<<<<<< HEAD
-<!--- custom output/unsupported mode is not part of Help Portal docs --->
+<!--- custom filters/unsupported mode is not part of Help Portal docs --->
 
 If filtering by namespace and container is not enough, use [Fluent Bit filters](https://docs.fluentbit.io/manual/concepts/data-pipeline/filter) to enrich logs for filtering by attribute, or to drop whole lines.
 
@@ -168,9 +156,6 @@
 > If you use a `custom` filter, you put the LogPipeline in the [unsupported mode](#unsupported-mode).
 
 The following example uses the filter types [grep](https://docs.fluentbit.io/manual/pipeline/filters/grep) and [record_modifier](https://docs.fluentbit.io/manual/pipeline/filters/record-modifier), which are executed in sequence:
-=======
-<!--- custom filters/unsupported mode is not part of Help Portal docs --->
->>>>>>> 2f494a04
 
 - The first filter keeps all log records that have the **kubernetes.labels.app** attribute set with the value `my-deployment`; all other logs are discarded. The **kubernetes** attribute is available for every log record. For more details, see [Kubernetes filter (metadata)](#kubernetes-filter-metadata).
 - The second filter drops all log records fulfilling the given rule. In the example, typical namespaces are dropped based on the **kubernetes** attribute.
@@ -198,8 +183,6 @@
     ...
 ```
 
-<<<<<<< HEAD
-=======
 > [!WARNING]
 > If you use a `custom` filter, you put the LogPipeline in the [unsupported mode](#unsupported-mode).
 
@@ -209,7 +192,6 @@
 - The second filter drops all log records fulfilling the given rule. In the example, typical namespaces are dropped based on the **kubernetes** attribute.
 - A log record is modified by adding a new attribute. In the example, a constant attribute is added to every log record to record the actual cluster Node name at the record for later filtering in the backend system. As a value, a placeholder is used referring to a Kubernetes-specific environment variable.
 
->>>>>>> 2f494a04
 ### Step 3: Add Authentication Details From Secrets
 
 Integrations into external systems usually need authentication details dealing with sensitive data. To handle that data properly in Secrets, LogPipeline supports the reference of Secrets.
