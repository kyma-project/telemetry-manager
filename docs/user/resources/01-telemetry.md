--- conflicted
+++ resolved
@@ -83,26 +83,26 @@
 
 | Parameter | Type | Description |
 | ---- | ----------- | ---- |
-| **enrichments**  | object | Configures optional enrichments of all telemetry data collected by pipelines. |
+| **enrichments**  | object | Enrichments configures optional enrichments of all telemetry data collected by pipelines. This field is optional. |
 | **enrichments.&#x200b;cluster**  | object | Cluster provides user-defined cluster definitions to enrich resource attributes. |
 | **enrichments.&#x200b;cluster.&#x200b;name** (required) | string | Name specifies a custom cluster name for the resource attribute `k8s.cluster.name`. |
 | **enrichments.&#x200b;extractPodLabels**  | \[\]object | ExtractPodLabels specifies the list of Pod labels to be used for enrichment. This field is optional. |
 | **enrichments.&#x200b;extractPodLabels.&#x200b;key**  | string | Key specifies the exact label key to be used. This field is optional. |
 | **enrichments.&#x200b;extractPodLabels.&#x200b;keyPrefix**  | string | KeyPrefix specifies a prefix for label keys to be used. This field is optional. |
-| **log**  | object | Configures module settings specific to the log features. |
-| **log.&#x200b;gateway**  | object | Gateway specifies the settings for a gateway. |
+| **log**  | object | Log configures module settings specific to the log features. This field is optional. |
+| **log.&#x200b;gateway**  | object | Gateway configures the settings for the log gateway. |
 | **log.&#x200b;gateway.&#x200b;scaling**  | object | Scaling defines which strategy is used for scaling the gateway, with detailed configuration options for each strategy type. |
 | **log.&#x200b;gateway.&#x200b;scaling.&#x200b;static**  | object | Static is a scaling strategy enabling you to define a custom amount of replicas to be used for the gateway. Present only if Type = StaticScalingStrategyType. |
 | **log.&#x200b;gateway.&#x200b;scaling.&#x200b;static.&#x200b;replicas**  | integer | Replicas defines a static number of Pods to run the gateway. Minimum is 1. |
 | **log.&#x200b;gateway.&#x200b;scaling.&#x200b;type**  | string | Type of scaling strategy. Default is none, using a fixed amount of replicas. |
-| **metric**  | object | Configures module settings specific to the metric features. |
-| **metric.&#x200b;gateway**  | object | GatewaySpec defines settings of a gateway. |
+| **metric**  | object | Metric configures module settings specific to the metric features. This field is optional. |
+| **metric.&#x200b;gateway**  | object | Gateway configures the settings for the metric gateway. |
 | **metric.&#x200b;gateway.&#x200b;scaling**  | object | Scaling defines which strategy is used for scaling the gateway, with detailed configuration options for each strategy type. |
 | **metric.&#x200b;gateway.&#x200b;scaling.&#x200b;static**  | object | Static is a scaling strategy enabling you to define a custom amount of replicas to be used for the gateway. Present only if Type = StaticScalingStrategyType. |
 | **metric.&#x200b;gateway.&#x200b;scaling.&#x200b;static.&#x200b;replicas**  | integer | Replicas defines a static number of Pods to run the gateway. Minimum is 1. |
 | **metric.&#x200b;gateway.&#x200b;scaling.&#x200b;type**  | string | Type of scaling strategy. Default is none, using a fixed amount of replicas. |
-| **trace**  | object | Configures module settings specific to the trace features. |
-| **trace.&#x200b;gateway**  | object | GatewaySpec defines settings of a gateway. |
+| **trace**  | object | Trace configures module settings specific to the trace features. This field is optional. |
+| **trace.&#x200b;gateway**  | object | Gateway configures the settings for the trace gateway. |
 | **trace.&#x200b;gateway.&#x200b;scaling**  | object | Scaling defines which strategy is used for scaling the gateway, with detailed configuration options for each strategy type. |
 | **trace.&#x200b;gateway.&#x200b;scaling.&#x200b;static**  | object | Static is a scaling strategy enabling you to define a custom amount of replicas to be used for the gateway. Present only if Type = StaticScalingStrategyType. |
 | **trace.&#x200b;gateway.&#x200b;scaling.&#x200b;static.&#x200b;replicas**  | integer | Replicas defines a static number of Pods to run the gateway. Minimum is 1. |
@@ -119,16 +119,11 @@
 | **conditions.&#x200b;reason** (required) | string | reason contains a programmatic identifier indicating the reason for the condition's last transition. Producers of specific condition types may define expected values and meanings for this field, and whether the values are considered a guaranteed API. The value should be a CamelCase string. This field may not be empty. |
 | **conditions.&#x200b;status** (required) | string | status of the condition, one of True, False, Unknown. |
 | **conditions.&#x200b;type** (required) | string | type of condition in CamelCase or in foo.example.com/CamelCase. |
-<<<<<<< HEAD
-| **endpoints**  | object | Endpoints for trace and metric gateway. |
-| **endpoints.&#x200b;metrics**  | object | Metrics contains the endpoints for metric gateway supporting OTLP. |
-=======
-| **endpoints**  | object | endpoints for trace and metric gateway. |
+| **endpoints**  | object | GatewayEndpoints for log, trace and metric gateway. |
 | **endpoints.&#x200b;logs**  | object | Logs contains the endpoints for log gateway supporting OTLP. |
 | **endpoints.&#x200b;logs.&#x200b;grpc**  | string | GRPC endpoint for OTLP. |
 | **endpoints.&#x200b;logs.&#x200b;http**  | string | HTTP endpoint for OTLP. |
-| **endpoints.&#x200b;metrics**  | object | metrics contains the endpoints for metric gateway supporting OTLP. |
->>>>>>> d9b9d2a7
+| **endpoints.&#x200b;metrics**  | object | Metrics contains the endpoints for metric gateway supporting OTLP. |
 | **endpoints.&#x200b;metrics.&#x200b;grpc**  | string | GRPC endpoint for OTLP. |
 | **endpoints.&#x200b;metrics.&#x200b;http**  | string | HTTP endpoint for OTLP. |
 | **endpoints.&#x200b;traces**  | object | Traces contains the endpoints for trace gateway supporting OTLP. |
