# Telemetry

The `telemetry.operator.kyma-project.io` CustomResourceDefinition (CRD) is a detailed description of the kind of data and the format used to define a Telemetry module instance. To get the current CRD and show the output in the YAML format, run this command:

```bash
kubectl get crd telemetry.operator.kyma-project.io -o yaml
```

## Sample Custom Resource

The following Telemetry object defines a module`:

```yaml
apiVersion: operator.kyma-project.io/v1alpha1
kind: Telemetry
metadata:
  name: default
  namespace: kyma-system
  generation: 2
Status:
  state: Ready
  endpoints:
    traces:
      grpc: http://telemetry-otlp-traces.kyma-system:4317
      http: http://telemetry-otlp-traces.kyma-system:4318
    metrics:
      grpc: http://telemetry-otlp-metrics.kyma-system:4317
      http: http://telemetry-otlp-metrics.kyma-system:4318
  conditions:
  - lastTransitionTime: "2023-09-01T15:28:28Z"
    message: All log components are running
    observedGeneration: 2
    reason: LogComponentsRunning
    status: "True"
    type: LogComponentsHealthy
  - lastTransitionTime: "2023-09-01T15:46:59Z"
    message: All metric components are running
    observedGeneration: 2
    reason: MetricComponentsRunning
    status: "True"
    type: MetricComponentsHealthy
  - lastTransitionTime: "2023-09-01T15:35:38Z"
    message: All trace components are running
    observedGeneration: 2
    reason: TraceComponentsRunning
    status: "True"
    type: TraceComponentsHealthy

```

For further examples, see the [samples](https://github.com/kyma-project/telemetry-manager/tree/main/config/samples) directory.

## Custom Resource Parameters

For details, see the [Telemetry specification file](https://github.com/kyma-project/telemetry-manager/blob/main/apis/operator/v1alpha1/telemetry_types.go).

<!-- The table below was generated automatically -->
<!-- Some special tags (html comments) are at the end of lines due to markdown requirements. -->
<!-- The content between "TABLE-START" and "TABLE-END" will be replaced -->

<!-- TABLE-START -->
### Telemetry.operator.kyma-project.io/v1alpha1

**Spec:**

| Parameter | Type | Description |
| ---- | ----------- | ---- |
| **metric**  | object | MetricSpec defines the behavior of the metric gateway |
| **metric.&#x200b;gateway**  | object |  |
| **metric.&#x200b;gateway.&#x200b;scaling**  | object | Scaling defines which strategy is used for scaling the gateway, with detailed configuration options for each strategy type. |
| **metric.&#x200b;gateway.&#x200b;scaling.&#x200b;static**  | object | Static is a scaling strategy enabling you to define a custom amount of replicas to be used for the gateway. Present only if Type = StaticScalingStrategyType. |
| **metric.&#x200b;gateway.&#x200b;scaling.&#x200b;static.&#x200b;replicas**  | integer | Replicas defines a static number of pods to run the gateway. Minimum is 1. |
| **metric.&#x200b;gateway.&#x200b;scaling.&#x200b;type**  | string | Type of scaling strategy. Default is none, using a fixed amount of replicas. |
| **trace**  | object | TraceSpec defines the behavior of the trace gateway |
| **trace.&#x200b;gateway**  | object |  |
| **trace.&#x200b;gateway.&#x200b;scaling**  | object | Scaling defines which strategy is used for scaling the gateway, with detailed configuration options for each strategy type. |
| **trace.&#x200b;gateway.&#x200b;scaling.&#x200b;static**  | object | Static is a scaling strategy enabling you to define a custom amount of replicas to be used for the gateway. Present only if Type = StaticScalingStrategyType. |
| **trace.&#x200b;gateway.&#x200b;scaling.&#x200b;static.&#x200b;replicas**  | integer | Replicas defines a static number of pods to run the gateway. Minimum is 1. |
| **trace.&#x200b;gateway.&#x200b;scaling.&#x200b;type**  | string | Type of scaling strategy. Default is none, using a fixed amount of replicas. |

**Status:**

| Parameter | Type | Description |
| ---- | ----------- | ---- |
| **conditions**  | \[\]object | Conditions contain a set of conditionals to determine the State of Status. If all Conditions are met, State is expected to be in StateReady. |
| **conditions.&#x200b;lastTransitionTime** (required) | string | lastTransitionTime is the last time the condition transitioned from one status to another. This should be when the underlying condition changed.  If that is not known, then using the time when the API field changed is acceptable. |
| **conditions.&#x200b;message** (required) | string | message is a human readable message indicating details about the transition. This may be an empty string. |
| **conditions.&#x200b;observedGeneration**  | integer | observedGeneration represents the .metadata.generation that the condition was set based upon. For instance, if .metadata.generation is currently 12, but the .status.conditions[x].observedGeneration is 9, the condition is out of date with respect to the current state of the instance. |
| **conditions.&#x200b;reason** (required) | string | reason contains a programmatic identifier indicating the reason for the condition's last transition. Producers of specific condition types may define expected values and meanings for this field, and whether the values are considered a guaranteed API. The value should be a CamelCase string. This field may not be empty. |
| **conditions.&#x200b;status** (required) | string | status of the condition, one of True, False, Unknown. |
| **conditions.&#x200b;type** (required) | string | type of condition in CamelCase or in foo.example.com/CamelCase. --- Many .condition.type values are consistent across resources like Available, but because arbitrary conditions can be useful (see .node.status.conditions), the ability to deconflict is important. The regex it matches is (dns1123SubdomainFmt/)?(qualifiedNameFmt) |
| **endpoints**  | object | endpoints for trace and metric gateway. |
| **endpoints.&#x200b;metrics**  | object | metrics contains the endpoints for metric gateway supporting OTLP. |
| **endpoints.&#x200b;metrics.&#x200b;grpc**  | string | GRPC endpoint for OTLP. |
| **endpoints.&#x200b;metrics.&#x200b;http**  | string | HTTP endpoint for OTLP. |
| **endpoints.&#x200b;traces**  | object | traces contains the endpoints for trace gateway supporting OTLP. |
| **endpoints.&#x200b;traces.&#x200b;grpc**  | string | GRPC endpoint for OTLP. |
| **endpoints.&#x200b;traces.&#x200b;http**  | string | HTTP endpoint for OTLP. |
| **state** (required) | string | State signifies current state of Module CR. Value can be one of these three: "Ready", "Deleting", or "Warning". |

<!-- TABLE-END -->

The `state` attribute of the Telemetry CR is derived from the combined state of all the subcomponents, namely, from the condition types `LogComponentsHealthy`, `TraceComponentsHealthy` and `MetricComponentsHealthy`.

### Log Components State

The state of the log components is determined by the status condition of type `LogComponentsHealthy`:

| Condition Status | Condition Reason                   | Condition Message                                                                                                                                                                                                                                         |
|------------------|------------------------------------|-----------------------------------------------------------------------------------------------------------------------------------------------------------------------------------------------------------------------------------------------------------|
| True             | NoPipelineDeployed                 | No pipelines have been deployed                                                                                                                                                                                                                           |
| True             | LogComponentsRunning               | All log components are running                                                                                                                                                                                                                            |
| False            | LogPipelineReferencedSecretMissing | One or more referenced Secrets are missing                                                                                                                                                                                                                |
| False            | FluentBitDaemonSetNotReady         | Fluent Bit DaemonSet is not ready                                                                                                                                                                                                                         |
| False            | ResourceBlocksDeletion             | The deletion of the module is blocked. To unblock the deletion, delete the following resources: LogPipelines (resource-1, resource-2,...), LogParsers (resource-1, resource-2,...)                                                                        |
| False            | UnsupportedLokiOutput              | The grafana-loki output is not supported anymore. For integration with a custom Loki installation, use the `custom` output and follow [Installing a custom Loki stack in Kyma](https://kyma-project.io/#/telemetry-manager/user/integration/loki/README). |

Reflecting the log data flow in the status condition is currently under development and determined by the following reasons:

| Condition Status | Condition Reason | Condition Message                                                  |
|------------------|------------------|--------------------------------------------------------------------|
| True             | FlowHealthy      | No problems detected in the log flow                               |
| False            | BufferFillingUp  | Buffer nearing capacity: incoming log rate exceeds the export rate |
| False            | NoLogsDelivered  | No logs delivered to backend                                       |
| False            | SomeDataDropped  | Some logs dropped: backend unreachable or rejecting                |
| False            | AllDataDropped   | All logs dropped: backend unreachable or rejecting                 |

### Trace Components State

The state of the trace components is determined by the status condition of type `TraceComponentsHealthy`:

| Condition Status | Condition Reason                     | Condition Message                                                                                                                           |
|------------------|--------------------------------------|---------------------------------------------------------------------------------------------------------------------------------------------|
| True             | NoPipelineDeployed                   | No pipelines have been deployed                                                                                                             |
| True             | TraceComponentsRunning               | All trace components are running                                                                                                            |
| False            | TracePipelineReferencedSecretMissing | One or more referenced Secrets are missing                                                                                                  |
| False            | TraceGatewayDeploymentNotReady       | Trace gateway Deployment is not ready                                                                                                       |
| False            | ResourceBlocksDeletion               | The deletion of the module is blocked. To unblock the deletion, delete the following resources: TracePipelines (resource-1, resource-2,...) |
| False            | MaxPipelinesExceeded                 | Maximum pipeline count exceeded                                                                                                             |

Reflecting the trace data flow in the status condition is currently under development and determined by the following reasons:

| Condition Status | Condition Reason  | Condition Message                                                                       |
|------------------|-------------------|-----------------------------------------------------------------------------------------|
| True             | FlowHealthy       | No problems detected in the trace flow                                                  |
<<<<<<< HEAD
| False            | GatewayThrottling | Trace gateway experiencing high influx: unable to receive metrics at the current rate |
=======
| False            | GatewayThrottling | Trace collector experiencing high influx: Unable to receive traces at the current rate |
>>>>>>> 0c98abb7
| False            | BufferFillingUp   | Buffer nearing capacity: incoming trace rate exceeds the export rate                    |
| False            | SomeDataDropped   | Some traces dropped: backend unreachable or rejecting                                   |
| False            | AllDataDropped    | All traces dropped: backend unreachable or rejecting                                    |

### Metric Components State

The state of the metric components is determined by the status condition of type `MetricComponentsHealthy`:

| Condition Status | Condition Reason                      | Condition Message                                                                                                                            |
|------------------|---------------------------------------|----------------------------------------------------------------------------------------------------------------------------------------------|
| True             | NoPipelineDeployed                    | No pipelines have been deployed                                                                                                              |
| True             | MetricComponentsRunning               | All metric components are running                                                                                                            |
| False            | MetricPipelineReferencedSecretMissing | One or more referenced Secrets are missing                                                                                                   |
| False            | MetricGatewayDeploymentNotReady       | Metric gateway Deployment is not ready                                                                                                       |
| False            | MetricAgentDaemonSetNotReady          | Metric agent DaemonSet is not ready                                                                                                          |
| False            | ResourceBlocksDeletion                | The deletion of the module is blocked. To unblock the deletion, delete the following resources: MetricPipelines (resource-1, resource-2,...) |
| False            | MaxPipelinesExceeded                  | Maximum pipeline count exceeded                                                                                                              |

Reflecting the metric data flow in the status condition is currently under development and determined by the following reasons:

| Condition Status | Condition Reason  | Condition Message                                                                        |
|------------------|-------------------|------------------------------------------------------------------------------------------|
| True             | FlowHealthy       | No problems detected in the metric flow                                                  |
| False            | GatewayThrottling | Metric gateway experiencing high influx: unable to receive metrics at the current rate |
| False            | BufferFillingUp   | Buffer nearing capacity: incoming metric rate exceeds the export rate                    |
| False            | SomeDataDropped   | Some metrics dropped: backend unreachable or rejecting                                   |
| False            | AllDataDropped    | All metrics dropped: backend unreachable or rejecting                                    |

### Telemetry CR State

- 'Ready': Only if all the subcomponent conditions (LogComponentsHealthy, TraceComponentsHealthy, and MetricComponentsHealthy) have a status of `True`.
- 'Warning': If any of these conditions are not `True`.
- 'Deleting': When a Telemetry CR is being deleted.<|MERGE_RESOLUTION|>--- conflicted
+++ resolved
@@ -143,11 +143,7 @@
 | Condition Status | Condition Reason  | Condition Message                                                                       |
 |------------------|-------------------|-----------------------------------------------------------------------------------------|
 | True             | FlowHealthy       | No problems detected in the trace flow                                                  |
-<<<<<<< HEAD
-| False            | GatewayThrottling | Trace gateway experiencing high influx: unable to receive metrics at the current rate |
-=======
-| False            | GatewayThrottling | Trace collector experiencing high influx: Unable to receive traces at the current rate |
->>>>>>> 0c98abb7
+| False            | GatewayThrottling | Trace gateway experiencing high influx: unable to receive traces at the current rate |
 | False            | BufferFillingUp   | Buffer nearing capacity: incoming trace rate exceeds the export rate                    |
 | False            | SomeDataDropped   | Some traces dropped: backend unreachable or rejecting                                   |
 | False            | AllDataDropped    | All traces dropped: backend unreachable or rejecting                                    |
