--- conflicted
+++ resolved
@@ -147,7 +147,6 @@
 
 > **NOTE:** The condition types `Running` and `Pending` are deprecated and will be removed soon from the status conditions.
 
-<<<<<<< HEAD
 | Condition Type         | Condition Status | Condition Reason        | Condition Message                                                                    |
 |------------------------|------------------|-------------------------|--------------------------------------------------------------------------------------|
 | GatewayHealthy         | True             | DeploymentReady         | Trace gateway Deployment is ready                                                    |
@@ -159,14 +158,6 @@
 | ConfigurationGenerated | False            | InvalidTLSPrivateKey    | TLS private key invalid                                                              |
 | ConfigurationGenerated | False            | ExpiredTLSCert          | TLS certificate expired on YYYY-MM-DD                                                |
 | ConfigurationGenerated | True             | TLSCertAboutToExpire    | TLS certificate is about to expire, configured certificate is valid until YYYY-MM-DD | 
-=======
-| Condition Type         | Condition Status | Condition Reason        | Condition Message                          |
-|------------------------|------------------|-------------------------|--------------------------------------------|
-| GatewayHealthy         | True             | DeploymentReady         | Trace gateway Deployment is ready          |
-| GatewayHealthy         | False            | DeploymentNotReady      | Trace gateway Deployment is not ready      |
-| ConfigurationGenerated | True             | ConfigurationGenerated  |                                            |
-| ConfigurationGenerated | False            | ReferencedSecretMissing | One or more referenced Secrets are missing |
-| ConfigurationGenerated | False            | MaxPipelinesExceeded    | Maximum pipeline count limit exceeded      |
 
 Reflecting the TracePipeline's data flow in `TelemetryFlowHealthy` condition type is currently under development and determined by the following reasons:
 
@@ -176,5 +167,4 @@
 | TelemetryFlowHealthy | False            | GatewayThrottling | Trace collector experiencing high influx: Unable to receive metrics at the current rate |
 | TelemetryFlowHealthy | False            | BufferFillingUp   | Buffer nearing capacity: incoming trace rate exceeds the export rate                    |
 | TelemetryFlowHealthy | False            | SomeDataDropped   | Some traces dropped: backend unreachable or rejecting                               |
-| TelemetryFlowHealthy | False            | AllDataDropped    | All traces dropped: backend unreachable or rejecting                                |
->>>>>>> 2bdf3ac3
+| TelemetryFlowHealthy | False            | AllDataDropped    | All traces dropped: backend unreachable or rejecting                                |