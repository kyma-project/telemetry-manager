# Integrate with SAP Cloud Logging

| Category| |
| - | - |
| Signal types | logs, traces, metrics |
| Backend type | third-party remote |
| OTLP-native | yes for traces and metrics, no for logs |

Learn how to configure the Telemetry module to ingest application and access logs as well as distributed trace data and metrics in instances of SAP Cloud Logging.

## Table of Content

- [Integrate with SAP Cloud Logging](#integrate-with-sap-cloud-logging)
  - [Table of Content](#table-of-content)
  - [Prerequisites](#prerequisites)
  - [Context](#context)
  - [Ship Logs to SAP Cloud Logging](#ship-logs-to-sap-cloud-logging)
    - [Set Up Application Logs](#set-up-application-logs)
    - [Set Up Access Logs](#set-up-access-logs)
  - [Ship Distributed Traces to SAP Cloud Logging](#ship-distributed-traces-to-sap-cloud-logging)
  - [Ship Metrics to SAP Cloud Logging](#ship-metrics-to-sap-cloud-logging)
  - [Set Up Kyma Dashboard Integration](#set-up-kyma-dashboard-integration)
  - [Use SAP Cloud Logging Alerts](#use-sap-cloud-logging-alerts)
  - [Use SAP Cloud Logging Dashboards](#use-sap-cloud-logging-dashboards)

## Prerequisites

- Kyma as the target deployment environment.
- The [Telemetry module](../../README.md) is added. For details, see [Quick Install](https://kyma-project.io/#/02-get-started/01-quick-install). <!-- This link differs for OS and SKR -->
- If you want to use Istio access logs, make sure that the [Istio module](https://kyma-project.io/#/istio/user/README) is added.
- An instance of [SAP Cloud Logging](https://help.sap.com/docs/cloud-logging?locale=en-US&version=Cloud) with OpenTelemetry enabled to ingest distributed traces.
  > [!TIP]
  > Create the instance with the SAP BTP service operator (see [Create an SAP Cloud Logging Instance through SAP BTP Service Operator](https://help.sap.com/docs/cloud-logging/cloud-logging/create-sap-cloud-logging-instance-through-sap-btp-service-operator?locale=en-US&version=Cloud)), because it takes care of creation and rotation of the required Secret. However, you can choose any other method of creating the instance and the Secret, as long as the parameter for OTLP ingestion is enabled in the instance. For details, see [Configuration Parameters](https://help.sap.com/docs/cloud-logging/cloud-logging/configuration-parameters?locale=en-US&version=Cloud).
- A Secret in the respective namespace in the Kyma cluster, holding the credentials and endpoints for the instance. In the following example, the Secret is named `sap-cloud-logging` and the namespace `sap-cloud-logging-integration`, as illustrated in the [secret-example.yaml](https://github.com/kyma-project/telemetry-manager/blob/main/docs/user/integration/sap-cloud-logging/secret-example.yaml).
<!-- markdown-link-check-disable -->
- Kubernetes CLI (kubectl) (see [Install the Kubernetes Command Line Tool](https://developers.sap.com/tutorials/cp-kyma-download-cli.html)).
<!-- markdown-link-check-enable -->
- UNIX shell or Windows Subsystem for Linux (WSL) to execute commands.

## Context

The Telemetry module supports shipping logs and ingesting distributed traces as well as metrics from applications and the Istio service mesh to SAP Cloud Logging. Furthermore, you can set up Kyma dashboard integration and use SAP Cloud Logging alerts and dashboards.

SAP Cloud Logging is an instance-based and environment-agnostic observability service to store, visualize, and analyze logs, metrics, and traces.

![setup](./../assets/sap-cloud-logging.drawio.svg)

## Ship Logs to SAP Cloud Logging

You can set up shipment of applications and access logs to SAP Cloud Logging. The following instructions distinguish application logs and access logs, which can be configured independently.

### Set Up Application Logs
<!-- using HTML so it's collapsed in GitHub, don't switch to docsify tabs -->
1. Deploy the LogPipeline for application logs with the following script:

   <div tabs name="applicationlogs">
     <details><summary>Script: Application Logs</summary>

    ```bash
    kubectl apply -n sap-cloud-logging-integration -f - <<EOF
    apiVersion: telemetry.kyma-project.io/v1alpha1
    kind: LogPipeline
    metadata:
      name: sap-cloud-logging-application-logs
    spec:
      input:
        application:
          containers:
            exclude:
              - istio-proxy
      output:
        http:
          dedot: true
          host:
            valueFrom:
              secretKeyRef:
                name: sap-cloud-logging
                namespace: sap-cloud-logging-integration
                key: ingest-mtls-endpoint
          tls:
            cert:
              valueFrom:
                secretKeyRef:
                  name: sap-cloud-logging
                  namespace: sap-cloud-logging-integration
                  key: ingest-mtls-cert
            key:
              valueFrom:
                secretKeyRef:
                  name: sap-cloud-logging
                  namespace: sap-cloud-logging-integration
                  key: ingest-mtls-key
          uri: /customindex/kyma
    EOF
    ```

      </details>
    </div>

2. Wait for the LogPipeline to be in the `Running` state. To check the state, run: `kubectl get logpipelines`.

### Set Up Access Logs

By default, Istio sidecar injection and Istio access logs are disabled in Kyma. To analyze access logs of your workload in the default SAP Cloud Logging dashboards shipped for SAP BTP, Kyma runtime, you must enable them:

<<<<<<< HEAD
3. Enable Istio sidecar injection for your workload. See [Enabling Istio Sidecar Injection](https://kyma-project.io/#/istio/user/tutorials/01-40-enable-sidecar-injection).

1. Enable Istio sidecar injection for your workload. See [Enabling Istio Sidecar Injection](https://kyma-project.io/#/istio/user/tutorials/01-40-enable-sidecar-injection).

2. Enable Istio access logs for your workload. See [Enable Istio access logs](https://kyma-project.io/#/istio/user/tutorials/01-45-enable-istio-access-logs).
=======
1. Enable Istio sidecar injection for your workload. See [Enabling Istio Sidecar Injection](https://kyma-project.io/#/istio/user/tutorials/01-40-enable-sidecar-injection).

2. Enable Istio access logs for your workload. See [Configuring Istio Access Logs](https://kyma-project.io/#/istio/user/tutorials/01-45-enable-istio-access-logs).
>>>>>>> 9e12dc68

3. Deploy the LogPipeline for Istio access logs and enable access logs in Kyma with the following script:

   <div tabs name="accesslogs">
     <details><summary>Script: Access Logs</summary>

    ```bash
    kubectl apply -n sap-cloud-logging-integration -f - <<EOF
    apiVersion: telemetry.kyma-project.io/v1alpha1
    kind: LogPipeline
    metadata:
      name: sap-cloud-logging-access-logs
    spec:
      input:
        application:
          containers:
            include:
              - istio-proxy
      output:
        http:
          dedot: true
          host:
            valueFrom:
              secretKeyRef:
                name: sap-cloud-logging
                namespace: sap-cloud-logging-integration
                key: ingest-mtls-endpoint
          tls:
            cert:
              valueFrom:
                secretKeyRef:
                  name: sap-cloud-logging
                  namespace: sap-cloud-logging-integration
                  key: ingest-mtls-cert
            key:
              valueFrom:
                secretKeyRef:
                  name: sap-cloud-logging
                  namespace: sap-cloud-logging-integration
                  key: ingest-mtls-key
          uri: /customindex/istio-envoy-kyma
    EOF
    ```

      </details>
    </div>

4. Wait for the LogPipeline to be in the `Running` state. To check the state, run: `kubectl get logpipelines`.

## Ship Distributed Traces to SAP Cloud Logging

You can set up ingestion of distributed traces from applications and the Istio service mesh to the OTLP endpoint of the SAP Cloud Logging service instance.

1. Deploy the Istio Telemetry resource with the following script:

   <div tabs name="istiotraces">
     <details><summary>Script: Istio Traces</summary>

    ```bash
    kubectl apply -n istio-system -f - <<EOF
    apiVersion: telemetry.istio.io/v1
    kind: Telemetry
    metadata:
      name: tracing-default
    spec:
      tracing:
      - providers:
        - name: "kyma-traces"
        randomSamplingPercentage: 1.0
    EOF
    ```

     </details>
   </div>

   The default configuration has the **randomSamplingPercentage** property set to `1.0`, meaning it samples 1% of all requests. To change the sampling rate, adjust the property to the desired value, up to 100 percent.

2. Deploy the TracePipeline with the following script:

   <div tabs name="distributedtraces">
     <details><summary>Script: Distributed Traces</summary>

    ```bash
    kubectl apply -n sap-cloud-logging-integration -f - <<EOF
    apiVersion: telemetry.kyma-project.io/v1alpha1
    kind: TracePipeline
    metadata:
      name: sap-cloud-logging
    spec:
      output:
        otlp:
          endpoint:
            valueFrom:
              secretKeyRef:
                name: sap-cloud-logging
                namespace: sap-cloud-logging-integration
                key: ingest-otlp-endpoint
          tls:
            cert:
              valueFrom:
                secretKeyRef:
                  name: sap-cloud-logging
                  namespace: sap-cloud-logging-integration
                  key: ingest-otlp-cert
            key:
              valueFrom:
                secretKeyRef:
                  name: sap-cloud-logging
                  namespace: sap-cloud-logging-integration
                  key: ingest-otlp-key
    EOF
    ```

     </details>
   </div>

3. Wait for the TracePipeline to be in the `Running` state. To check the state, run: `kubectl get tracepipelines`.

## Ship Metrics to SAP Cloud Logging

You can set up ingestion of metrics from applications and the Istio service mesh to the OTLP endpoint of the SAP Cloud Logging service instance.

1. Deploy the MetricPipeline with the following script:

   <div tabs name="SAPCloudLogging">
     <details><summary>Script: SAP Cloud Logging</summary>

    ```bash
    kubectl apply -n sap-cloud-logging-integration -f - <<EOF
    apiVersion: telemetry.kyma-project.io/v1alpha1
    kind: MetricPipeline
    metadata:
      name: sap-cloud-logging
    spec:
      input:
        prometheus:
          enabled: false
        istio:
          enabled: false
        runtime:
          enabled: false
      output:
        otlp:
          endpoint:
            valueFrom:
              secretKeyRef:
                name: sap-cloud-logging
                namespace: sap-cloud-logging-integration
                key: ingest-otlp-endpoint
          tls:
            cert:
              valueFrom:
                secretKeyRef:
                  name: sap-cloud-logging
                  namespace: sap-cloud-logging-integration
                  key: ingest-otlp-cert
            key:
              valueFrom:
                secretKeyRef:
                  name: sap-cloud-logging
                  namespace: sap-cloud-logging-integration
                  key: ingest-otlp-key
    EOF
    ```

     </details>
   </div>

    By default, the MetricPipeline assures that a gateway is running in the cluster to push OTLP metrics.

2. If you want to use additional metric collection, configure the presets under `input`.

   For the available options, see [Metrics](./../../04-metrics.md).

3. Wait for the MetricPipeline to be in the `Running` state. To check the state, run: `kubectl get metricpipelines`.

## Set Up Kyma Dashboard Integration

For easier access from the Kyma dashboard, add links to the navigation under **SAP Cloud Logging**, and add deep links to the **Pod**, **Deployment**, and **Namespace** views.

1. Apply the ConfigMap:

    ```bash
    kubectl apply -f https://raw.githubusercontent.com/kyma-project/telemetry-manager/main/docs/user/integration/sap-cloud-logging/kyma-dashboard-configmap.yaml
    ```

2. If your Secret has a different name or namespace, then download the file first and adjust the namespace and name accordingly in the 'dataSources' section of the file.

## Use SAP Cloud Logging Alerts

Learn how to define and import recommended alerts for SAP Cloud Logging. The following alerts are based on JSON documents defining a `Monitor` for the alerting plugin.

1. Define a `destination`, which will be used by all your alerts.
2. To import a monitor, use the development tools of the SAP Cloud Logging dashboard.
3. Execute `POST _plugins/_alerting/monitors`, followed by the contents of the respective JSON file.
4. Depending on the pipelines you are using, enable the some or all of the following alerts:
<!-- markdown-link-check-disable -->
   | Category | File | Description |
   | -- | -- | -- |
   | SAP Cloud Logging | [OpenSearch cluster health](https://raw.githubusercontent.com/kyma-project/telemetry-manager/main/docs/user/integration/sap-cloud-logging/alert-health.json) | The OpenSearch cluster might become unhealthy, which is indicated by a "red" status using the [cluster health API](https://opensearch.org/docs/1.3/api-reference/cluster-api/cluster-health).|
   | Kyma Telemetry Integration | [Application log ingestion](https://raw.githubusercontent.com/kyma-project/telemetry-manager/main/docs/user/integration/sap-cloud-logging/alert-app-log-ingestion.json) | The LogPipeline for shipping [application logs](#ship-logs-to-sap-cloud-logging) might lose connectivity to SAP Cloud Logging, with the effect that no application logs are ingested anymore.|
   | Kyma Telemetry Integration | [Access log ingestion](https://raw.githubusercontent.com/kyma-project/telemetry-manager/main/docs/user/integration/sap-cloud-logging/alert-access-log-ingestion.json) | The LogPipeline for shipping [access logs](#ship-logs-to-sap-cloud-logging) might lose connectivity to SAP Cloud Logging, with the effect that no access logs are ingested anymore. |
   | Kyma Telemetry Integration | [Trace ingestion](https://raw.githubusercontent.com/kyma-project/telemetry-manager/main/docs/user/integration/sap-cloud-logging/alert-trace-ingestion.json) | The TracePipeline for shipping [traces](#ship-distributed-traces-to-sap-cloud-logging) might lose connectivity to SAP Cloud Logging, with the effect that no traces are ingested anymore. |
   | Kyma Telemetry Integration | [Metric ingestion](https://raw.githubusercontent.com/kyma-project/telemetry-manager/main/docs/user/integration/sap-cloud-logging/alert-metric-ingestion.json) | The MetricPipeline for shipping [metrics](#ship-metrics-to-sap-cloud-logging) might lose connectivity to SAP Cloud Logging, with the effect that no metrics are ingested anymore. |
   | Kyma Telemetry Integration | [Kyma Telemetry Status](https://raw.githubusercontent.com/kyma-project/telemetry-manager/main/docs/user/integration/sap-cloud-logging/alert-telemetry-status.json) | The Telemetry module might report a non-ready state indicating a configuration or data flow problem. |
<!-- markdown-link-check-enable -->
5. Edit notification action: Add the `destination` and adjust the intervals and thresholds to your needs.
6. Verify that the new monitor definition is listed among the SAP Cloud Logging alerts.

## Use SAP Cloud Logging Dashboards

You can view logs, traces, and metrics in SAP Cloud Logging dashboards:

<!-- markdown-link-check-disable -->
- To view the traffic and application logs, use the SAP Cloud Logging dashboards prefixed with `Kyma_`, which are based on both kinds of log ingestion: application and access logs.
- To view distributed traces, use the OpenSearch plugin **Observability**.
- To view the container- and Pod-related metrics collected by the MetricPipeline `runtime` input, use the dashboard **[OTel] K8s Container Metrics**.
- To view the Kubernetes Node-related metrics collected by the MetricPipeline `runtime` input, manually import the file [K8s Nodes](https://raw.githubusercontent.com/kyma-project/telemetry-manager/main/docs/user/integration/sap-cloud-logging/dashboard-nodes.ndjson).
- To view the Kubernetes Volume-related metrics collected by the MetricPipeline `runtime` input, manually import the file [K8s Volumes](https://raw.githubusercontent.com/kyma-project/telemetry-manager/main/docs/user/integration/sap-cloud-logging/dashboard-volumes.ndjson).
- To view the status of the SAP Cloud Logging integration with the Kyma Telemetry module, manually import the file [Kyma Telemetry Status](https://raw.githubusercontent.com/kyma-project/telemetry-manager/main/docs/user/integration/sap-cloud-logging/dashboard-status.ndjson).
- To use the dashboard for Istio metrics of Pods that have an active Istio sidecar injection (collected by the MetricPipeline `istio` input), manually import the file [Kyma Istio Service Metrics](https://raw.githubusercontent.com/kyma-project/telemetry-manager/main/docs/user/integration/sap-cloud-logging/dashboard-istio.ndjson).
<!-- markdown-link-check-enable --><|MERGE_RESOLUTION|>--- conflicted
+++ resolved
@@ -1,10 +1,10 @@
 # Integrate with SAP Cloud Logging
 
-| Category| |
-| - | - |
-| Signal types | logs, traces, metrics |
-| Backend type | third-party remote |
-| OTLP-native | yes for traces and metrics, no for logs |
+| Category     |                                         |
+| ------------ | --------------------------------------- |
+| Signal types | logs, traces, metrics                   |
+| Backend type | third-party remote                      |
+| OTLP-native  | yes for traces and metrics, no for logs |
 
 Learn how to configure the Telemetry module to ingest application and access logs as well as distributed trace data and metrics in instances of SAP Cloud Logging.
 
@@ -103,17 +103,9 @@
 
 By default, Istio sidecar injection and Istio access logs are disabled in Kyma. To analyze access logs of your workload in the default SAP Cloud Logging dashboards shipped for SAP BTP, Kyma runtime, you must enable them:
 
-<<<<<<< HEAD
-3. Enable Istio sidecar injection for your workload. See [Enabling Istio Sidecar Injection](https://kyma-project.io/#/istio/user/tutorials/01-40-enable-sidecar-injection).
-
 1. Enable Istio sidecar injection for your workload. See [Enabling Istio Sidecar Injection](https://kyma-project.io/#/istio/user/tutorials/01-40-enable-sidecar-injection).
 
-2. Enable Istio access logs for your workload. See [Enable Istio access logs](https://kyma-project.io/#/istio/user/tutorials/01-45-enable-istio-access-logs).
-=======
-1. Enable Istio sidecar injection for your workload. See [Enabling Istio Sidecar Injection](https://kyma-project.io/#/istio/user/tutorials/01-40-enable-sidecar-injection).
-
 2. Enable Istio access logs for your workload. See [Configuring Istio Access Logs](https://kyma-project.io/#/istio/user/tutorials/01-45-enable-istio-access-logs).
->>>>>>> 9e12dc68
 
 3. Deploy the LogPipeline for Istio access logs and enable access logs in Kyma with the following script:
 
@@ -311,14 +303,14 @@
 3. Execute `POST _plugins/_alerting/monitors`, followed by the contents of the respective JSON file.
 4. Depending on the pipelines you are using, enable the some or all of the following alerts:
 <!-- markdown-link-check-disable -->
-   | Category | File | Description |
-   | -- | -- | -- |
-   | SAP Cloud Logging | [OpenSearch cluster health](https://raw.githubusercontent.com/kyma-project/telemetry-manager/main/docs/user/integration/sap-cloud-logging/alert-health.json) | The OpenSearch cluster might become unhealthy, which is indicated by a "red" status using the [cluster health API](https://opensearch.org/docs/1.3/api-reference/cluster-api/cluster-health).|
-   | Kyma Telemetry Integration | [Application log ingestion](https://raw.githubusercontent.com/kyma-project/telemetry-manager/main/docs/user/integration/sap-cloud-logging/alert-app-log-ingestion.json) | The LogPipeline for shipping [application logs](#ship-logs-to-sap-cloud-logging) might lose connectivity to SAP Cloud Logging, with the effect that no application logs are ingested anymore.|
-   | Kyma Telemetry Integration | [Access log ingestion](https://raw.githubusercontent.com/kyma-project/telemetry-manager/main/docs/user/integration/sap-cloud-logging/alert-access-log-ingestion.json) | The LogPipeline for shipping [access logs](#ship-logs-to-sap-cloud-logging) might lose connectivity to SAP Cloud Logging, with the effect that no access logs are ingested anymore. |
-   | Kyma Telemetry Integration | [Trace ingestion](https://raw.githubusercontent.com/kyma-project/telemetry-manager/main/docs/user/integration/sap-cloud-logging/alert-trace-ingestion.json) | The TracePipeline for shipping [traces](#ship-distributed-traces-to-sap-cloud-logging) might lose connectivity to SAP Cloud Logging, with the effect that no traces are ingested anymore. |
-   | Kyma Telemetry Integration | [Metric ingestion](https://raw.githubusercontent.com/kyma-project/telemetry-manager/main/docs/user/integration/sap-cloud-logging/alert-metric-ingestion.json) | The MetricPipeline for shipping [metrics](#ship-metrics-to-sap-cloud-logging) might lose connectivity to SAP Cloud Logging, with the effect that no metrics are ingested anymore. |
-   | Kyma Telemetry Integration | [Kyma Telemetry Status](https://raw.githubusercontent.com/kyma-project/telemetry-manager/main/docs/user/integration/sap-cloud-logging/alert-telemetry-status.json) | The Telemetry module might report a non-ready state indicating a configuration or data flow problem. |
+   | Category                   | File                                                                                                                                                                    | Description                                                                                                                                                                                   |
+   | -------------------------- | ----------------------------------------------------------------------------------------------------------------------------------------------------------------------- | --------------------------------------------------------------------------------------------------------------------------------------------------------------------------------------------- |
+   | SAP Cloud Logging          | [OpenSearch cluster health](https://raw.githubusercontent.com/kyma-project/telemetry-manager/main/docs/user/integration/sap-cloud-logging/alert-health.json)            | The OpenSearch cluster might become unhealthy, which is indicated by a "red" status using the [cluster health API](https://opensearch.org/docs/1.3/api-reference/cluster-api/cluster-health). |
+   | Kyma Telemetry Integration | [Application log ingestion](https://raw.githubusercontent.com/kyma-project/telemetry-manager/main/docs/user/integration/sap-cloud-logging/alert-app-log-ingestion.json) | The LogPipeline for shipping [application logs](#ship-logs-to-sap-cloud-logging) might lose connectivity to SAP Cloud Logging, with the effect that no application logs are ingested anymore. |
+   | Kyma Telemetry Integration | [Access log ingestion](https://raw.githubusercontent.com/kyma-project/telemetry-manager/main/docs/user/integration/sap-cloud-logging/alert-access-log-ingestion.json)   | The LogPipeline for shipping [access logs](#ship-logs-to-sap-cloud-logging) might lose connectivity to SAP Cloud Logging, with the effect that no access logs are ingested anymore.           |
+   | Kyma Telemetry Integration | [Trace ingestion](https://raw.githubusercontent.com/kyma-project/telemetry-manager/main/docs/user/integration/sap-cloud-logging/alert-trace-ingestion.json)             | The TracePipeline for shipping [traces](#ship-distributed-traces-to-sap-cloud-logging) might lose connectivity to SAP Cloud Logging, with the effect that no traces are ingested anymore.     |
+   | Kyma Telemetry Integration | [Metric ingestion](https://raw.githubusercontent.com/kyma-project/telemetry-manager/main/docs/user/integration/sap-cloud-logging/alert-metric-ingestion.json)           | The MetricPipeline for shipping [metrics](#ship-metrics-to-sap-cloud-logging) might lose connectivity to SAP Cloud Logging, with the effect that no metrics are ingested anymore.             |
+   | Kyma Telemetry Integration | [Kyma Telemetry Status](https://raw.githubusercontent.com/kyma-project/telemetry-manager/main/docs/user/integration/sap-cloud-logging/alert-telemetry-status.json)      | The Telemetry module might report a non-ready state indicating a configuration or data flow problem.                                                                                          |
 <!-- markdown-link-check-enable -->
 5. Edit notification action: Add the `destination` and adjust the intervals and thresholds to your needs.
 6. Verify that the new monitor definition is listed among the SAP Cloud Logging alerts.
