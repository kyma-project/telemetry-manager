--- conflicted
+++ resolved
@@ -126,37 +126,10 @@
 
 ### Ingest Traces
 
-<<<<<<< HEAD
-To start ingesting custom spans and Istio spans, you must enable the Istio tracing feature and then deploy a [TracePipeline](./../../collecting-traces/README.md).
-
-1. Deploy the [Istio Telemetry](./../../collecting-traces/istio-support.md) resource:
-
-    ```bash
-    kubectl apply -n istio-system -f - <<EOF
-    apiVersion: telemetry.istio.io/v1
-    kind: Telemetry
-    metadata:
-      name: tracing-default
-    spec:
-      tracing:
-      - providers:
-        - name: "kyma-traces"
-        randomSamplingPercentage: 1.0
-    EOF
-    ```
-
-    The default configuration has the **randomSamplingPercentage** property set to `1.0`, meaning it samples 1% of all requests. To change the sampling rate, adjust the property to the desired value, up to 100 percent.
-
-    > [!WARNING]
-    > Be cautious when you configure the **randomSamplingPercentage**:
-    > - Could cause high volume of traces.
-    > - The Kyma trace gateway component does not scale automatically.
-=======
 To ingest custom spans, first deploy a TracePipeline. You can then optionally enable the Istio tracing feature to ingest Istio spans.
 We recommend direct integration with the Dynatrace server. This approach reduces the number of components processing your trace data, improving resource efficiency and data shipment resiliency. Alternatively, you can integrate using the Dynatrace OpenTelemetry (OTel) Collector. Apply the same output configuration as described in [Ingest Metrics](#ingest-metrics).
->>>>>>> 433775fb
-
-1. Deploy the TracePipeline:
+
+1. Deploy the [TracePipeline](./../../collecting-traces/README.md):
 
     ```bash
     cat <<EOF | kubectl apply -f -
@@ -211,11 +184,7 @@
 
 1. To find traces from your Kyma cluster in the Dynatrace UI, go to **Applications & Microservices** > **Distributed traces**.
 
-<<<<<<< HEAD
-- Use a [MetricPipeline](./../../collecting-metrics/README.md) together with a custom OTel Collector Deployment.
-=======
 ### Ingest Metrics
->>>>>>> 433775fb
 
 To start ingesting custom and Istio metrics, deploy a MetricPipeline. The configuration of this pipeline depends on the aggregation temporality of your metrics.
 
@@ -226,7 +195,7 @@
 
 - Ingest cumulative metrics using the Dynatrace OTel Collector for transformation. This solution is recommended as it often cumulative metrics cannot be avoided and it will provide the most flexibility. However, it will increase the number of additional components processing the data in the cluster (OTel Collector, ActiveGate) leading to increased resource consumption and increased chance of lossing data.
 
-  1. Deploy the MetricPipeline that ships to the Dynatrace OTel Collector:
+  1. Deploy the [MetricPipeline](./../../collecting-metrics/README.md) that ships to the Dynatrace OTel Collector:
 
         ```bash
         cat <<EOF | kubectl apply -f -
@@ -247,15 +216,11 @@
         EOF
         ```
 
-<<<<<<< HEAD
-- If your application pushes metrics in delta temporality with OTLP, you can use a [MetricPipeline](./../../collecting-metrics/README.md) to push metrics directly.
-=======
 - If your application pushes OTLP metrics in delta temporality, and you don't use the MetricPipeline's `istio` or `prometheus` inputs, push the metrics directly to Dynatrace. Shipping data directly to the Dynatrace backend prevents unnecessary processing by additional components.
->>>>>>> 433775fb
 
   To use this setup, you must explicitly enable the "delta" aggregation temporality as preferred temporality in your applications. You cannot enable additional inputs for the MetricPipeline because these produce metrics with "cumulative" temporality.
 
-  1. Deploy the MetricPipeline:
+  1. Deploy the [MetricPipeline](./../../collecting-metrics/README.md):
 
         ```bash
         cat <<EOF | kubectl apply -f -
