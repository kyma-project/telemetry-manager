# Metrics

> **NOTE:** The feature is not available yet. To understand the current progress, watch this [epic](https://github.com/kyma-project/kyma/issues/13079).

Observability is all about exposing the internals of the components belonging to an distributed application and making that data analysable at a central place.
While application logs and traces are usually providing request-oriented data, metrics are aggregated statistics exposed by a component to reflect the internal state. Typical statistics like the amount of processed requests, or the amount of registered users, can be very useful to introspect the current state and also the health of a component. Also, you can define proactive and reactive alerts if metrics are about to reach thresholds, or if they already passed thresholds.

The goal of Kyma's Telemetry module is to support you in collecting all relevant metrics of a workload in a Kyma cluster and ship them to a backend for further analysis. Relevant Kyma modules like Istio or Serverless will contribute metrics instantly, and the Telemetry module enriches the data. You can choose among multiple [vendors for OTLP-based backends](https://opentelemetry.io/ecosystem/vendors/).

## Prerequisites

Before you can collect metrics data from a component, it must expose (or instrument) the metrics first. Typically, it instruments specific metrics for the used language runtime (like Node.js) and custom metrics specific to the business logic. Also, the exposure can be in different formats, like the pull-based Prometheus format or the [push-based OTLP format](https://opentelemetry.io/docs/specs/otlp/).

For the instrumentation, you usually use an SDK, namely the [Prometheus client libraries](https://prometheus.io/docs/instrumenting/clientlibs/) or the [Open Telemetry SDKs](https://opentelemetry.io/docs/instrumentation/). Both libraries provide extensions to activate language-specific auto-instrumentation like for Node.js, and an API to implement custom instrumentation.

## Architecture

In the Telemetry module, a central in-cluster Deployment of an [OTel Collector](https://opentelemetry.io/docs/collector/) acts as a gateway. The gateway exposes endpoints for the [OTLP protocol](https://opentelemetry.io/docs/specs/otlp/) for GRPC and HTTP-based communication using the dedicated `telemetry-otlp-metrics` service, to which all Kyma components and users' applications should send the metrics data.

Optionally, the Telemetry module provides a DaemonSet of an [OTel Collector](https://opentelemetry.io/docs/collector/) acting as an agent. That agent pulls metrics of workload in the [Prometheus pull-based format](https://prometheus.io/docs/instrumenting/exposition_formats) and can provide runtime specific metrics for workload.

![Architecture](./assets/metrics-arch.drawio.svg)

1. An application exposing metrics in OTLP, pushes metrics to the central metric gateway service.
2. An application exposing metrics in Prometheus protocol, activates the agent to scrape the metrics with an annotation-based configuration.
3. Additionally, you can activate the agent to pull metrics of each Istio sidecar.
4. The agent converts and pushes all collected metric data to the gateway in OTLP.
5. The gateway enriches all received data with typical metadata of the source by communicating with the Kubernetes APIServer. Furthermore, it filters data according to the pipeline configuration.
6. The `MetricPipeline` resource specifies the target backend for the metric gateway.
7. The backend can run within the cluster.
8. If authentication has been set up, the backend can also run outside the cluster.
9. The metric data is consumed using the backend system.

### Metric Gateway

In a Kyma cluster, the metric gateway is the central component to which all components can send their individual metrics. The gateway collects, enriches, and dispatches the data to the configured backend. For more information, see the [Gateway documentation](./gateways.md).

### Metric Agent

If a MetricPipeline configures a feature in the `input.application` section, an additional DaemonSet is deployed acting as an agent. The agent is also based on an [OTel Collector](https://opentelemetry.io/docs/collector/) and encompasses the collection and conversion of Prometheus-based metrics. Hereby, the workload puts an `prometheus.io/scrape` annotation on the specification of the Pod or service, and the agent collects it. The agent pushes all data in OTLP to the central gateway.

### Telemetry Manager

The MetricPipeline resource is managed by Telemetry Manager, a typical Kubernetes [operator](https://kubernetes.io/docs/concepts/extend-kubernetes/operator/) responsible for managing the custom parts of the OTel Collector configuration.

![Manager resources](./assets/metrics-resources.drawio.svg)

Telemetry Manager watches all MetricPipeline resources and related Secrets. Whenever the configuration changes, it validates the configuration and generates a new configuration for the gateway and agent, and for each a ConfigMap for the configuration is generated. Referenced Secrets are copied into one Secret that is mounted to the gateway as well.
Furthermore, the manager takes care of the full lifecycle of the Gateway Deployment and the Agent DaemonSet itself. Only if there is a MetricPipeline defined, they are deployed. At anytime, you can opt out of using the feature by not specifying a MetricPipeline.

## Setting up a MetricPipeline

In the following steps, you can see how to construct and deploy a typical MetricPipeline. Learn more about the available [parameters and attributes](resources/05-metricpipeline.md).

### Step 1. Create a MetricPipeline

To ship metrics to a new OTLP output, create a resource of the kind `MetricPipeline`. The default protocol is GRPC, but you can choose HTTP instead.

This configures the underlying OTel Collector of the gateway with a pipeline for metrics. The receiver of the pipeline is of the OTLP type and is accessible using the `telemetry-otlp-metrics` service. As an exporter, an `otlp` or an `otlphttp` exporter is used, depending on the configured protocol. Ensure that the correct port is configured as part of the endpoint. Typically, port `4317` is used for GRPC and port `4318` for HTTP.

<!-- tabs:start -->

#### **GRPC**

For GRPC, use:

```yaml
apiVersion: telemetry.kyma-project.io/v1alpha1
kind: MetricPipeline
metadata:
  name: backend
spec:
  output:
    otlp:
      endpoint:
        value: https://backend.example.com:4317
```

#### **HTTP**

To use the HTTP protocol, use the `protocol` attribute:
  
```yaml
apiVersion: telemetry.kyma-project.io/v1alpha1
kind: MetricPipeline
metadata:
  name: backend
spec:
  output:
    otlp:
      protocol: http
      endpoint:
        value: https://backend.example.com:4318
```

<!-- tabs:end -->

### Step 2a: Add authentication details from plain text

To integrate with external systems, you must configure authentication details. At the moment, mutual TLS (mTLS), Basic Authentication and custom headers are supported.

<!-- tabs:start -->
  
#### **Mutual TLS**

```yaml
apiVersion: telemetry.kyma-project.io/v1alpha1
kind: MetricPipeline
metadata:
  name: backend
spec:
  output:
    otlp:
      endpoint:
        value: https://backend.example.com/otlp:4317
      tls:
        cert:
          value: |
            -----BEGIN CERTIFICATE-----
            ...
        key:
          value: |
            -----BEGIN RSA PRIVATE KEY-----
            ...
```

#### **Basic Authentication**

```yaml
apiVersion: telemetry.kyma-project.io/v1alpha1
kind: MetricPipeline
metadata:
  name: backend
spec:
  output:
    otlp:
      endpoint:
        value: https://backend.example.com/otlp:4317
      authentication:
        basic:
          user:
            value: myUser
          password:
            value: myPwd
```

#### **Token-based with custom headers**

```yaml
apiVersion: telemetry.kyma-project.io/v1alpha1
kind: MetricPipeline
metadata:
  name: backend
spec:
  output:
    otlp:
      endpoint:
        value: https://backend.example.com/otlp:4317
      headers:
        - name: Authorization
          value: "Bearer myToken"
```

<!-- tabs:end -->
### Step 2b: Add authentication details from Secrets

Integrations into external systems usually need authentication details dealing with sensitive data. To handle that data properly in Secrets, MetricsPipeline supports the reference of Secrets.

Use the **valueFrom** attribute to map Secret keys as in the following examples:

<!-- tabs:start -->

#### **Mutual TLS**

```yaml
apiVersion: telemetry.kyma-project.io/v1alpha1
kind: MetricPipeline
metadata:
  name: backend
spec:
  output:
    otlp:
      endpoint:
        value: https://backend.example.com/otlp:4317
      tls:
        cert:
          valueFrom:
            secretKeyRef:
                name: backend
                namespace: default
                key: cert
        key:
          valueFrom:
            secretKeyRef:
                name: backend
                namespace: default
                key: key
```

#### **Basic Authentication**

```yaml
apiVersion: telemetry.kyma-project.io/v1alpha1
kind: MetricPipeline
metadata:
  name: backend
spec:
  output:
    otlp:
      endpoint:
        valueFrom:
            secretKeyRef:
                name: backend
                namespace: default
                key: endpoint
      authentication:
        basic:
          user:
            valueFrom:
              secretKeyRef:
                name: backend
                namespace: default
                key: user
          password:
            valueFrom:
              secretKeyRef:
                name: backend
                namespace: default
                key: password
```

#### **Token-based with custom headers**

```yaml
apiVersion: telemetry.kyma-project.io/v1alpha1
kind: MetricPipeline
metadata:
  name: backend
spec:
  output:
    otlp:
      endpoint:
        value: https://backend.example.com:4317
      headers:
        - name: Authorization
          valueFrom:
            secretKeyRef:
                name: backend
                namespace: default
                key: token 
```

<!-- tabs:end -->

The related Secret must have the referenced name, must be located in the referenced Namespace, and must contain the mapped key as in the following example:

```yaml
kind: Secret
apiVersion: v1
metadata:
  name: backend
  namespace: default
stringData:
  endpoint: https://backend.example.com:4317
  user: myUser
  password: XXX
  token: Bearer YYY
```

### Step 3: Rotate the Secret

Telemetry Manager continuously watches the Secret referenced with the **secretKeyRef** construct. You can update the Secret’s values, and Telemetry Manager detects the changes and applies the new Secret to the setup.
If you use a Secret owned by the [SAP BTP Service Operator](https://github.com/SAP/sap-btp-service-operator), you can configure an automated rotation using a `credentialsRotationPolicy` with a specific `rotationFrequency` and don’t have to intervene manually.

### Step 4: Activate Prometheus-based metrics

> **NOTE:** For the following approach, you must have instrumented your application using a library like the [Prometheus client library](https://prometheus.io/docs/instrumenting/clientlibs/), with a port in your workload exposed serving as a Prometheus metrics endpoint.

To enable collection of Prometheus-based metrics, define a MetricPipeline that has the `prometheus` section enabled as input:

```yaml
apiVersion: telemetry.kyma-project.io/v1alpha1
kind: MetricPipeline
metadata:
  name: backend
spec:
  input:
    prometheus:
      enabled: true
  output:
    otlp:
      endpoint:
        value: https://backend.example.com:4317
```

The agent is configured with a generic scrape configuration, which uses annotations to specify the endpoints to scrape in the cluster.
You only need to have the annotations in place for metrics ingestion to start automatically.

Put the following annotations either to a Service that resolves your metrics port, or directly to the Pod:

| Annotation Key                     | Example Values    | Default Value | Description                                                                                                                                                                                                                                                                                                                                 |
|------------------------------------|-------------------|-------------- |---------------------------------------------------------------------------------------------------------------------------------------------------------------------------------------------------------------------------------------------------------------------------------------------------------------------------------------------|
| `prometheus.io/scrape` (mandatory) | `true`, `false` | None | Controls whether Prometheus will automatically scrape metrics from this target.                                                                                                                                                                                                                                                             |
| `prometheus.io/port` (mandatory)   | `8080`, `9100` | None | Specifies the port where the metrics are exposed.                                                                                                                                                                                                                                                                                           |
| `prometheus.io/path`               | `/metrics`, `/custom_metrics` | `/metrics` | Defines the HTTP path where Prometheus can find metrics data.                                                                                                                                                                                                                                                                               |
| `prometheus.io/scheme`             | `http`, `https` | If Istio is active, `https` is supported; otherwise, only `http` is available. The default scheme is `http` unless an Istio sidecar is present, denoted by the label `security.istio.io/tlsMode=istio`, in which case `https` becomes the default. | Determines the protocol used for scraping metrics — either HTTPS with mTLS or plain HTTP. |

> **NOTE:** The agent can scrape endpoints even if the workload is a part of the Istio service mesh and accepts mTLS communication. However, there's a constraint: For scraping through HTTPS, Istio must configure the workload using 'STRICT' mTLS mode. Without 'STRICT' mTLS mode, you can set up scraping through HTTP by applying the `prometheus.io/scheme=http` annotation. For related troubleshooting, see [Log entry: Failed to scrape Prometheus endpoint](#log-entry-failed-to-scrape-prometheus-endpoint).

### Step 5: Activate runtime metrics

To enable collection of runtime metrics for your Pods, define a MetricPipeline that has the `runtime` section enabled as input:

```yaml
apiVersion: telemetry.kyma-project.io/v1alpha1
kind: MetricPipeline
metadata:
  name: backend
spec:
  input:
    runtime:
      enabled: true
  output:
    otlp:
      endpoint:
        value: https://backend.example.com:4317
```

The agent configures the [kubletstatsreceiver](https://github.com/open-telemetry/opentelemetry-collector-contrib/tree/main/receiver/kubeletstatsreceiver) for the metric groups `pod` and `container`. With that, [system metrics](https://github.com/open-telemetry/opentelemetry-collector-contrib/blob/main/receiver/kubeletstatsreceiver/documentation.md) related to containers and pods get collected.

### Step 6: Activate Istio metrics

To enable collection of Istio metrics for your Pods, define a MetricPipeline that has the `istio` section enabled as input:

```yaml
apiVersion: telemetry.kyma-project.io/v1alpha1
kind: MetricPipeline
metadata:
  name: backend
spec:
  input:
    istio:
      enabled: true
  output:
    otlp:
      endpoint:
        value: https://backend.example.com:4317
```

The agent will start pulling all [Istio metrics](https://istio.io/latest/docs/reference/config/metrics/) from Istio sidecars.

### Step 7: Deactivate OTLP metrics
To drop the push-based OTLP metrics that are received by the Metric gateway, define a MetricPipeline that has the `otlp` section disabled as an input: 

```yaml
apiVersion: telemetry.kyma-project.io/v1alpha1
kind: MetricPipeline
metadata:
  name: backend
spec:
  input:
    istio:
      enabled: true
    otlp:
      disabled: true
  output:
    otlp:
      endpoint:
        value: https://backend.example.com:4317
```
The agent starts pulling all Istio metrics from Istio sidecars, and the push-based OTLP metrics are dropped. Note that the `otlp` input is enabled by default.
### Step 8: Add Filters
To filter metrics by Namespaces, define a MetricPipeline that has the `namespaces` section defined in one of the inputs. For example, you can specify the Namespaces from which metrics are collected or the Namespaces from which metrics are dropped, or choose to collect metrics from all Namespaces including the system Namespaces `kube-system`, `istio-system` and `kyma-system`. Learn more about the available [parameters and attributes](resources/05-metricpipeline.md). 

The following example collects runtime metrics only from the `foo` and `bar` Namespaces:
```yaml
apiVersion: telemetry.kyma-project.io/v1alpha1
kind: MetricPipeline
metadata:
  name: backend
spec:
  input:
    runtime:
      enabled: true
      namespaces:
        include:
          - foo
          - bar
  output:
    otlp:
      endpoint:
        value: https://backend.example.com:4317
```


The following example collects runtime metrics from all Namespaces except `foo` and `bar` Namespaces:
```yaml
apiVersion: telemetry.kyma-project.io/v1alpha1
kind: MetricPipeline
metadata:
  name: backend
spec:
  input:
    runtime:
      enabled: true
      namespaces:
        exclude:
          - foo
          - bar
  output:
    otlp:
      endpoint:
        value: https://backend.example.com:4317
```
<<<<<<< HEAD
Nite that metrics from system Namespaces are excluded by default when a namespace selector for the `prometheus`, `runtime`, or `otlp` input is unspecified. However, for the `istio` input, metrics from system Namespaces are included by default if the namespace selector is not defined.
=======
Note that the metrics from system namespaces are excluded by default for the `prometheus`, `runtime`, and `otlp` inputs. However, the metrics from system namespaces are included by default for the `istio` input.
>>>>>>> 6378caa5

### Step 9: Deploy the Pipeline

To activate the constructed MetricPipeline, follow these steps:

1. Place the snippet in a file named for example `metricpipeline.yaml`.
2. Apply the resource file in your cluster:

    ```bash
    kubectl apply -f metricpipeline.yaml
    ```

### Result

You activated a MetricPipeline and metrics start streaming to your backend. To verify that the pipeline is running, verify that the status of the LogPipeline in your cluster is `Ready`:
    ```bash
    kubectl get metricpipeline
    NAME              STATUS    AGE
    backend           Ready     44s

## Operations

A MetricPipeline creates a Deployment running OTel Collector instances in your cluster. That instances will serve OTLP endpoints and ship received data to the configured backend. The Telemetry module assures that the OTel Collector instances are operational and healthy at any time. The Telemetry module delivers the data to the backend using typical patterns like buffering and retries (see [Limitations](#limitations)). However, there are scenarios where the instances will drop logs because the backend is either not reachable for some duration, or cannot handle the log load and is causing back pressure.

To avoid and detect these scenarios, you must monitor the instances by collecting relevant metrics. For that, a service `telemetry-metric-gateway-metrics` is located in the `kyma-system` namespace. For easier discovery, they have the `prometheus.io` annotation.

The relevant metrics are:
| Name | Threshold | Description |
|---|---|---|
| otelcol_exporter_enqueue_failed_metric_points | total[5m] > 0 | Indicates that new or retried items could not be added to the exporter buffer because the buffer is exhausted. Typically, that happens when the configured backend cannot handle the load on time and is causing back pressure. |
| otelcol_exporter_send_failed_metric_points | total[5m] > 0 | Indicates that items are refused in an non-retryable way like a 400 status |
| otelcol_processor_refused_metric_points | total[5m] > 0 | Indicates that items cannot be received because a processor refuses them. That usually happens when memory of the collector is exhausted because too much data arrived and throttling started.. |

## Limitations

The metric setup is based on the following assumptions:

- A destination can be unavailable for up to 5 minutes without direct loss of metric data (using retries).
- An average metric consists of 20 metric data points and 10 labels.
- Batching is enabled, and a batch contains up to 1024 metrics/batch.

This leads to the following limitations:

### Throughput

The default metric gateway setup has a maximum throughput of 34K metric data points/sec. If more data is sent to the gateway, it is refused. Manual scaling can be used to increase the maximum throughput.

The metric agent setup has a maximum throughput of 14K metric data points/sec per instance. If more data must be ingested, it is refused. If a metric data endpoint emits more than 50.000 metric data points per scrape loop, the metric agent refuses all the data.


### Load Balancing with Istio

To assure availability, the metric gateway runs with multiple instances. If you want to increase the maximum throughput, use manual scaling and enter a higher number of instances. 
By design, the connections to the gateway are long-living connections (because OTLP is based on gRPC and HTTP/2). For optimal scaling of the gateway, the clients or applications must balance the connections across the available instances, which is automatically achieved if you use an Istio sidecar. If your application has no Istio sidecar, the data is always sent to one instance of the gateway.

### Unavailability of output

For up to 5 minutes, a retry for data is attempted when the destination is unavailable. After that, data is dropped.

### No guaranteed delivery

The used buffers are volatile. If the gateway or agent instances crash, metric data can be lost.

### Multiple MetricPipeline support

Up to three MetricPipeline resources at a time are supported.

## Troubleshooting

### No metrics arrive at the destination

Symptom: No metrics arrive at the destination.

Cause: The backend is not reachable or wrong authentication credentials are used.

Remedy:

1. To check the `telemetry-metric-gateway` Pods for error logs, call `kubectl logs -n kyma-system {POD_NAME}`.
2. Fix the errors.

### Only Istio metrics arrive at the destination

Symptom: Custom metrics don't arrive at the destination, but Istio metrics do.

Cause: Your SDK version is incompatible with the OTel collector version.

Remedy:

1. Check which SDK version you are using for instrumentation.
2. Investigate whether it is compatible with the OTel collector version.
3. If required, upgrade to a supported SDK version.

### Log entry: Failed to scrape Prometheus endpoint

Symptom: Custom metrics don't arrive at the destination and the OTel Collector produces log entries "Failed to scrape Prometheus endpoint":

```bash
2023-08-29T09:53:07.123Z	warn	internal/transaction.go:111	Failed to scrape Prometheus endpoint	{"kind": "receiver", "name": "prometheus/app-pods", "data_type": "metrics", "scrape_timestamp": 1693302787120, "target_labels": "{__name__=\"up\", instance=\"10.42.0.18:8080\", job=\"app-pods\"}"}
```

Cause: The workload is not configured to use 'STRICT' mTLS mode. For details, see [Activate Prometheus-based metrics](#step-4-activate-prometheus-based-metrics).

Remedy: You can either set up 'STRICT' mTLS mode or HTTP scraping:

<!-- tabs:start -->

#### **Strict mTLS**

Configure the workload using 'STRICT' mTLS mode (for example, by applying a corresponding PeerAuthentication).

#### **HTTP scraping**

Set up scraping through HTTP by applying the `prometheus.io/scheme=http` annotation.

<!-- tabs:end --><|MERGE_RESOLUTION|>--- conflicted
+++ resolved
@@ -412,11 +412,8 @@
       endpoint:
         value: https://backend.example.com:4317
 ```
-<<<<<<< HEAD
-Nite that metrics from system Namespaces are excluded by default when a namespace selector for the `prometheus`, `runtime`, or `otlp` input is unspecified. However, for the `istio` input, metrics from system Namespaces are included by default if the namespace selector is not defined.
-=======
-Note that the metrics from system namespaces are excluded by default for the `prometheus`, `runtime`, and `otlp` inputs. However, the metrics from system namespaces are included by default for the `istio` input.
->>>>>>> 6378caa5
+
+Note that metrics from system namespaces are excluded by default when a namespace selector for the `prometheus`, `runtime`, or `otlp` input is not defined. However, for the `istio` input, metrics from system namespaces are included by default if the namespace selector is not defined.
 
 ### Step 9: Deploy the Pipeline
 
