--- conflicted
+++ resolved
@@ -11,13 +11,7 @@
 
 The pipeline enriches all collected metrics with Kubernetes metadata. It also transforms non-OTLP formats (like Prometheus) into the OTLP standard before sending them to your chosen backend.
 
-<<<<<<< HEAD
-For an example, see [Sample MetricPipeline](./sample.md) and check out the available parameters and attributes under [MetricPipeline](./../resources/05-metricpipeline.md) and checkout the involved components of a MetricPipeline at the [Metrics Architecture](./../architecture/metrics-architecture.md).
-
-The Metric feature is optional. If you don't want to use it, simply don't set up a MetricPipeline.
-=======
 Metrics collection is optional. If you do not create a `MetricPipeline`, the system does not deploy metric collection components.
->>>>>>> 698c1b94
 
 ## Prerequisites
 
