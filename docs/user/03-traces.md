--- conflicted
+++ resolved
@@ -34,11 +34,7 @@
 The OTel Collector comes with a [concept](https://opentelemetry.io/docs/collector/configuration/) of pipelines consisting of receivers, processors, and exporters, with which you can flexibly plug pipelines together. Kyma's TracePipeline provides a hardened setup of an OTel Collector and also abstracts the underlying pipeline concept. Such abstraction has the following benefits:
 - Supportability - all features are tested and supported
 - Migratability - smooth migration experiences when switching underlying technologies or architectures
-<<<<<<< HEAD
-- Native Kubernetes support - API provided by Kyma allows for an easy integration with Secrets, for example, served by the SAP BTP Operator. Telemetry Manager takes care of the full lifecycle.
-=======
-- Native Kubernetes support - API provided by Kyma allows for an easy integration with Secrets, for example, served by SAP BTP Service Operator. Telemetry Manager takes care of the full lifecycle.
->>>>>>> bfca7fcb
+- Native Kubernetes support - API provided by Kyma allows for an easy integration with Secrets, for example, served by the SAP BTP Service Operator. Telemetry Manager takes care of the full lifecycle.
 - Focus - the user doesn't need to understand underlying concepts
 
 The downside is that only a limited set of features is available. If you want to avoid this downside, bring your own collector setup. The current feature set focuses on providing the full configurability of backends integrated by OTLP. As a next step, meaningful filter options will be provided, especially head- and tail-based sampling configurations.
@@ -248,7 +244,7 @@
 ### Step 6: Rotate the Secret
 
 Telemetry Manager continuously watches the Secret referenced with the **secretKeyRef** construct. You can update the Secret’s values, and Telemetry Manager detects the changes and applies the new Secret to the setup.
-If you use a Secret owned by the [SAP BTP Operator](https://github.com/SAP/sap-btp-service-operator), you can configure an automated rotation using a `credentialsRotationPolicy` with a specific `rotationFrequency` and don’t have to intervene manually.
+If you use a Secret owned by the [SAP BTP Service Operator](https://github.com/SAP/sap-btp-service-operator), you can configure an automated rotation using a `credentialsRotationPolicy` with a specific `rotationFrequency` and don’t have to intervene manually.
 
 ## Kyma Components with tracing capabilities
 
