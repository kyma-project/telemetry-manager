--- conflicted
+++ resolved
@@ -66,7 +66,7 @@
 
 - For GRPC, use:
   ```yaml
-  apiVersion: telemetry.kyma-project.io/v1alpha1
+  apiVersion: telemetry.kyma-project.io/v1
   kind: TracePipeline
   metadata:
     name: backend
@@ -80,7 +80,7 @@
 - For HTTP protocol, use the `protocol` attribute:
 
   ```yaml
-  apiVersion: telemetry.kyma-project.io/v1alpha1
+  apiVersion: telemetry.kyma-project.io/v1
   kind: TracePipeline
   metadata:
     name: backend
@@ -120,7 +120,7 @@
 #### **Mutual TLS**
 
 ```yaml
-apiVersion: telemetry.kyma-project.io/v1alpha1
+apiVersion: telemetry.kyma-project.io/v1
 kind: TracePipeline
 metadata:
   name: backend
@@ -143,7 +143,7 @@
 #### **Basic Authentication**
 
 ```yaml
-apiVersion: telemetry.kyma-project.io/v1alpha1
+apiVersion: telemetry.kyma-project.io/v1
 kind: TracePipeline
 metadata:
   name: backend
@@ -163,7 +163,7 @@
 #### **Token-Based With Custom Headers**
 
 ```yaml
-apiVersion: telemetry.kyma-project.io/v1alpha1
+apiVersion: telemetry.kyma-project.io/v1
 kind: TracePipeline
 metadata:
   name: backend
@@ -193,7 +193,7 @@
 #### **Mutual TLS**
 
 ```yaml
-apiVersion: telemetry.kyma-project.io/v1alpha1
+apiVersion: telemetry.kyma-project.io/v1
 kind: TracePipeline
 metadata:
   name: backend
@@ -220,7 +220,7 @@
 #### **Basic Authentication**
 
 ```yaml
-apiVersion: telemetry.kyma-project.io/v1alpha1
+apiVersion: telemetry.kyma-project.io/v1
 kind: TracePipeline
 metadata:
   name: backend
@@ -252,7 +252,7 @@
 #### **Token-Based With Custom Headers**
 
 ```yaml
-apiVersion: telemetry.kyma-project.io/v1alpha1
+apiVersion: telemetry.kyma-project.io/v1
 kind: TracePipeline
 metadata:
   name: backend
@@ -320,18 +320,12 @@
 
 ### Istio
 
-The [Istio module](https://kyma-project.io/#/istio/user/README) is crucial in distributed tracing because it provides the [ingress gateway](https://istio.io/latest/docs/tasks/traffic-management/ingress/ingress-control/). Typically, this is where external requests enter the cluster scope and are enriched with trace context if it hasn't happened earlier. Furthermore, every component that's part of the Istio Service Mesh runs an Istio proxy, which propagates the context properly but also creates span data.
-
-If Istio tracing is activated and taking care of trace propagation in your application, you get a complete picture of a trace, because every component automatically contributes span data. Also, Istio tracing is pre-configured to be based on the vendor-neutral [w3c-tracecontext](https://www.w3.org/TR/trace-context/) protocol.
-
-<<<<<<< HEAD
+The Istio module is crucial in distributed tracing because it provides the [ingress gateway](https://istio.io/latest/docs/tasks/traffic-management/ingress/ingress-control/). Usually, this is where external requests enter the cluster scope and are enriched with trace context if it hasn't happened yet. Furthermore, every component that's part of the Istio Service Mesh runs an Istio proxy, which propagates the context properly but also creates span data. If Istio tracing is activated and taking care of trace propagation in your application, you get a complete picture of a trace, because every component automatically contributes span data. Also, Istio tracing is pre-configured to be based on the vendor-neutral [w3c-tracecontext](https://www.w3.org/TR/trace-context/) protocol.
+
 > [!WARNING]
 > The provided Istio feature uses an API in alpha state, which may change in future releases.
 
 The Istio module is configured with an [extension provider](https://istio.io/latest/docs/tasks/observability/telemetry/) called `kyma-traces`. To activate the provider on the global mesh level using the Istio [Telemetry API](https://istio.io/latest/docs/reference/config/telemetry/#Tracing), place a resource to the `istio-system` namespace. The following snippets help setting up the Istio tracing feature:
-=======
- The Istio module is configured with an [extension provider](https://istio.io/latest/docs/tasks/observability/telemetry/) called `kyma-traces`. To activate the provider on the global mesh level using the Istio [Telemetry API](https://istio.io/latest/docs/reference/config/telemetry/#Tracing), place a resource to the `istio-system` namespace. The following snippets help setting up the Istio tracing feature:
->>>>>>> e550e0de
 
 <!-- tabs:start -->
 
@@ -487,33 +481,10 @@
 **Remedy**:
 
 To see more traces in the trace backend, increase the percentage of requests by changing the default settings.
-<<<<<<< HEAD
 If you just want to see traces for one particular request, you can manually force sampling:
 
 1. Create a `values.yaml` file.
    The following example sets the value to `60`, which means 60% of the requests are sent to the tracing backend.
-
-   ```yaml
-     apiVersion: telemetry.istio.io/v1alpha1
-     kind: Telemetry
-     metadata:
-       name: kyma-traces
-       namespace: istio-system
-     spec:
-       tracing:
-       - providers:
-         - name: "kyma-traces"
-         randomSamplingPercentage: 60
-   ```
-
-2. To override the default percentage, change the value for the **randomSamplingPercentage** attribute.
-3. Deploy the `values.yaml` to your existing Kyma installation.
-=======
-If you just want to see traces for one particular request, you can manually force sampling.
-
-To override the default percentage, you deploy a YAML file to an existing Kyma installation.
-To set the value for the **randomSamplingPercentage** attribute, create a values YAML file.
-The following example sets the value to `60`, which means 60% of the requests are sent to tracing backend.
 
 ```yaml
   apiVersion: telemetry.istio.io/v1
@@ -527,7 +498,9 @@
       - name: "kyma-traces"
       randomSamplingPercentage: 60
 ```
->>>>>>> e550e0de
+
+2. To override the default percentage, change the value for the **randomSamplingPercentage** attribute.
+3. Deploy the `values.yaml` to your existing Kyma installation.
 
 ### Gateway Buffer Filling Up
 
