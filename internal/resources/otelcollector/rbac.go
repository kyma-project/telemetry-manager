--- conflicted
+++ resolved
@@ -169,12 +169,7 @@
 	}
 }
 
-<<<<<<< HEAD
 func makeMetricRole(name types.NamespacedName) *rbacv1.Role {
-
-=======
-func makeMetricGatewayRole(name types.NamespacedName) *rbacv1.Role {
->>>>>>> 561fb095
 	return &rbacv1.Role{
 		ObjectMeta: metav1.ObjectMeta{
 			Name:      name.Name,
@@ -190,12 +185,8 @@
 		}}
 }
 
-<<<<<<< HEAD
 func makeMetricRoleBinding(name types.NamespacedName) *rbacv1.RoleBinding {
 
-=======
-func makeMetricGatewayRoleBinding(name types.NamespacedName) *rbacv1.RoleBinding {
->>>>>>> 561fb095
 	return &rbacv1.RoleBinding{
 		ObjectMeta: metav1.ObjectMeta{
 			Name:      name.Name,
