package otelcollector

import (
	rbacv1 "k8s.io/api/rbac/v1"
	metav1 "k8s.io/apimachinery/pkg/apis/meta/v1"
	"k8s.io/apimachinery/pkg/types"

	"github.com/kyma-project/telemetry-manager/internal/labels"
)

type Rbac struct {
	clusterRole        *rbacv1.ClusterRole
	clusterRoleBinding *rbacv1.ClusterRoleBinding
	role               *rbacv1.Role
	roleBinding        *rbacv1.RoleBinding
}

type RBACOption func(*Rbac, types.NamespacedName)

func NewRBAC(name types.NamespacedName, options ...RBACOption) *Rbac {
	rbac := &Rbac{}

	for _, o := range options {
		o(rbac, name)
	}

	return rbac
}

func WithClusterRole(options ...ClusterRoleOption) RBACOption {
	return func(r *Rbac, name types.NamespacedName) {
		clusterRole := &rbacv1.ClusterRole{
			ObjectMeta: metav1.ObjectMeta{
				Name:      name.Name,
				Namespace: name.Namespace,
				Labels:    labels.MakeDefaultLabel(name.Name),
			},
			Rules: []rbacv1.PolicyRule{},
		}
		for _, o := range options {
			o(clusterRole)
		}

		r.clusterRole = clusterRole
	}
}

func WithClusterRoleBinding() RBACOption {
	return func(r *Rbac, name types.NamespacedName) {
		r.clusterRoleBinding = &rbacv1.ClusterRoleBinding{
			ObjectMeta: metav1.ObjectMeta{
				Name:      name.Name,
				Namespace: name.Namespace,
				Labels:    labels.MakeDefaultLabel(name.Name),
			},
			Subjects: []rbacv1.Subject{{Name: name.Name, Namespace: name.Namespace, Kind: rbacv1.ServiceAccountKind}},
			RoleRef: rbacv1.RoleRef{
				APIGroup: "rbac.authorization.k8s.io",
				Kind:     "ClusterRole",
				Name:     name.Name,
			},
		}
	}
}

<<<<<<< HEAD
func MakeLogGatewayRBAC(name types.NamespacedName) Rbac {
	return Rbac{
		clusterRole:        makeLogGatewayClusterRole(name),
		clusterRoleBinding: makeClusterRoleBinding(name),
		role:               nil,
		roleBinding:        nil,
	}
}

func makeTraceGatewayClusterRole(name types.NamespacedName) *rbacv1.ClusterRole {
	return &rbacv1.ClusterRole{
		ObjectMeta: metav1.ObjectMeta{
			Name:      name.Name,
			Namespace: name.Namespace,
			Labels:    labels.MakeDefaultLabel(name.Name),
		},
		Rules: []rbacv1.PolicyRule{
			{
				APIGroups: []string{""},
				Resources: []string{"namespaces", "pods"},
				Verbs:     []string{"get", "list", "watch"},
			},
			{
				APIGroups: []string{"apps"},
				Resources: []string{"replicasets"},
				Verbs:     []string{"get", "list", "watch"},
=======
func WithRole(options ...RoleOption) RBACOption {
	return func(r *Rbac, name types.NamespacedName) {
		role := &rbacv1.Role{
			ObjectMeta: metav1.ObjectMeta{
				Name:      name.Name,
				Namespace: name.Namespace,
				Labels:    labels.MakeDefaultLabel(name.Name),
>>>>>>> 794a2c4e
			},
			Rules: []rbacv1.PolicyRule{},
		}

		for _, o := range options {
			o(role)
		}

		r.role = role
	}
}

func WithRoleBinding() RBACOption {
	return func(r *Rbac, name types.NamespacedName) {
		r.roleBinding = &rbacv1.RoleBinding{
			ObjectMeta: metav1.ObjectMeta{
				Name:      name.Name,
				Namespace: name.Namespace,
				Labels:    labels.MakeDefaultLabel(name.Name),
			},
			Subjects: []rbacv1.Subject{
				{
					Kind:      rbacv1.ServiceAccountKind,
					Name:      name.Name,
					Namespace: name.Namespace,
				},
			},
			RoleRef: rbacv1.RoleRef{
				APIGroup: "rbac.authorization.k8s.io",
				Kind:     "Role",
				Name:     name.Name,
			},
		}
	}
}

func MakeTraceGatewayRBAC(name types.NamespacedName) Rbac {
	return *NewRBAC(
		name,
		WithClusterRole(WithK8sAttributeRules()),
		WithClusterRoleBinding(),
	)
}

func MakeMetricAgentRBAC(name types.NamespacedName) Rbac {
	return *NewRBAC(
		name,
		WithClusterRole(WithKubeletStatsRules(), WithPrometheusRules(), WithK8sClusterRules()),
		WithClusterRoleBinding(),
		WithRole(WithSingletonCreatorRules()),
		WithRoleBinding(),
	)
}

func MakeMetricGatewayRBAC(name types.NamespacedName) Rbac {
	return *NewRBAC(
		name,
		WithClusterRole(WithK8sAttributeRules(), WithKymaStatsRules()),
		WithClusterRoleBinding(),
		WithRole(WithSingletonCreatorRules()),
		WithRoleBinding(),
	)
}

type RoleOption func(*rbacv1.Role)

// WithSingletonCreatorRules returns a role option since resources needed are only namespace scoped
func WithSingletonCreatorRules() RoleOption {
	return func(r *rbacv1.Role) {
		// policy rules needed for the singletonreceivercreator component
		singletonCreatorRules := []rbacv1.PolicyRule{{
			APIGroups: []string{"coordination.k8s.io"},
			Resources: []string{"leases"},
			Verbs:     []string{"get", "list", "watch", "create", "update", "patch", "delete"},
		}}
		r.Rules = append(r.Rules, singletonCreatorRules...)
	}
}

type ClusterRoleOption func(*rbacv1.ClusterRole)

func WithK8sClusterRules() ClusterRoleOption {
	return func(cr *rbacv1.ClusterRole) {
		// policy rules needed for the k8sclusterreceiver component
		k8sClusterRules := []rbacv1.PolicyRule{{
			APIGroups: []string{""},
			Resources: []string{"events", "namespaces", "namespaces/status", "nodes", "nodes/spec", "pods", "pods/status", "replicationcontrollers", "replicationcontrollers/status", "resourcequotas", "services"},
			Verbs:     []string{"get", "list", "watch"},
		}, {
			APIGroups: []string{"apps"},
			Resources: []string{"daemonsets", "deployments", "replicasets", "statefulsets"},
			Verbs:     []string{"get", "list", "watch"},
		}, {
			APIGroups: []string{"extensions"},
			Resources: []string{"daemonsets", "deployments", "replicasets"},
			Verbs:     []string{"get", "list", "watch"},
		}, {
			APIGroups: []string{"batch"},
			Resources: []string{"jobs", "cronjobs"},
			Verbs:     []string{"get", "list", "watch"},
		}, {
			APIGroups: []string{"autoscaling"},
			Resources: []string{"horizontalpodautoscalers"},
			Verbs:     []string{"get", "list", "watch"},
		}}
		cr.Rules = append(cr.Rules, k8sClusterRules...)
	}
}

func WithKubeletStatsRules() ClusterRoleOption {
	// policy rules needed for the kubeletstatsreceiver component
	kubeletStatsRules := []rbacv1.PolicyRule{{
		APIGroups: []string{""},
		Resources: []string{"nodes", "nodes/stats", "nodes/proxy"},
		Verbs:     []string{"get", "list", "watch"},
	}}

	return func(cr *rbacv1.ClusterRole) {
		cr.Rules = append(cr.Rules, kubeletStatsRules...)
	}
}

func WithPrometheusRules() ClusterRoleOption {
	// policy rules needed for the prometheusreceiver component
	prometheusRules := []rbacv1.PolicyRule{{
		APIGroups: []string{""},
		Resources: []string{"nodes", "nodes/metrics", "services", "endpoints", "pods"},
		Verbs:     []string{"get", "list", "watch"},
	}, {
		NonResourceURLs: []string{"/metrics", "/metrics/cadvisor"},
		Verbs:           []string{"get"},
	}}

	return func(cr *rbacv1.ClusterRole) {
		cr.Rules = append(cr.Rules, prometheusRules...)
	}
}

func WithK8sAttributeRules() ClusterRoleOption {
	// policy rules needed for the k8sattributeprocessor component
	k8sAttributeRules := []rbacv1.PolicyRule{{
		APIGroups: []string{""},
		Resources: []string{"namespaces", "pods"},
		Verbs:     []string{"get", "list", "watch"},
	}, {
		APIGroups: []string{"apps"},
		Resources: []string{"replicasets"},
		Verbs:     []string{"get", "list", "watch"},
	}}

	return func(cr *rbacv1.ClusterRole) {
		cr.Rules = append(cr.Rules, k8sAttributeRules...)
	}
}

func WithKymaStatsRules() ClusterRoleOption {
	// policy rules needed for the kymastatsreceiver component
	kymaStatsRules := []rbacv1.PolicyRule{{
		APIGroups: []string{"operator.kyma-project.io"},
		Resources: []string{"telemetries"},
		Verbs:     []string{"get", "list", "watch"},
	}, {
		APIGroups: []string{"telemetry.kyma-project.io"},
		Resources: []string{"metricpipelines"},
		Verbs:     []string{"get", "list", "watch"},
	}, {
		APIGroups: []string{"telemetry.kyma-project.io"},
		Resources: []string{"tracepipelines"},
		Verbs:     []string{"get", "list", "watch"},
	}, {
		APIGroups: []string{"telemetry.kyma-project.io"},
		Resources: []string{"logpipelines"},
		Verbs:     []string{"get", "list", "watch"},
	}}

<<<<<<< HEAD
	clusterRole.Rules = append(clusterRole.Rules, kymaStatsRules...)

	return &clusterRole
}

func makeLogGatewayClusterRole(name types.NamespacedName) *rbacv1.ClusterRole {
	return &rbacv1.ClusterRole{
		ObjectMeta: metav1.ObjectMeta{
			Name:      name.Name,
			Namespace: name.Namespace,
			Labels:    labels.MakeDefaultLabel(name.Name),
		},
		Rules: []rbacv1.PolicyRule{
			{
				APIGroups: []string{""},
				Resources: []string{"namespaces", "pods"},
				Verbs:     []string{"get", "list", "watch"},
			},
			{
				APIGroups: []string{"apps"},
				Resources: []string{"replicasets"},
				Verbs:     []string{"get", "list", "watch"},
			},
		},
	}
}

func makeClusterRoleBinding(name types.NamespacedName) *rbacv1.ClusterRoleBinding {
	return &rbacv1.ClusterRoleBinding{
		ObjectMeta: metav1.ObjectMeta{
			Name:      name.Name,
			Namespace: name.Namespace,
			Labels:    labels.MakeDefaultLabel(name.Name),
		},
		Subjects: []rbacv1.Subject{{Name: name.Name, Namespace: name.Namespace, Kind: rbacv1.ServiceAccountKind}},
		RoleRef: rbacv1.RoleRef{
			APIGroup: "rbac.authorization.k8s.io",
			Kind:     "ClusterRole",
			Name:     name.Name,
		},
	}
}

func makeMetricRole(name types.NamespacedName) *rbacv1.Role {
	return &rbacv1.Role{
		ObjectMeta: metav1.ObjectMeta{
			Name:      name.Name,
			Namespace: name.Namespace,
			Labels:    labels.MakeDefaultLabel(name.Name),
		},
		Rules: []rbacv1.PolicyRule{
			{
				APIGroups: []string{"coordination.k8s.io"},
				Resources: []string{"leases"},
				Verbs:     []string{"get", "list", "watch", "create", "update", "patch", "delete"},
			},
		}}
}

func makeMetricRoleBinding(name types.NamespacedName) *rbacv1.RoleBinding {
	return &rbacv1.RoleBinding{
		ObjectMeta: metav1.ObjectMeta{
			Name:      name.Name,
			Namespace: name.Namespace,
			Labels:    labels.MakeDefaultLabel(name.Name),
		},
		Subjects: []rbacv1.Subject{
			{
				Kind:      rbacv1.ServiceAccountKind,
				Name:      name.Name,
				Namespace: name.Namespace,
			},
		},
		RoleRef: rbacv1.RoleRef{
			APIGroup: "rbac.authorization.k8s.io",
			Kind:     "Role",
			Name:     name.Name,
		},
=======
	return func(cr *rbacv1.ClusterRole) {
		cr.Rules = append(cr.Rules, kymaStatsRules...)
>>>>>>> 794a2c4e
	}
}<|MERGE_RESOLUTION|>--- conflicted
+++ resolved
@@ -63,34 +63,6 @@
 	}
 }
 
-<<<<<<< HEAD
-func MakeLogGatewayRBAC(name types.NamespacedName) Rbac {
-	return Rbac{
-		clusterRole:        makeLogGatewayClusterRole(name),
-		clusterRoleBinding: makeClusterRoleBinding(name),
-		role:               nil,
-		roleBinding:        nil,
-	}
-}
-
-func makeTraceGatewayClusterRole(name types.NamespacedName) *rbacv1.ClusterRole {
-	return &rbacv1.ClusterRole{
-		ObjectMeta: metav1.ObjectMeta{
-			Name:      name.Name,
-			Namespace: name.Namespace,
-			Labels:    labels.MakeDefaultLabel(name.Name),
-		},
-		Rules: []rbacv1.PolicyRule{
-			{
-				APIGroups: []string{""},
-				Resources: []string{"namespaces", "pods"},
-				Verbs:     []string{"get", "list", "watch"},
-			},
-			{
-				APIGroups: []string{"apps"},
-				Resources: []string{"replicasets"},
-				Verbs:     []string{"get", "list", "watch"},
-=======
 func WithRole(options ...RoleOption) RBACOption {
 	return func(r *Rbac, name types.NamespacedName) {
 		role := &rbacv1.Role{
@@ -98,7 +70,6 @@
 				Name:      name.Name,
 				Namespace: name.Namespace,
 				Labels:    labels.MakeDefaultLabel(name.Name),
->>>>>>> 794a2c4e
 			},
 			Rules: []rbacv1.PolicyRule{},
 		}
@@ -178,6 +149,37 @@
 	}
 }
 
+func MakeLogGatewayRBAC(name types.NamespacedName) Rbac {
+	return Rbac{
+		clusterRole:        makeLogGatewayClusterRole(name),
+		clusterRoleBinding: makeClusterRoleBinding(name),
+		role:               nil,
+		roleBinding:        nil,
+	}
+}
+
+func makeTraceGatewayClusterRole(name types.NamespacedName) *rbacv1.ClusterRole {
+	return &rbacv1.ClusterRole{
+		ObjectMeta: metav1.ObjectMeta{
+			Name:      name.Name,
+			Namespace: name.Namespace,
+			Labels:    labels.MakeDefaultLabel(name.Name),
+		},
+		Rules: []rbacv1.PolicyRule{
+			{
+				APIGroups: []string{""},
+				Resources: []string{"namespaces", "pods"},
+				Verbs:     []string{"get", "list", "watch"},
+			},
+			{
+				APIGroups: []string{"apps"},
+				Resources: []string{"replicasets"},
+				Verbs:     []string{"get", "list", "watch"},
+			},
+		},
+	}
+}
+
 type ClusterRoleOption func(*rbacv1.ClusterRole)
 
 func WithK8sClusterRules() ClusterRoleOption {
@@ -274,10 +276,9 @@
 		Verbs:     []string{"get", "list", "watch"},
 	}}
 
-<<<<<<< HEAD
-	clusterRole.Rules = append(clusterRole.Rules, kymaStatsRules...)
-
-	return &clusterRole
+	return func(cr *rbacv1.ClusterRole) {
+		cr.Rules = append(cr.Rules, kymaStatsRules...)
+	}
 }
 
 func makeLogGatewayClusterRole(name types.NamespacedName) *rbacv1.ClusterRole {
@@ -332,30 +333,4 @@
 				Verbs:     []string{"get", "list", "watch", "create", "update", "patch", "delete"},
 			},
 		}}
-}
-
-func makeMetricRoleBinding(name types.NamespacedName) *rbacv1.RoleBinding {
-	return &rbacv1.RoleBinding{
-		ObjectMeta: metav1.ObjectMeta{
-			Name:      name.Name,
-			Namespace: name.Namespace,
-			Labels:    labels.MakeDefaultLabel(name.Name),
-		},
-		Subjects: []rbacv1.Subject{
-			{
-				Kind:      rbacv1.ServiceAccountKind,
-				Name:      name.Name,
-				Namespace: name.Namespace,
-			},
-		},
-		RoleRef: rbacv1.RoleRef{
-			APIGroup: "rbac.authorization.k8s.io",
-			Kind:     "Role",
-			Name:     name.Name,
-		},
-=======
-	return func(cr *rbacv1.ClusterRole) {
-		cr.Rules = append(cr.Rules, kymaStatsRules...)
->>>>>>> 794a2c4e
-	}
 }