package selfmonitor

import (
	"context"
	"fmt"
	"maps"

	appsv1 "k8s.io/api/apps/v1"
	corev1 "k8s.io/api/core/v1"
	networkingv1 "k8s.io/api/networking/v1"
	rbacv1 "k8s.io/api/rbac/v1"
	"k8s.io/apimachinery/pkg/api/resource"
	metav1 "k8s.io/apimachinery/pkg/apis/meta/v1"
	"k8s.io/apimachinery/pkg/types"
	"k8s.io/apimachinery/pkg/util/intstr"
	"k8s.io/utils/ptr"
	"sigs.k8s.io/controller-runtime/pkg/client"

	"github.com/kyma-project/telemetry-manager/internal/configchecksum"
	"github.com/kyma-project/telemetry-manager/internal/k8sutils"
	commonresources "github.com/kyma-project/telemetry-manager/internal/resources/common"
	"github.com/kyma-project/telemetry-manager/internal/selfmonitor/ports"
	apierrors "k8s.io/apimachinery/pkg/api/errors"
)

var (
	storageVolumeSize = resource.MustParse("100Mi")
	cpuRequest        = resource.MustParse("0.1")
	memoryRequest     = resource.MustParse("50Mi")
	cpuLimit          = resource.MustParse("0.2")
	memoryLimit       = resource.MustParse("180Mi")
)

type ApplierDeleter struct {
	Config *Config
}

func (ad *ApplierDeleter) ApplyResources(ctx context.Context, c client.Client, prometheusConfigYAML, alertRulesYAML string) error {
	name := types.NamespacedName{Namespace: ad.Config.Namespace, Name: ad.Config.BaseName}

	// Create RBAC resources in the following order: service account, cluster role, cluster role binding.
	if err := k8sutils.CreateOrUpdateServiceAccount(ctx, c, ad.makeServiceAccount(name)); err != nil {
		return fmt.Errorf("failed to create self-monitor service account: %w", err)
	}

	if err := k8sutils.CreateOrUpdateRole(ctx, c, ad.makeRole(name)); err != nil {
		return fmt.Errorf("failed to create self-monitor role: %w", err)
	}

	if err := k8sutils.CreateOrUpdateRoleBinding(ctx, c, ad.makeRoleBinding(name)); err != nil {
		return fmt.Errorf("failed to create self-monitor role binding: %w", err)
	}

	if err := k8sutils.CreateOrUpdateNetworkPolicy(ctx, c, ad.makeNetworkPolicy(name)); err != nil {
		return fmt.Errorf("failed to create self-monitor network policy: %w", err)
	}

	configMap := ad.makeConfigMap(name, prometheusConfigYAML, alertRulesYAML)
	if err := k8sutils.CreateOrUpdateConfigMap(ctx, c, configMap); err != nil {
		return fmt.Errorf("failed to create self-monitor configmap: %w", err)
	}

	checksum := configchecksum.Calculate([]corev1.ConfigMap{*configMap}, nil)
	if err := k8sutils.CreateOrUpdateDeployment(ctx, c, ad.makeDeployment(ad.Config, checksum)); err != nil {
		return fmt.Errorf("failed to create sel-monitor deployment: %w", err)
	}

	if err := k8sutils.CreateOrUpdateService(ctx, c, ad.makeService(name, ports.PrometheusPort)); err != nil {
		return fmt.Errorf("failed to create self-monitor service: %w", err)
	}

	return nil
}

func (ad *ApplierDeleter) makeServiceAccount(name types.NamespacedName) *corev1.ServiceAccount {
	serviceAccount := corev1.ServiceAccount{
		ObjectMeta: metav1.ObjectMeta{
			Name:      name.Name,
			Namespace: name.Namespace,
			Labels:    ad.defaultLabels(),
		},
	}
	return &serviceAccount
}

func (ad *ApplierDeleter) makeRole(name types.NamespacedName) *rbacv1.Role {
	role := rbacv1.Role{
		ObjectMeta: metav1.ObjectMeta{
			Name:      ad.Config.BaseName,
			Namespace: ad.Config.Namespace,
			Labels:    ad.defaultLabels(),
		},
		Rules: []rbacv1.PolicyRule{
			{
				APIGroups: []string{""},
				Resources: []string{"services", "endpoints", "pods"},
				Verbs:     []string{"get", "list", "watch"},
			},
		},
	}
	return &role
}

func (ad *ApplierDeleter) makeRoleBinding(name types.NamespacedName) *rbacv1.RoleBinding {
	roleBinding := rbacv1.RoleBinding{
		ObjectMeta: metav1.ObjectMeta{
			Name:      name.Name,
			Namespace: name.Namespace,
			Labels:    ad.defaultLabels(),
		},
		Subjects: []rbacv1.Subject{{Name: name.Name, Namespace: name.Namespace, Kind: rbacv1.ServiceAccountKind}},
		RoleRef: rbacv1.RoleRef{
			APIGroup: "rbac.authorization.k8s.io",
			Kind:     "Role",
			Name:     name.Name,
		},
	}
	return &roleBinding
}

func (ad *ApplierDeleter) makeNetworkPolicy(name types.NamespacedName) *networkingv1.NetworkPolicy {
	allowedPorts := []int32{int32(ports.PrometheusPort)}
	return &networkingv1.NetworkPolicy{
		ObjectMeta: metav1.ObjectMeta{
			Name:      name.Name,
			Namespace: name.Namespace,
			Labels:    ad.defaultLabels(),
		},
		Spec: networkingv1.NetworkPolicySpec{
			PodSelector: metav1.LabelSelector{
				MatchLabels: ad.defaultLabels(),
			},
			PolicyTypes: []networkingv1.PolicyType{
				networkingv1.PolicyTypeIngress,
				networkingv1.PolicyTypeEgress,
			},
			Ingress: []networkingv1.NetworkPolicyIngressRule{
				{
					From: []networkingv1.NetworkPolicyPeer{
						{
							IPBlock: &networkingv1.IPBlock{CIDR: "0.0.0.0/0"},
						},
						{
							IPBlock: &networkingv1.IPBlock{CIDR: "::/0"},
						},
					},
					Ports: ad.makeNetworkPolicyPorts(allowedPorts),
				},
			},
			Egress: []networkingv1.NetworkPolicyEgressRule{
				{
					To: []networkingv1.NetworkPolicyPeer{
						{
							IPBlock: &networkingv1.IPBlock{CIDR: "0.0.0.0/0"},
						},
						{
							IPBlock: &networkingv1.IPBlock{CIDR: "::/0"},
						},
					},
				},
			},
		},
	}
}

func (ad *ApplierDeleter) makeNetworkPolicyPorts(ports []int32) []networkingv1.NetworkPolicyPort {
	var networkPolicyPorts []networkingv1.NetworkPolicyPort

	tcpProtocol := corev1.ProtocolTCP

	for idx := range ports {
		port := intstr.FromInt32(ports[idx])
		networkPolicyPorts = append(networkPolicyPorts, networkingv1.NetworkPolicyPort{
			Protocol: &tcpProtocol,
			Port:     &port,
		})
	}

	return networkPolicyPorts
}

func (ad *ApplierDeleter) makeConfigMap(name types.NamespacedName, prometheusConfigYAML, alertRulesYAML string) *corev1.ConfigMap {
	return &corev1.ConfigMap{
		ObjectMeta: metav1.ObjectMeta{
			Name:      name.Name,
			Namespace: name.Namespace,
			Labels:    ad.defaultLabels(),
		},
		Data: map[string]string{
			"prometheus.yml":     prometheusConfigYAML,
			"alerting_rules.yml": alertRulesYAML,
		},
	}
}
func (ad *ApplierDeleter) makeDeployment(cfg *Config, configChecksum string) *appsv1.Deployment {
	var replicas int32 = 1
	selectorLabels := ad.defaultLabels()
	podLabels := maps.Clone(selectorLabels)
	podLabels["sidecar.istio.io/inject"] = "false"

	annotations := map[string]string{"checksum/Config": configChecksum}
	resources := makeResourceRequirements(cfg)
	podSpec := makePodSpec(cfg.BaseName, cfg.Deployment.Image,
		commonresources.WithPriorityClass(cfg.Deployment.PriorityClassName),
		commonresources.WithResources(resources),
		commonresources.WithGoMemLimitEnvVar(memoryLimit),
	)

	return &appsv1.Deployment{
		ObjectMeta: metav1.ObjectMeta{
			Name:      cfg.BaseName,
			Namespace: cfg.Namespace,
			Labels:    selectorLabels,
		},
		Spec: appsv1.DeploymentSpec{
			Replicas: ptr.To(replicas),
			Selector: &metav1.LabelSelector{
				MatchLabels: selectorLabels,
			},
			Template: corev1.PodTemplateSpec{
				ObjectMeta: metav1.ObjectMeta{
					Labels:      podLabels,
					Annotations: annotations,
				},
				Spec: podSpec,
			},
		},
	}
}

func (ad *ApplierDeleter) defaultLabels() map[string]string {
	return map[string]string{
		"app.kubernetes.io/name": ad.Config.BaseName,
	}
}

func makePodSpec(baseName, image string, opts ...commonresources.PodSpecOption) corev1.PodSpec {
	var defaultMode int32 = 420
<<<<<<< HEAD
=======
	var storageVolumeSize = resource.MustParse("100Mi")
>>>>>>> 0f4ede37
	var prometheusUser int64 = 10001
	var containerName = "self-monitor"
	pod := corev1.PodSpec{
		Containers: []corev1.Container{
			{
				Name:  containerName,
				Image: image,
<<<<<<< HEAD
				Args:  []string{"--storage.tsdb.retention.time=6h", "--Config.file=/etc/prometheus/prometheus.yml", "--storage.tsdb.path=/prometheus/"},
=======
				Args:  []string{"--storage.tsdb.retention.time=2h", "--storage.tsdb.retention.size=80MB", "--config.file=/etc/prometheus/prometheus.yml", "--storage.tsdb.path=/prometheus/"},
>>>>>>> 0f4ede37
				SecurityContext: &corev1.SecurityContext{
					Privileged:               ptr.To(false),
					RunAsUser:                ptr.To(prometheusUser),
					RunAsNonRoot:             ptr.To(true),
					ReadOnlyRootFilesystem:   ptr.To(true),
					AllowPrivilegeEscalation: ptr.To(false),
					SeccompProfile: &corev1.SeccompProfile{
						Type: corev1.SeccompProfileTypeRuntimeDefault,
					},
					Capabilities: &corev1.Capabilities{
						Drop: []corev1.Capability{"ALL"},
					},
				},
<<<<<<< HEAD
				VolumeMounts: []corev1.VolumeMount{{Name: "prometheus-Config-volume", MountPath: "/etc/prometheus/"}, {Name: "prometheus-storage-volume", MountPath: "/prometheus/"}},
=======
				VolumeMounts: []corev1.VolumeMount{{Name: "prometheus-config-volume", MountPath: "/etc/prometheus/"}, {Name: "prometheus-storage-volume", MountPath: "/prometheus/"}},
				Ports: []corev1.ContainerPort{
					{
						Name:          "http-web",
						ContainerPort: ports.PrometheusPort,
					},
				},
>>>>>>> 0f4ede37
				LivenessProbe: &corev1.Probe{
					ProbeHandler: corev1.ProbeHandler{
						HTTPGet: &corev1.HTTPGetAction{Path: "/-/healthy", Port: intstr.IntOrString{IntVal: ports.PrometheusPort}},
					},
					FailureThreshold: 5, PeriodSeconds: 5, TimeoutSeconds: 3, SuccessThreshold: 1,
				},
				ReadinessProbe: &corev1.Probe{
					ProbeHandler: corev1.ProbeHandler{
						HTTPGet: &corev1.HTTPGetAction{Path: "/-/ready", Port: intstr.IntOrString{IntVal: ports.PrometheusPort}},
					},
					FailureThreshold: 3, PeriodSeconds: 5, TimeoutSeconds: 3, SuccessThreshold: 1,
				},
			},
		},
		ServiceAccountName:            baseName,
		TerminationGracePeriodSeconds: ptr.To(int64(300)),
		SecurityContext: &corev1.PodSecurityContext{
			RunAsUser:    ptr.To(prometheusUser),
			RunAsNonRoot: ptr.To(true),
			SeccompProfile: &corev1.SeccompProfile{
				Type: corev1.SeccompProfileTypeRuntimeDefault,
			},
		},
		Volumes: []corev1.Volume{
			{
				Name: "prometheus-Config-volume",
				VolumeSource: corev1.VolumeSource{
					ConfigMap: &corev1.ConfigMapVolumeSource{
						DefaultMode: &defaultMode,
						LocalObjectReference: corev1.LocalObjectReference{
							Name: baseName,
						},
					},
				},
			},
			{
				Name: "prometheus-storage-volume",
				VolumeSource: corev1.VolumeSource{
					EmptyDir: &corev1.EmptyDirVolumeSource{
						SizeLimit: &storageVolumeSize,
					},
				},
			},
		},
	}

	for _, opt := range opts {
		opt(&pod)
	}

	return pod
}

func makeResourceRequirements(cfg *Config) corev1.ResourceRequirements {
	return corev1.ResourceRequirements{
		Limits: map[corev1.ResourceName]resource.Quantity{
			corev1.ResourceCPU:    cpuLimit,
			corev1.ResourceMemory: memoryLimit,
		},
		Requests: map[corev1.ResourceName]resource.Quantity{
			corev1.ResourceCPU:    cpuRequest,
			corev1.ResourceMemory: memoryRequest,
		},
	}
}

func (ad *ApplierDeleter) makeService(name types.NamespacedName, port int) *corev1.Service {
	return &corev1.Service{
		ObjectMeta: metav1.ObjectMeta{
			Name:      ad.Config.BaseName,
			Namespace: ad.Config.Namespace,
			Labels:    ad.defaultLabels(),
		},
		Spec: corev1.ServiceSpec{
			Ports: []corev1.ServicePort{
				{
					Name:       "http",
					Protocol:   corev1.ProtocolTCP,
					Port:       int32(port),
					TargetPort: intstr.FromInt32(int32(port)),
				},
			},
			Selector: ad.defaultLabels(),
			Type:     corev1.ServiceTypeClusterIP,
		},
	}
}

func (ad *ApplierDeleter) RemoveResources(ctx context.Context, c client.Client) error {
	objectMeta := metav1.ObjectMeta{
		Name:      ad.Config.BaseName,
		Namespace: ad.Config.Namespace,
	}

	if err := deleteObj(ctx, c, &appsv1.Deployment{ObjectMeta: objectMeta}); err != nil {
		return err
	}

	if err := deleteObj(ctx, c, &corev1.ConfigMap{ObjectMeta: objectMeta}); err != nil {
		return err
	}

	if err := deleteObj(ctx, c, &networkingv1.NetworkPolicy{ObjectMeta: objectMeta}); err != nil {
		return err
	}

	if err := deleteObj(ctx, c, &rbacv1.RoleBinding{ObjectMeta: objectMeta}); err != nil {
		return err
	}

	if err := deleteObj(ctx, c, &rbacv1.Role{ObjectMeta: objectMeta}); err != nil {
		return err
	}

	if err := deleteObj(ctx, c, &corev1.ServiceAccount{ObjectMeta: objectMeta}); err != nil {
		return err
	}

	if err := deleteObj(ctx, c, &corev1.Service{ObjectMeta: objectMeta}); err != nil {
		return err
	}

	return nil
}

func deleteObj(ctx context.Context, c client.Client, object client.Object) error {
	if err := c.Delete(ctx, object); err != nil {
		if !apierrors.IsNotFound(err) {
			return err
		}
	}
	return nil
}<|MERGE_RESOLUTION|>--- conflicted
+++ resolved
@@ -23,6 +23,11 @@
 	apierrors "k8s.io/apimachinery/pkg/api/errors"
 )
 
+const (
+	retentionTime = "2h"
+	retentionSize = "80MB"
+)
+
 var (
 	storageVolumeSize = resource.MustParse("100Mi")
 	cpuRequest        = resource.MustParse("0.1")
@@ -236,10 +241,6 @@
 
 func makePodSpec(baseName, image string, opts ...commonresources.PodSpecOption) corev1.PodSpec {
 	var defaultMode int32 = 420
-<<<<<<< HEAD
-=======
-	var storageVolumeSize = resource.MustParse("100Mi")
->>>>>>> 0f4ede37
 	var prometheusUser int64 = 10001
 	var containerName = "self-monitor"
 	pod := corev1.PodSpec{
@@ -247,11 +248,12 @@
 			{
 				Name:  containerName,
 				Image: image,
-<<<<<<< HEAD
-				Args:  []string{"--storage.tsdb.retention.time=6h", "--Config.file=/etc/prometheus/prometheus.yml", "--storage.tsdb.path=/prometheus/"},
-=======
-				Args:  []string{"--storage.tsdb.retention.time=2h", "--storage.tsdb.retention.size=80MB", "--config.file=/etc/prometheus/prometheus.yml", "--storage.tsdb.path=/prometheus/"},
->>>>>>> 0f4ede37
+				Args: []string{
+					"--storage.tsdb.retention.time=" + retentionTime,
+					"--storage.tsdb.retention.size=" + retentionSize,
+					"--config.file=/etc/prometheus/prometheus.yml",
+					"--storage.tsdb.path=/prometheus/",
+				},
 				SecurityContext: &corev1.SecurityContext{
 					Privileged:               ptr.To(false),
 					RunAsUser:                ptr.To(prometheusUser),
@@ -265,9 +267,6 @@
 						Drop: []corev1.Capability{"ALL"},
 					},
 				},
-<<<<<<< HEAD
-				VolumeMounts: []corev1.VolumeMount{{Name: "prometheus-Config-volume", MountPath: "/etc/prometheus/"}, {Name: "prometheus-storage-volume", MountPath: "/prometheus/"}},
-=======
 				VolumeMounts: []corev1.VolumeMount{{Name: "prometheus-config-volume", MountPath: "/etc/prometheus/"}, {Name: "prometheus-storage-volume", MountPath: "/prometheus/"}},
 				Ports: []corev1.ContainerPort{
 					{
@@ -275,7 +274,6 @@
 						ContainerPort: ports.PrometheusPort,
 					},
 				},
->>>>>>> 0f4ede37
 				LivenessProbe: &corev1.Probe{
 					ProbeHandler: corev1.ProbeHandler{
 						HTTPGet: &corev1.HTTPGetAction{Path: "/-/healthy", Port: intstr.IntOrString{IntVal: ports.PrometheusPort}},
@@ -301,7 +299,7 @@
 		},
 		Volumes: []corev1.Volume{
 			{
-				Name: "prometheus-Config-volume",
+				Name: "prometheus-config-volume",
 				VolumeSource: corev1.VolumeSource{
 					ConfigMap: &corev1.ConfigMapVolumeSource{
 						DefaultMode: &defaultMode,
@@ -320,10 +318,6 @@
 				},
 			},
 		},
-	}
-
-	for _, opt := range opts {
-		opt(&pod)
 	}
 
 	return pod
