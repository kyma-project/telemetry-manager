--- conflicted
+++ resolved
@@ -14,7 +14,6 @@
 
 const (
 	// Common reasons
-<<<<<<< HEAD
 	ReasonAgentNotReady                = "AgentNotReady"
 	ReasonAgentReady                   = "AgentReady"
 	ReasonEndpointConfigurationInvalid = "EndpointConfigurationInvalid"
@@ -34,27 +33,7 @@
 	ReasonTLSCertificateExpired        = "TLSCertificateExpired"
 	ReasonTLSConfigurationInvalid      = "TLSConfigurationInvalid"
 	ReasonValidationFailed             = "ValidationFailed"
-=======
-	ReasonAgentNotReady               = "AgentNotReady"
-	ReasonAgentReady                  = "AgentReady"
-	ReasonGatewayNotReady             = "GatewayNotReady"
-	ReasonGatewayReady                = "GatewayReady"
-	ReasonMaxPipelinesExceeded        = "MaxPipelinesExceeded"
-	ReasonReferencedSecretMissing     = "ReferencedSecretMissing"
-	ReasonSelfMonAllDataDropped       = "AllTelemetryDataDropped"
-	ReasonSelfMonBufferFillingUp      = "BufferFillingUp"
-	ReasonSelfMonFlowHealthy          = "FlowHealthy"
-	ReasonSelfMonGatewayThrottling    = "GatewayThrottling"
-	ReasonSelfMonProbingFailed        = "ProbingFailed"
-	ReasonSelfMonSomeDataDropped      = "SomeTelemetryDataDropped"
-	ReasonSelfMonConfigNotGenerated   = "ConfigurationNotGenerated"
-	ReasonTLSCertificateAboutToExpire = "TLSCertificateAboutToExpire"
-	ReasonTLSCertificateExpired       = "TLSCertificateExpired"
-	ReasonTLSConfigurationInvalid     = "TLSConfigurationInvalid"
-	ReasonGatewayConfigured           = "GatewayConfigured"
-	ReasonValidationFailed            = "ValidationFailed"
-	ReasonRolloutInProgress           = "RolloutInProgress"
->>>>>>> c32a5aaf
+	ReasonRolloutInProgress            = "RolloutInProgress"
 
 	// Telemetry reasons
 	ReasonComponentsRunning      = "ComponentsRunning"
