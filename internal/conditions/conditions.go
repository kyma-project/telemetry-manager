--- conflicted
+++ resolved
@@ -18,7 +18,6 @@
 )
 
 const (
-<<<<<<< HEAD
 	// Telemetry CR reasons
 	ReasonNoPipelineDeployed      = "NoPipelineDeployed"
 	ReasonResourceBlocksDeletion  = "ResourceBlocksDeletion"
@@ -27,30 +26,8 @@
 	ReasonTraceComponentsRunning  = "TraceComponentsRunning"
 
 	// Common pipeline reasons
-	ReasonReferencedSecretMissing     = "ReferencedSecretMissing"
-	ReasonMaxPipelinesExceeded        = "MaxPipelinesExceeded"
-	ReasonConfigurationGenerated      = "ConfigurationGenerated"
-	ReasonDeploymentNotReady          = "DeploymentNotReady"
-	ReasonDeploymentReady             = "DeploymentReady"
-	ReasonDaemonSetNotReady           = "DaemonSetNotReady"
-	ReasonDaemonSetReady              = "DaemonSetReady"
-	ReasonAllDataDropped              = "AllTelemetryDataDropped"
-	ReasonSomeDataDropped             = "SomeTelemetryDataDropped"
-	ReasonBufferFillingUp             = "BufferFillingUp"
-	ReasonGatewayThrottling           = "GatewayThrottling"
-	ReasonFlowHealthy                 = "Healthy"
-	ReasonTLSCertificateInvalid       = "TLSCertificateInvalid"
-	ReasonTLSPrivateKeyInvalid        = "TLSPrivateKeyInvalid"
-	ReasonTLSCertificateExpired       = "TLSCertificateExpired"
-	ReasonTLSCertificateAboutToExpire = "TLSCertificateAboutToExpire"
-	
-	// LogPipeline only reasons
-	ReasonNoLogsDelivered             = "NoLogsDelivered"
-=======
-	ReasonNoPipelineDeployed           = "NoPipelineDeployed"
 	ReasonReferencedSecretMissing      = "ReferencedSecretMissing"
 	ReasonMaxPipelinesExceeded         = "MaxPipelinesExceeded"
-	ReasonResourceBlocksDeletion       = "ResourceBlocksDeletion"
 	ReasonConfigurationGenerated       = "ConfigurationGenerated"
 	ReasonDeploymentNotReady           = "DeploymentNotReady"
 	ReasonDeploymentReady              = "DeploymentReady"
@@ -60,18 +37,15 @@
 	ReasonSomeDataDropped              = "SomeTelemetryDataDropped"
 	ReasonBufferFillingUp              = "BufferFillingUp"
 	ReasonGatewayThrottling            = "GatewayThrottling"
-	ReasonNoLogsDelivered              = "NoLogsDelivered"
 	ReasonFlowHealthy                  = "Healthy"
 	ReasonTLSCertificateInvalid        = "TLSCertificateInvalid"
 	ReasonTLSPrivateKeyInvalid         = "TLSPrivateKeyInvalid"
+	ReasonTLSCertificateKeyPairInvalid = "TLSCertificateKeyPairInvalid"
 	ReasonTLSCertificateExpired        = "TLSCertificateExpired"
 	ReasonTLSCertificateAboutToExpire  = "TLSCertificateAboutToExpire"
-	ReasonTLSCertificateKeyPairInvalid = "TLSCertificateKeyPairInvalid"
 
-	ReasonMetricAgentNotRequired  = "AgentNotRequired"
-	ReasonMetricComponentsRunning = "MetricComponentsRunning"
-
->>>>>>> 2a2d9b54
+	// LogPipeline only reasons
+	ReasonNoLogsDelivered       = "NoLogsDelivered"
 	ReasonUnsupportedLokiOutput = "UnsupportedLokiOutput"
 
 	// MetricPipeline only reasons
