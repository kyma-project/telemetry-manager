module github.com/kyma-project/telemetry-manager/internal/tools

go 1.23.1

require (
	github.com/bombsimon/wsl/v4 v4.4.1
	github.com/golangci/golangci-lint v1.61.0
	github.com/google/yamlfmt v0.13.0
	github.com/k3d-io/k3d/v5 v5.7.4
	github.com/kyma-project/kyma/hack/table-gen v0.0.0-20240626075036-d374ec55c335
	github.com/mikefarah/yq/v4 v4.44.3
	github.com/onsi/ginkgo/v2 v2.20.2
	github.com/vektra/mockery/v2 v2.46.2
	github.com/vladopajic/go-test-coverage/v2 v2.10.2
	golang.org/x/tools v0.26.0
	sigs.k8s.io/controller-tools v0.16.4
	sigs.k8s.io/kustomize/kustomize/v5 v5.5.0
)

require (
	4d63.com/gocheckcompilerdirectives v1.2.1 // indirect
	4d63.com/gochecknoglobals v0.2.1 // indirect
	github.com/4meepo/tagalign v1.3.4 // indirect
	github.com/Abirdcfly/dupword v0.1.1 // indirect
	github.com/Antonboom/errname v0.1.13 // indirect
	github.com/Antonboom/nilnil v0.1.9 // indirect
	github.com/Antonboom/testifylint v1.4.3 // indirect
	github.com/Azure/go-ansiterm v0.0.0-20230124172434-306776ec8161 // indirect
	github.com/BurntSushi/toml v1.4.1-0.20240526193622-a339e1f7089c // indirect
	github.com/Crocmagnon/fatcontext v0.5.2 // indirect
	github.com/Djarvur/go-err113 v0.0.0-20210108212216-aea10b59be24 // indirect
	github.com/GaijinEntertainment/go-exhaustruct/v3 v3.3.0 // indirect
	github.com/Masterminds/semver/v3 v3.3.0 // indirect
	github.com/Microsoft/go-winio v0.6.2 // indirect
	github.com/OpenPeeDeeP/depguard/v2 v2.2.0 // indirect
	github.com/a8m/envsubst v1.4.2 // indirect
	github.com/alecthomas/go-check-sumtype v0.1.4 // indirect
	github.com/alecthomas/participle/v2 v2.1.1 // indirect
	github.com/alexflint/go-arg v1.4.3 // indirect
	github.com/alexflint/go-scalar v1.1.0 // indirect
	github.com/alexkohler/nakedret/v2 v2.0.4 // indirect
	github.com/alexkohler/prealloc v1.0.0 // indirect
	github.com/alingse/asasalint v0.0.11 // indirect
	github.com/asaskevich/govalidator v0.0.0-20210307081110-f21760c49a8d // indirect
	github.com/ashanbrown/forbidigo v1.6.0 // indirect
	github.com/ashanbrown/makezero v1.1.1 // indirect
	github.com/aws/aws-sdk-go v1.49.4 // indirect
	github.com/beorn7/perks v1.0.1 // indirect
	github.com/bkielbasa/cyclop v1.2.1 // indirect
	github.com/blang/semver/v4 v4.0.0 // indirect
	github.com/blizzy78/varnamelen v0.8.0 // indirect
	github.com/bmatcuk/doublestar/v4 v4.6.0 // indirect
	github.com/braydonk/yaml v0.7.0 // indirect
	github.com/breml/bidichk v0.2.7 // indirect
	github.com/breml/errchkjson v0.3.6 // indirect
	github.com/butuzov/ireturn v0.3.0 // indirect
	github.com/butuzov/mirror v1.2.0 // indirect
	github.com/catenacyber/perfsprint v0.7.1 // indirect
	github.com/ccojocar/zxcvbn-go v1.0.2 // indirect
	github.com/cenkalti/backoff/v4 v4.3.0 // indirect
	github.com/cespare/xxhash/v2 v2.3.0 // indirect
	github.com/charithe/durationcheck v0.0.10 // indirect
	github.com/chavacava/garif v0.1.0 // indirect
	github.com/chigopher/pathlib v0.19.1 // indirect
	github.com/ckaznocha/intrange v0.2.0 // indirect
	github.com/containerd/containerd v1.7.19 // indirect
	github.com/containerd/log v0.1.0 // indirect
	github.com/containerd/stargz-snapshotter/estargz v0.14.3 // indirect
	github.com/curioswitch/go-reassign v0.2.0 // indirect
	github.com/daixiang0/gci v0.13.5 // indirect
	github.com/davecgh/go-spew v1.1.2-0.20180830191138-d8f796af33cc // indirect
	github.com/denis-tingaikin/go-header v0.5.0 // indirect
	github.com/dimchansky/utfbom v1.1.1 // indirect
	github.com/distribution/reference v0.6.0 // indirect
	github.com/docker/cli v27.0.3+incompatible // indirect
	github.com/docker/distribution v2.8.2+incompatible // indirect
	github.com/docker/docker v27.0.3+incompatible // indirect
	github.com/docker/docker-credential-helpers v0.8.1 // indirect
	github.com/docker/go v1.5.1-1.0.20160303222718-d30aec9fd63c // indirect
	github.com/docker/go-connections v0.5.0 // indirect
	github.com/docker/go-metrics v0.0.1 // indirect
	github.com/docker/go-units v0.5.0 // indirect
	github.com/elliotchance/orderedmap v1.6.0 // indirect
	github.com/ettle/strcase v0.2.0 // indirect
	github.com/fatih/color v1.17.0 // indirect
	github.com/fatih/structtag v1.2.0 // indirect
	github.com/felixge/httpsnoop v1.0.4 // indirect
	github.com/firefart/nonamedreturns v1.0.5 // indirect
	github.com/fsnotify/fsnotify v1.7.0 // indirect
	github.com/fvbommel/sortorder v1.1.0 // indirect
	github.com/fxamacker/cbor/v2 v2.7.0 // indirect
	github.com/fzipp/gocyclo v0.6.0 // indirect
	github.com/ghostiam/protogetter v0.3.6 // indirect
	github.com/go-critic/go-critic v0.11.4 // indirect
	github.com/go-errors/errors v1.4.2 // indirect
	github.com/go-logr/logr v1.4.2 // indirect
	github.com/go-logr/stdr v1.2.2 // indirect
	github.com/go-openapi/jsonpointer v0.19.6 // indirect
	github.com/go-openapi/jsonreference v0.20.2 // indirect
	github.com/go-openapi/swag v0.22.4 // indirect
	github.com/go-task/slim-sprig/v3 v3.0.0 // indirect
	github.com/go-test/deep v1.1.0 // indirect
	github.com/go-toolsmith/astcast v1.1.0 // indirect
	github.com/go-toolsmith/astcopy v1.1.0 // indirect
	github.com/go-toolsmith/astequal v1.2.0 // indirect
	github.com/go-toolsmith/astfmt v1.1.0 // indirect
	github.com/go-toolsmith/astp v1.1.0 // indirect
	github.com/go-toolsmith/strparse v1.1.0 // indirect
	github.com/go-toolsmith/typep v1.1.0 // indirect
	github.com/go-viper/mapstructure/v2 v2.1.0 // indirect
	github.com/go-xmlfmt/xmlfmt v1.1.2 // indirect
	github.com/gobuffalo/flect v1.0.3 // indirect
	github.com/gobwas/glob v0.2.3 // indirect
	github.com/goccy/go-json v0.10.3 // indirect
	github.com/goccy/go-yaml v1.12.0 // indirect
	github.com/gofrs/flock v0.12.1 // indirect
	github.com/gogo/protobuf v1.3.2 // indirect
	github.com/golang/freetype v0.0.0-20170609003504-e2365dfdc4a0 // indirect
	github.com/golang/protobuf v1.5.4 // indirect
	github.com/golangci/dupl v0.0.0-20180902072040-3e9179ac440a // indirect
	github.com/golangci/gofmt v0.0.0-20240816233607-d8596aa466a9 // indirect
	github.com/golangci/misspell v0.6.0 // indirect
	github.com/golangci/modinfo v0.3.4 // indirect
	github.com/golangci/plugin-module-register v0.1.1 // indirect
	github.com/golangci/revgrep v0.5.3 // indirect
	github.com/golangci/unconvert v0.0.0-20240309020433-c5143eacb3ed // indirect
	github.com/goodhosts/hostsfile v0.1.6 // indirect
	github.com/google/gnostic-models v0.6.8 // indirect
	github.com/google/go-cmp v0.6.0 // indirect
	github.com/google/go-containerregistry v0.19.1 // indirect
	github.com/google/go-github/v56 v56.0.0 // indirect
	github.com/google/go-querystring v1.1.0 // indirect
	github.com/google/gofuzz v1.2.0 // indirect
	github.com/google/pprof v0.0.0-20240827171923-fa2c70bbbfe5 // indirect
	github.com/google/shlex v0.0.0-20191202100458-e7afc7fbc510 // indirect
	github.com/google/uuid v1.6.0 // indirect
	github.com/gordonklaus/ineffassign v0.1.0 // indirect
	github.com/gorilla/mux v1.8.0 // indirect
	github.com/gostaticanalysis/analysisutil v0.7.1 // indirect
	github.com/gostaticanalysis/comment v1.4.2 // indirect
	github.com/gostaticanalysis/forcetypeassert v0.1.0 // indirect
	github.com/gostaticanalysis/nilerr v0.1.1 // indirect
	github.com/grpc-ecosystem/grpc-gateway/v2 v2.20.0 // indirect
	github.com/hashicorp/go-version v1.7.0 // indirect
	github.com/hashicorp/hcl v1.0.0 // indirect
	github.com/hexops/gotextdiff v1.0.3 // indirect
	github.com/huandu/xstrings v1.4.0 // indirect
	github.com/iancoleman/strcase v0.2.0 // indirect
	github.com/imdario/mergo v0.3.14 // indirect
	github.com/inconshreveable/mousetrap v1.1.0 // indirect
	github.com/jgautheron/goconst v1.7.1 // indirect
	github.com/jingyugao/rowserrcheck v1.1.1 // indirect
	github.com/jinzhu/copier v0.4.0 // indirect
	github.com/jirfag/go-printf-func-name v0.0.0-20200119135958-7558a9eaa5af // indirect
	github.com/jjti/go-spancheck v0.6.2 // indirect
	github.com/jmespath/go-jmespath v0.4.0 // indirect
	github.com/josharian/intern v1.0.0 // indirect
	github.com/json-iterator/go v1.1.12 // indirect
	github.com/julz/importas v0.1.0 // indirect
	github.com/karamaru-alpha/copyloopvar v1.1.0 // indirect
	github.com/kisielk/errcheck v1.7.0 // indirect
	github.com/kkHAIKE/contextcheck v1.1.5 // indirect
	github.com/klauspost/compress v1.17.0 // indirect
	github.com/kulti/thelper v0.6.3 // indirect
	github.com/kunwardeep/paralleltest v1.0.10 // indirect
	github.com/kyoh86/exportloopref v0.1.11 // indirect
	github.com/lasiar/canonicalheader v1.1.1 // indirect
	github.com/ldez/gomoddirectives v0.2.4 // indirect
	github.com/ldez/tagliatelle v0.5.0 // indirect
	github.com/leonklingele/grouper v1.1.2 // indirect
	github.com/liggitt/tabwriter v0.0.0-20181228230101-89fcab3d43de // indirect
	github.com/lufeee/execinquery v1.2.1 // indirect
	github.com/macabu/inamedparam v0.1.3 // indirect
	github.com/magefile/mage v1.15.0 // indirect
	github.com/magiconair/properties v1.8.7 // indirect
	github.com/mailru/easyjson v0.7.7 // indirect
	github.com/maratori/testableexamples v1.0.0 // indirect
	github.com/maratori/testpackage v1.1.1 // indirect
	github.com/matoous/godox v0.0.0-20230222163458-006bad1f9d26 // indirect
	github.com/mattn/go-colorable v0.1.13 // indirect
	github.com/mattn/go-isatty v0.0.20 // indirect
	github.com/mattn/go-runewidth v0.0.9 // indirect
	github.com/mgechev/revive v1.3.9 // indirect
	github.com/miekg/pkcs11 v1.1.1 // indirect
	github.com/mitchellh/copystructure v1.2.0 // indirect
	github.com/mitchellh/go-homedir v1.1.0 // indirect
	github.com/mitchellh/mapstructure v1.5.0 // indirect
	github.com/mitchellh/reflectwalk v1.0.2 // indirect
	github.com/moby/docker-image-spec v1.3.1 // indirect
	github.com/moby/patternmatcher v0.5.0 // indirect
	github.com/moby/sys/sequential v0.5.0 // indirect
	github.com/moby/sys/user v0.1.0 // indirect
	github.com/moby/term v0.5.0 // indirect
	github.com/modern-go/concurrent v0.0.0-20180306012644-bacd9c7ef1dd // indirect
	github.com/modern-go/reflect2 v1.0.2 // indirect
	github.com/monochromegane/go-gitignore v0.0.0-20200626010858-205db1a8cc00 // indirect
	github.com/moricho/tparallel v0.3.2 // indirect
	github.com/munnerz/goautoneg v0.0.0-20191010083416-a7dc8b61c822 // indirect
	github.com/nakabonne/nestif v0.3.1 // indirect
	github.com/narqo/go-badge v0.0.0-20230821190521-c9a75c019a59 // indirect
	github.com/nishanths/exhaustive v0.12.0 // indirect
	github.com/nishanths/predeclared v0.2.2 // indirect
	github.com/nunnatsa/ginkgolinter v0.16.2 // indirect
	github.com/olekukonko/tablewriter v0.0.5 // indirect
	github.com/opencontainers/go-digest v1.0.0 // indirect
	github.com/opencontainers/image-spec v1.1.0 // indirect
	github.com/pelletier/go-toml/v2 v2.2.3 // indirect
	github.com/pkg/errors v0.9.1 // indirect
	github.com/pmezard/go-difflib v1.0.1-0.20181226105442-5d4384ee4fb2 // indirect
	github.com/polyfloyd/go-errorlint v1.6.0 // indirect
	github.com/prometheus/client_golang v1.19.1 // indirect
	github.com/prometheus/client_model v0.6.1 // indirect
	github.com/prometheus/common v0.55.0 // indirect
	github.com/prometheus/procfs v0.15.1 // indirect
	github.com/quasilyte/go-ruleguard v0.4.3-0.20240823090925-0fe6f58b47b1 // indirect
	github.com/quasilyte/go-ruleguard/dsl v0.3.22 // indirect
	github.com/quasilyte/gogrep v0.5.0 // indirect
	github.com/quasilyte/regex/syntax v0.0.0-20210819130434-b3f0c404a727 // indirect
	github.com/quasilyte/stdinfo v0.0.0-20220114132959-f7386bf02567 // indirect
	github.com/rancher/wharfie v0.6.2 // indirect
	github.com/rs/zerolog v1.29.0 // indirect
	github.com/ryancurrah/gomodguard v1.3.5 // indirect
	github.com/ryanrolds/sqlclosecheck v0.5.1 // indirect
	github.com/sabhiram/go-gitignore v0.0.0-20210923224102-525f6e181f06 // indirect
	github.com/sagikazarmark/locafero v0.4.0 // indirect
	github.com/sagikazarmark/slog-shim v0.1.0 // indirect
	github.com/sanposhiho/wastedassign/v2 v2.0.7 // indirect
	github.com/santhosh-tekuri/jsonschema/v5 v5.3.1 // indirect
	github.com/sashamelentyev/interfacebloat v1.1.0 // indirect
	github.com/sashamelentyev/usestdlibvars v1.27.0 // indirect
	github.com/securego/gosec/v2 v2.21.2 // indirect
	github.com/sergi/go-diff v1.2.0 // indirect
	github.com/shazow/go-diff v0.0.0-20160112020656-b6b7b6733b8c // indirect
	github.com/sirupsen/logrus v1.9.3 // indirect
	github.com/sivchari/containedctx v1.0.3 // indirect
	github.com/sivchari/tenv v1.10.0 // indirect
	github.com/sonatard/noctx v0.0.2 // indirect
	github.com/sourcegraph/conc v0.3.0 // indirect
	github.com/sourcegraph/go-diff v0.7.0 // indirect
	github.com/spf13/afero v1.11.0 // indirect
	github.com/spf13/cast v1.6.0 // indirect
	github.com/spf13/cobra v1.8.1 // indirect
	github.com/spf13/pflag v1.0.5 // indirect
	github.com/spf13/viper v1.18.2 // indirect
	github.com/ssgreg/nlreturn/v2 v2.2.1 // indirect
	github.com/stbenjam/no-sprintf-host-port v0.1.1 // indirect
	github.com/stretchr/objx v0.5.2 // indirect
	github.com/stretchr/testify v1.9.0 // indirect
	github.com/subosito/gotenv v1.6.0 // indirect
	github.com/tdakkota/asciicheck v0.2.0 // indirect
	github.com/tetafro/godot v1.4.17 // indirect
	github.com/theupdateframework/notary v0.7.0 // indirect
	github.com/timakin/bodyclose v0.0.0-20230421092635-574207250966 // indirect
	github.com/timonwong/loggercheck v0.9.4 // indirect
	github.com/tomarrell/wrapcheck/v2 v2.9.0 // indirect
	github.com/tommy-muehle/go-mnd/v2 v2.5.1 // indirect
	github.com/ultraware/funlen v0.1.0 // indirect
	github.com/ultraware/whitespace v0.1.1 // indirect
	github.com/uudashr/gocognit v1.1.3 // indirect
	github.com/vbatts/tar-split v0.11.3 // indirect
	github.com/x448/float16 v0.8.4 // indirect
	github.com/xeipuuv/gojsonpointer v0.0.0-20190905194746-02993c407bfb // indirect
	github.com/xeipuuv/gojsonreference v0.0.0-20180127040603-bd5ef7bd5415 // indirect
	github.com/xeipuuv/gojsonschema v1.2.0 // indirect
	github.com/xen0n/gosmopolitan v1.2.2 // indirect
	github.com/xlab/treeprint v1.2.0 // indirect
	github.com/yagipy/maintidx v1.0.0 // indirect
	github.com/yeya24/promlinter v0.3.0 // indirect
	github.com/ykadowak/zerologlint v0.1.5 // indirect
	github.com/yuin/gopher-lua v1.1.1 // indirect
	gitlab.com/bosi/decorder v0.4.2 // indirect
	go-simpler.org/musttag v0.12.2 // indirect
	go-simpler.org/sloglint v0.7.2 // indirect
	go.opentelemetry.io/contrib/instrumentation/net/http/otelhttp v0.54.0 // indirect
	go.opentelemetry.io/otel v1.29.0 // indirect
	go.opentelemetry.io/otel/exporters/otlp/otlpmetric/otlpmetricgrpc v1.28.0 // indirect
	go.opentelemetry.io/otel/exporters/otlp/otlptrace v1.28.0 // indirect
	go.opentelemetry.io/otel/exporters/otlp/otlptrace/otlptracegrpc v1.27.0 // indirect
	go.opentelemetry.io/otel/metric v1.29.0 // indirect
	go.opentelemetry.io/otel/sdk v1.28.0 // indirect
	go.opentelemetry.io/otel/sdk/metric v1.28.0 // indirect
	go.opentelemetry.io/otel/trace v1.29.0 // indirect
	go.opentelemetry.io/proto/otlp v1.3.1 // indirect
	go.uber.org/automaxprocs v1.5.3 // indirect
	go.uber.org/multierr v1.11.0 // indirect
	go.uber.org/zap v1.26.0 // indirect
	go4.org/netipx v0.0.0-20231129151722-fdeea329fbba // indirect
	golang.org/x/crypto v0.28.0 // indirect
	golang.org/x/exp v0.0.0-20240904232852-e7e105dedf7e // indirect
	golang.org/x/exp/typeparams v0.0.0-20240314144324-c7f7c6466f7f // indirect
	golang.org/x/image v0.18.0 // indirect
	golang.org/x/mod v0.21.0 // indirect
	golang.org/x/net v0.30.0 // indirect
	golang.org/x/oauth2 v0.22.0 // indirect
	golang.org/x/sync v0.8.0 // indirect
	golang.org/x/sys v0.26.0 // indirect
	golang.org/x/term v0.25.0 // indirect
	golang.org/x/text v0.19.0 // indirect
	golang.org/x/time v0.6.0 // indirect
	golang.org/x/xerrors v0.0.0-20220907171357-04be3eba64a2 // indirect
	google.golang.org/genproto/googleapis/api v0.0.0-20240725223205-93522f1f2a9f // indirect
	google.golang.org/genproto/googleapis/rpc v0.0.0-20240903143218-8af14fe29dc1 // indirect
	google.golang.org/grpc v1.66.0 // indirect
	google.golang.org/protobuf v1.34.2 // indirect
	gopkg.in/evanphx/json-patch.v4 v4.12.0 // indirect
	gopkg.in/inf.v0 v0.9.1 // indirect
	gopkg.in/ini.v1 v1.67.0 // indirect
	gopkg.in/op/go-logging.v1 v1.0.0-20160211212156-b2cb9fa56473 // indirect
	gopkg.in/yaml.v2 v2.4.0 // indirect
	gopkg.in/yaml.v3 v3.0.1 // indirect
	honnef.co/go/tools v0.5.1 // indirect
<<<<<<< HEAD
	k8s.io/api v0.31.1 // indirect
	k8s.io/apiextensions-apiserver v0.31.1 // indirect
	k8s.io/apimachinery v0.31.1 // indirect
=======
	k8s.io/api v0.31.0 // indirect
	k8s.io/apiextensions-apiserver v0.31.0 // indirect
	k8s.io/apimachinery v0.31.0 // indirect
	k8s.io/client-go v0.31.0 // indirect
>>>>>>> d4116384
	k8s.io/klog/v2 v2.130.1 // indirect
	k8s.io/kube-openapi v0.0.0-20240228011516-70dd3763d340 // indirect
	k8s.io/utils v0.0.0-20240711033017-18e509b52bc8 // indirect
	mvdan.cc/gofumpt v0.7.0 // indirect
	mvdan.cc/unparam v0.0.0-20240528143540-8a5130ca722f // indirect
	sigs.k8s.io/json v0.0.0-20221116044647-bc3834ca7abd // indirect
	sigs.k8s.io/kustomize/api v0.18.0 // indirect
	sigs.k8s.io/kustomize/cmd/config v0.15.0 // indirect
	sigs.k8s.io/kustomize/kyaml v0.18.1 // indirect
	sigs.k8s.io/structured-merge-diff/v4 v4.4.1 // indirect
	sigs.k8s.io/yaml v1.4.0 // indirect
)<|MERGE_RESOLUTION|>--- conflicted
+++ resolved
@@ -309,16 +309,10 @@
 	gopkg.in/yaml.v2 v2.4.0 // indirect
 	gopkg.in/yaml.v3 v3.0.1 // indirect
 	honnef.co/go/tools v0.5.1 // indirect
-<<<<<<< HEAD
 	k8s.io/api v0.31.1 // indirect
 	k8s.io/apiextensions-apiserver v0.31.1 // indirect
 	k8s.io/apimachinery v0.31.1 // indirect
-=======
-	k8s.io/api v0.31.0 // indirect
-	k8s.io/apiextensions-apiserver v0.31.0 // indirect
-	k8s.io/apimachinery v0.31.0 // indirect
-	k8s.io/client-go v0.31.0 // indirect
->>>>>>> d4116384
+	k8s.io/client-go v0.31.1 // indirect
 	k8s.io/klog/v2 v2.130.1 // indirect
 	k8s.io/kube-openapi v0.0.0-20240228011516-70dd3763d340 // indirect
 	k8s.io/utils v0.0.0-20240711033017-18e509b52bc8 // indirect
