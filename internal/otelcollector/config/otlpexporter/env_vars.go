--- conflicted
+++ resolved
@@ -63,17 +63,7 @@
 	return secretData, nil
 }
 
-<<<<<<< HEAD
 func makeOTLPEndpointEnvVar(ctx context.Context, c client.Reader, secretData map[string][]byte, output *telemetryv1alpha1.OtlpOutput, pipelineName string) (map[string][]byte, error) {
-	endpoint, err := resolveValue(ctx, c, output.Endpoint)
-	if err != nil {
-		return nil, err
-	}
-	otlpEndpointVariable := makeOtlpEndpointVariable(pipelineName)
-	secretData[otlpEndpointVariable] = endpoint
-	return secretData, err
-}
-=======
 	otlpEndpointVariable := makeOtlpEndpointVariable(pipelineName)
 
 	endpointURL, err := resolveEndpointURL(ctx, c, output)
@@ -81,7 +71,8 @@
 		return nil, err
 	}
 	secretData[otlpEndpointVariable] = endpointURL
->>>>>>> 7414025b
+	return secretData, err
+}
 
 func makeHeaderEnvVar(ctx context.Context, c client.Reader, secretData map[string][]byte, output *telemetryv1alpha1.OtlpOutput, pipelineName string) (map[string][]byte, error) {
 	for _, header := range output.Headers {
