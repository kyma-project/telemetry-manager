package gateway

import (
	"context"
	"fmt"
	"maps"

	"sigs.k8s.io/controller-runtime/pkg/client"

	telemetryv1alpha1 "github.com/kyma-project/telemetry-manager/apis/telemetry/v1alpha1"
	"github.com/kyma-project/telemetry-manager/internal/otelcollector/config"
	"github.com/kyma-project/telemetry-manager/internal/otelcollector/config/otlpexporter"
	"github.com/kyma-project/telemetry-manager/internal/otelcollector/config/processors"
	"github.com/kyma-project/telemetry-manager/internal/otelcollector/ports"
	logpipelineutils "github.com/kyma-project/telemetry-manager/internal/utils/logpipeline"
)

const (
	maxQueueSize = 256 // Maximum number of batches kept in memory before dropping
)

type Builder struct {
	Reader client.Reader
}

type BuildOptions struct {
<<<<<<< HEAD
	ClusterName                     string
	CloudProvider                   string
	Enrichments                     processors.Enrichments
	InternalMetricCompatibilityMode bool
	ModuleVersion                   string
=======
	ClusterName   string
	CloudProvider string
	Enrichments   processors.Enrichments
>>>>>>> 1b340efc
}

func (b *Builder) Build(ctx context.Context, pipelines []telemetryv1alpha1.LogPipeline, opts BuildOptions) (*Config, otlpexporter.EnvVars, error) {
	cfg := &Config{
		Base: config.Base{
			Service:    config.DefaultService(make(config.Pipelines)),
			Extensions: config.DefaultExtensions(),
		},
		Receivers:  makeReceiversConfig(),
		Processors: makeProcessorsConfig(opts),
		Exporters:  make(Exporters),
	}

	envVars := make(otlpexporter.EnvVars)

	queueSize := maxQueueSize / len(pipelines)

	for i := range pipelines {
		pipeline := pipelines[i]
		if pipeline.DeletionTimestamp != nil {
			continue
		}

		otlpExporterBuilder := otlpexporter.NewConfigBuilder(
			b.Reader,
			pipeline.Spec.Output.OTLP,
			pipeline.Name,
			queueSize,
			otlpexporter.SignalTypeLog,
		)
		if err := addComponentsForLogPipeline(ctx, otlpExporterBuilder, &pipeline, cfg, envVars); err != nil {
			return nil, nil, err
		}

		pipelineID := fmt.Sprintf("logs/%s", pipeline.Name)
		cfg.Service.Pipelines[pipelineID] = makePipelineServiceConfig(&pipeline)
	}

	return cfg, envVars, nil
}

func makeReceiversConfig() Receivers {
	return Receivers{
		OTLP: config.OTLPReceiver{
			Protocols: config.ReceiverProtocols{
				HTTP: config.Endpoint{
					Endpoint: fmt.Sprintf("${%s}:%d", config.EnvVarCurrentPodIP, ports.OTLPHTTP),
				},
				GRPC: config.Endpoint{
					Endpoint: fmt.Sprintf("${%s}:%d", config.EnvVarCurrentPodIP, ports.OTLPGRPC),
				},
			},
		},
	}
}

// addComponentsForLogPipeline enriches a Config (exporters, processors, etc.) with components for a given telemetryv1alpha1.LogPipeline.
func addComponentsForLogPipeline(ctx context.Context, otlpExporterBuilder *otlpexporter.ConfigBuilder, pipeline *telemetryv1alpha1.LogPipeline, cfg *Config, envVars otlpexporter.EnvVars) error {
	addNamespaceFilter(pipeline, cfg)
	addInputSourceFilters(pipeline, cfg)

	return addOTLPExporter(ctx, otlpExporterBuilder, pipeline, cfg, envVars)
}

func addNamespaceFilter(pipeline *telemetryv1alpha1.LogPipeline, cfg *Config) {
	otlpInput := pipeline.Spec.Input.OTLP
	if otlpInput == nil || otlpInput.Disabled {
		// no namespace filter needed
		return
	}

	if cfg.Processors.NamespaceFilters == nil {
		cfg.Processors.NamespaceFilters = make(NamespaceFilters)
	}

	if shouldFilterByNamespace(otlpInput.Namespaces) {
		processorID := formatNamespaceFilterID(pipeline.Name)
		cfg.Processors.NamespaceFilters[processorID] = makeNamespaceFilterConfig(otlpInput.Namespaces)
	}
}

func addOTLPExporter(ctx context.Context, otlpExporterBuilder *otlpexporter.ConfigBuilder, pipeline *telemetryv1alpha1.LogPipeline, cfg *Config, envVars otlpexporter.EnvVars) error {
	otlpExporterConfig, otlpExporterEnvVars, err := otlpExporterBuilder.MakeConfig(ctx)
	if err != nil {
		return fmt.Errorf("failed to make otlp exporter config: %w", err)
	}

	maps.Copy(envVars, otlpExporterEnvVars)

	otlpExporterID := formatOTLPExporterID(pipeline)
	cfg.Exporters[otlpExporterID] = Exporter{OTLP: otlpExporterConfig}

	return nil
}

func addInputSourceFilters(pipeline *telemetryv1alpha1.LogPipeline, cfg *Config) {
	input := pipeline.Spec.Input
	if !logpipelineutils.IsOTLPInputEnabled(input) {
		cfg.Processors.DropIfInputSourceOTLP = makeDropIfInputSourceOTLPConfig()
	}
}<|MERGE_RESOLUTION|>--- conflicted
+++ resolved
@@ -24,17 +24,10 @@
 }
 
 type BuildOptions struct {
-<<<<<<< HEAD
-	ClusterName                     string
-	CloudProvider                   string
-	Enrichments                     processors.Enrichments
-	InternalMetricCompatibilityMode bool
-	ModuleVersion                   string
-=======
 	ClusterName   string
 	CloudProvider string
 	Enrichments   processors.Enrichments
->>>>>>> 1b340efc
+	ModuleVersion string
 }
 
 func (b *Builder) Build(ctx context.Context, pipelines []telemetryv1alpha1.LogPipeline, opts BuildOptions) (*Config, otlpexporter.EnvVars, error) {
