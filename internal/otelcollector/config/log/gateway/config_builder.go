--- conflicted
+++ resolved
@@ -24,16 +24,10 @@
 }
 
 type BuildOptions struct {
-<<<<<<< HEAD
-	ClusterName   string
-	CloudProvider string
-	Enrichments   processors.Enrichments
-=======
 	ClusterName                     string
 	CloudProvider                   string
-	Enrichments                     gatewayprocs.Enrichments
+	Enrichments                     processors.Enrichments
 	InternalMetricCompatibilityMode bool
->>>>>>> 8822ef8f
 }
 
 func (b *Builder) Build(ctx context.Context, pipelines []telemetryv1alpha1.LogPipeline, opts BuildOptions) (*Config, otlpexporter.EnvVars, error) {
