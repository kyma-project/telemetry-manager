--- conflicted
+++ resolved
@@ -354,30 +354,19 @@
 func makeRemoveSpanID() Operator {
 	return Operator{
 		ID:     "remove-span-id",
-<<<<<<< HEAD
 		Type:   Remove,
 		Field:  ottlexpr.Attribute(attributeKeySpanID),
-=======
-		Type:   "remove",
-		Field:  attributeSpanID,
-		IfExpr: "attributes.span_id != nil",
->>>>>>> a998481b
+		IfExpr: ottlexpr.AttributeNotNil(attributeKeySpanID),
 		Output: "remove-trace-flags",
 	}
 }
 
 func makeRemoveTraceFlags() Operator {
 	return Operator{
-<<<<<<< HEAD
-		ID:    "remove-trace-flags",
-		Type:  Remove,
-		Field: ottlexpr.Attribute(attributeKeyTraceFlags),
-=======
 		ID:     "remove-trace-flags",
-		Type:   "remove",
-		IfExpr: "attributes.trace_flags != nil",
-		Field:  attributeTraceFlags,
->>>>>>> a998481b
+		Type:   Remove,
+		Field:  ottlexpr.Attribute(attributeKeyTraceFlags),
+		IfExpr: ottlexpr.AttributeNotNil(attributeKeyTraceFlags),
 	}
 }
 
