package config

type Base struct {
	Extensions Extensions `yaml:"extensions"`
	Service    Service    `yaml:"service"`
}

type Extensions struct {
	HealthCheck Endpoint `yaml:"health_check,omitempty"`
	Pprof       Endpoint `yaml:"pprof,omitempty"`
}

type Endpoint struct {
	Endpoint string `yaml:"endpoint,omitempty"`
}

type Service struct {
	Pipelines  Pipelines `yaml:"pipelines,omitempty"`
	Telemetry  Telemetry `yaml:"telemetry,omitempty"`
	Extensions []string  `yaml:"extensions,omitempty"`
}

<<<<<<< HEAD
type MetricGroupType string

const (
	MetricGroupTypeContainer MetricGroupType = "container"
	MetricGroupTypePod       MetricGroupType = "pod"
)

type KubeletStatsReceiverConfig struct {
	CollectionInterval string            `yaml:"collection_interval,omitempty"`
	AuthType           string            `yaml:"auth_type,omitempty"`
	Endpoint           string            `yaml:"endpoint,omitempty"`
	InsecureSkipVerify bool              `yaml:"insecure_skip_verify,omitempty"`
	MetricGroups       []MetricGroupType `yaml:"metric_groups,omitempty"`
}

type HostMetricsReceiverConfig struct {
	CollectionInterval string `yaml:"collection_interval,omitempty"`
}

type BatchProcessorConfig struct {
	SendBatchSize    int    `yaml:"send_batch_size"`
	Timeout          string `yaml:"timeout"`
	SendBatchMaxSize int    `yaml:"send_batch_max_size"`
}

type CumulativeToDeltaConfig struct{}

type MemoryLimiterConfig struct {
	CheckInterval        string `yaml:"check_interval"`
	LimitPercentage      int    `yaml:"limit_percentage"`
	SpikeLimitPercentage int    `yaml:"spike_limit_percentage"`
}

type ExtractK8sMetadataConfig struct {
	Metadata []string `yaml:"metadata"`
}

type PodAssociation struct {
	From string `yaml:"from"`
	Name string `yaml:"name,omitempty"`
}

type PodAssociations struct {
	Sources []PodAssociation `yaml:"sources"`
}

type K8sAttributesProcessorConfig struct {
	AuthType       string                   `yaml:"auth_type"`
	Passthrough    bool                     `yaml:"passthrough"`
	Extract        ExtractK8sMetadataConfig `yaml:"extract"`
	PodAssociation []PodAssociations        `yaml:"pod_association"`
}

type AttributeAction struct {
	Action string `yaml:"action"`
	Key    string `yaml:"key"`
	Value  string `yaml:"value"`
}

type ResourceProcessorConfig struct {
	Attributes []AttributeAction `yaml:"attributes"`
}

type ProcessorsConfig struct {
	CumulativeToDelta *CumulativeToDeltaConfig      `yaml:"cumulativetodelta,omitempty"`
	Batch             *BatchProcessorConfig         `yaml:"batch,omitempty"`
	MemoryLimiter     *MemoryLimiterConfig          `yaml:"memory_limiter,omitempty"`
	K8sAttributes     *K8sAttributesProcessorConfig `yaml:"k8sattributes,omitempty"`
	Resource          *ResourceProcessorConfig      `yaml:"resource,omitempty"`
	Filter            *FilterProcessorConfig        `yaml:"filter,omitempty"`
}

type FilterProcessorConfig struct {
	Traces TraceConfig `yaml:"traces,omitempty"`
}

type TraceConfig struct {
	Span []string `yaml:"span"`
}

type PipelinesConfig map[string]PipelineConfig

type PipelineConfig struct {
=======
type Pipelines map[string]Pipeline

type Pipeline struct {
>>>>>>> b4fb1c8b
	Receivers  []string `yaml:"receivers"`
	Processors []string `yaml:"processors"`
	Exporters  []string `yaml:"exporters"`
}

type Telemetry struct {
	Metrics Metrics `yaml:"metrics"`
	Logs    Logs    `yaml:"logs"`
}

type Metrics struct {
	Address string `yaml:"address"`
}

type Logs struct {
	Level string `yaml:"level"`
}<|MERGE_RESOLUTION|>--- conflicted
+++ resolved
@@ -20,95 +20,9 @@
 	Extensions []string  `yaml:"extensions,omitempty"`
 }
 
-<<<<<<< HEAD
-type MetricGroupType string
-
-const (
-	MetricGroupTypeContainer MetricGroupType = "container"
-	MetricGroupTypePod       MetricGroupType = "pod"
-)
-
-type KubeletStatsReceiverConfig struct {
-	CollectionInterval string            `yaml:"collection_interval,omitempty"`
-	AuthType           string            `yaml:"auth_type,omitempty"`
-	Endpoint           string            `yaml:"endpoint,omitempty"`
-	InsecureSkipVerify bool              `yaml:"insecure_skip_verify,omitempty"`
-	MetricGroups       []MetricGroupType `yaml:"metric_groups,omitempty"`
-}
-
-type HostMetricsReceiverConfig struct {
-	CollectionInterval string `yaml:"collection_interval,omitempty"`
-}
-
-type BatchProcessorConfig struct {
-	SendBatchSize    int    `yaml:"send_batch_size"`
-	Timeout          string `yaml:"timeout"`
-	SendBatchMaxSize int    `yaml:"send_batch_max_size"`
-}
-
-type CumulativeToDeltaConfig struct{}
-
-type MemoryLimiterConfig struct {
-	CheckInterval        string `yaml:"check_interval"`
-	LimitPercentage      int    `yaml:"limit_percentage"`
-	SpikeLimitPercentage int    `yaml:"spike_limit_percentage"`
-}
-
-type ExtractK8sMetadataConfig struct {
-	Metadata []string `yaml:"metadata"`
-}
-
-type PodAssociation struct {
-	From string `yaml:"from"`
-	Name string `yaml:"name,omitempty"`
-}
-
-type PodAssociations struct {
-	Sources []PodAssociation `yaml:"sources"`
-}
-
-type K8sAttributesProcessorConfig struct {
-	AuthType       string                   `yaml:"auth_type"`
-	Passthrough    bool                     `yaml:"passthrough"`
-	Extract        ExtractK8sMetadataConfig `yaml:"extract"`
-	PodAssociation []PodAssociations        `yaml:"pod_association"`
-}
-
-type AttributeAction struct {
-	Action string `yaml:"action"`
-	Key    string `yaml:"key"`
-	Value  string `yaml:"value"`
-}
-
-type ResourceProcessorConfig struct {
-	Attributes []AttributeAction `yaml:"attributes"`
-}
-
-type ProcessorsConfig struct {
-	CumulativeToDelta *CumulativeToDeltaConfig      `yaml:"cumulativetodelta,omitempty"`
-	Batch             *BatchProcessorConfig         `yaml:"batch,omitempty"`
-	MemoryLimiter     *MemoryLimiterConfig          `yaml:"memory_limiter,omitempty"`
-	K8sAttributes     *K8sAttributesProcessorConfig `yaml:"k8sattributes,omitempty"`
-	Resource          *ResourceProcessorConfig      `yaml:"resource,omitempty"`
-	Filter            *FilterProcessorConfig        `yaml:"filter,omitempty"`
-}
-
-type FilterProcessorConfig struct {
-	Traces TraceConfig `yaml:"traces,omitempty"`
-}
-
-type TraceConfig struct {
-	Span []string `yaml:"span"`
-}
-
-type PipelinesConfig map[string]PipelineConfig
-
-type PipelineConfig struct {
-=======
 type Pipelines map[string]Pipeline
 
 type Pipeline struct {
->>>>>>> b4fb1c8b
 	Receivers  []string `yaml:"receivers"`
 	Processors []string `yaml:"processors"`
 	Exporters  []string `yaml:"exporters"`
