--- conflicted
+++ resolved
@@ -134,45 +134,10 @@
             - action: insert
               key: cloud.provider
               value: test-cloud-provider
-<<<<<<< HEAD
-    transform/resolve-service-name:
-        error_mode: ignore
-        metric_statements:
-            - statements:
-                - set(resource.attributes["service.name"], resource.attributes["kyma.kubernetes_io_app_name"]) where resource.attributes["service.name"] == nil or resource.attributes["service.name"] == "" or IsMatch(resource.attributes["service.name"], "^unknown_service(:.+)?$")
-                - set(resource.attributes["service.name"], resource.attributes["kyma.app_name"]) where resource.attributes["service.name"] == nil or resource.attributes["service.name"] == "" or IsMatch(resource.attributes["service.name"], "^unknown_service(:.+)?$")
-                - set(resource.attributes["service.name"], resource.attributes["k8s.deployment.name"]) where resource.attributes["service.name"] == nil or resource.attributes["service.name"] == "" or IsMatch(resource.attributes["service.name"], "^unknown_service(:.+)?$")
-                - set(resource.attributes["service.name"], resource.attributes["k8s.daemonset.name"]) where resource.attributes["service.name"] == nil or resource.attributes["service.name"] == "" or IsMatch(resource.attributes["service.name"], "^unknown_service(:.+)?$")
-                - set(resource.attributes["service.name"], resource.attributes["k8s.statefulset.name"]) where resource.attributes["service.name"] == nil or resource.attributes["service.name"] == "" or IsMatch(resource.attributes["service.name"], "^unknown_service(:.+)?$")
-                - set(resource.attributes["service.name"], resource.attributes["k8s.job.name"]) where resource.attributes["service.name"] == nil or resource.attributes["service.name"] == "" or IsMatch(resource.attributes["service.name"], "^unknown_service(:.+)?$")
-                - set(resource.attributes["service.name"], resource.attributes["k8s.pod.name"]) where resource.attributes["service.name"] == nil or resource.attributes["service.name"] == "" or IsMatch(resource.attributes["service.name"], "^unknown_service(:.+)?$")
-                - set(resource.attributes["service.name"], "unknown_service") where resource.attributes["service.name"] == nil or resource.attributes["service.name"] == ""
-=======
-    filter/drop-if-input-source-runtime:
-        metrics:
-            metric:
-                - instrumentation_scope.name == "io.kyma-project.telemetry/runtime"
-    filter/drop-if-input-source-prometheus:
-        metrics:
-            metric:
-                - resource.attributes["kyma.input.name"] == "prometheus"
-    filter/drop-if-input-source-istio:
-        metrics:
-            metric:
-                - instrumentation_scope.name == "io.kyma-project.telemetry/istio"
-    filter/drop-envoy-metrics-if-disabled:
-        metrics:
-            metric:
-                - IsMatch(name, "^envoy_.*") and instrumentation_scope.name == "io.kyma-project.telemetry/istio"
-    filter/drop-if-input-source-otlp:
-        metrics:
-            metric:
-                - not(instrumentation_scope.name == "io.kyma-project.telemetry/runtime" or resource.attributes["kyma.input.name"] == "prometheus" or instrumentation_scope.name == "io.kyma-project.telemetry/istio" or instrumentation_scope.name == "io.kyma-project.telemetry/kyma")
     service_enrichment:
         resource_attributes:
             - kyma.kubernetes_io_app_name
             - kyma.app_name
->>>>>>> 6de2ddf5
     resource/drop-kyma-attributes:
         attributes:
             - action: delete
