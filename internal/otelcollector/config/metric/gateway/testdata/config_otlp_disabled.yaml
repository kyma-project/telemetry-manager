extensions:
    health_check:
        endpoint: ${MY_POD_IP}:13133
    pprof:
        endpoint: 127.0.0.1:1777
service:
    pipelines:
        metrics/test-attributes-enrichment:
            receivers:
                - routing/test
            processors:
                - k8sattributes
                - transform/resolve-service-name
                - resource/drop-kyma-attributes
            exporters:
                - forward/test
        metrics/test-input:
            receivers:
                - otlp
                - singleton_receiver_creator/kymastats
            processors:
                - memory_limiter
            exporters:
                - routing/test
        metrics/test-output:
            receivers:
                - routing/test
                - forward/test
            processors:
                - filter/drop-if-input-source-runtime
                - filter/drop-if-input-source-prometheus
                - filter/drop-if-input-source-istio
                - filter/drop-if-input-source-otlp
                - transform/set-instrumentation-scope-kyma
                - resource/insert-cluster-name
                - resource/delete-skip-enrichment-attribute
                - batch
            exporters:
                - otlp/test
    telemetry:
        metrics:
            address: ${MY_POD_IP}:8888
        logs:
            level: info
            encoding: json
    extensions:
        - health_check
        - pprof
receivers:
    otlp:
        protocols:
            http:
                endpoint: ${MY_POD_IP}:4318
            grpc:
                endpoint: ${MY_POD_IP}:4317
    singleton_receiver_creator/kymastats:
        auth_type: serviceAccount
        leader_election:
            lease_name: telemetry-metric-gateway-kymastats
            lease_namespace: ""
        receiver:
            kymastats:
                auth_type: serviceAccount
                collection_interval: 30s
                resources:
                    - group: operator.kyma-project.io
                      version: v1alpha1
                      resource: telemetries
                    - group: telemetry.kyma-project.io
                      version: v1alpha1
                      resource: logpipelines
                    - group: telemetry.kyma-project.io
                      version: v1alpha1
                      resource: metricpipelines
                    - group: telemetry.kyma-project.io
                      version: v1alpha1
                      resource: tracepipelines
processors:
    batch:
        send_batch_size: 1024
        timeout: 10s
        send_batch_max_size: 1024
    memory_limiter:
        check_interval: 1s
        limit_percentage: 75
        spike_limit_percentage: 15
    k8sattributes:
        auth_type: serviceAccount
        passthrough: false
        extract:
            metadata:
                - k8s.pod.name
                - k8s.node.name
                - k8s.namespace.name
                - k8s.deployment.name
                - k8s.statefulset.name
                - k8s.daemonset.name
                - k8s.cronjob.name
                - k8s.job.name
            labels:
                - from: pod
                  key: app.kubernetes.io/name
                  tag_name: kyma.kubernetes_io_app_name
                - from: pod
                  key: app
                  tag_name: kyma.app_name
        pod_association:
            - sources:
                - from: resource_attribute
                  name: k8s.pod.ip
            - sources:
                - from: resource_attribute
                  name: k8s.pod.uid
            - sources:
                - from: connection
    resource/insert-cluster-name:
        attributes:
            - action: insert
              key: k8s.cluster.name
              value: ${KUBERNETES_SERVICE_HOST}
    filter/drop-if-input-source-runtime:
        metrics:
            metric:
                - instrumentation_scope.name == "io.kyma-project.telemetry/runtime"
    filter/drop-if-input-source-prometheus:
        metrics:
            metric:
                - instrumentation_scope.name == "io.kyma-project.telemetry/prometheus"
    filter/drop-if-input-source-istio:
        metrics:
            metric:
                - instrumentation_scope.name == "io.kyma-project.telemetry/istio"
    filter/drop-if-input-source-otlp:
        metrics:
            metric:
                - not(instrumentation_scope.name == "io.kyma-project.telemetry/runtime" or instrumentation_scope.name == "io.kyma-project.telemetry/prometheus" or instrumentation_scope.name == "io.kyma-project.telemetry/istio")
    transform/resolve-service-name:
        error_mode: ignore
        metric_statements:
            - context: resource
              statements:
                - set(attributes["service.name"], attributes["kyma.kubernetes_io_app_name"]) where attributes["service.name"] == nil or attributes["service.name"] == "" or IsMatch(attributes["service.name"], "^unknown_service(:.+)?$")
                - set(attributes["service.name"], attributes["kyma.app_name"]) where attributes["service.name"] == nil or attributes["service.name"] == "" or IsMatch(attributes["service.name"], "^unknown_service(:.+)?$")
                - set(attributes["service.name"], attributes["k8s.deployment.name"]) where attributes["service.name"] == nil or attributes["service.name"] == "" or IsMatch(attributes["service.name"], "^unknown_service(:.+)?$")
                - set(attributes["service.name"], attributes["k8s.daemonset.name"]) where attributes["service.name"] == nil or attributes["service.name"] == "" or IsMatch(attributes["service.name"], "^unknown_service(:.+)?$")
                - set(attributes["service.name"], attributes["k8s.statefulset.name"]) where attributes["service.name"] == nil or attributes["service.name"] == "" or IsMatch(attributes["service.name"], "^unknown_service(:.+)?$")
                - set(attributes["service.name"], attributes["k8s.job.name"]) where attributes["service.name"] == nil or attributes["service.name"] == "" or IsMatch(attributes["service.name"], "^unknown_service(:.+)?$")
                - set(attributes["service.name"], attributes["k8s.pod.name"]) where attributes["service.name"] == nil or attributes["service.name"] == "" or IsMatch(attributes["service.name"], "^unknown_service(:.+)?$")
                - set(attributes["service.name"], "unknown_service") where attributes["service.name"] == nil or attributes["service.name"] == ""
<<<<<<< HEAD
    transform/set-instrumentation-scope-kyma:
        error_mode: ignore
        metric_statements:
            - context: scope
              statements:
                - set(version, "") where name == "github.com/kyma-project/opentelemetry-collector-components/receiver/kymastatsreceiver"
                - set(name, "io.kyma-project.telemetry/kyma") where name == "github.com/kyma-project/opentelemetry-collector-components/receiver/kymastatsreceiver"
=======
    resource/drop-kyma-attributes:
        attributes:
            - action: delete
              pattern: kyma.*
>>>>>>> aea637eb
    resource/delete-skip-enrichment-attribute:
        attributes:
            - action: delete
              key: io.kyma-project.telemetry.skip_enrichment
exporters:
    otlp/test:
        endpoint: ${OTLP_ENDPOINT_TEST}
        sending_queue:
            enabled: true
            queue_size: 256
        retry_on_failure:
            enabled: true
            initial_interval: 5s
            max_interval: 30s
            max_elapsed_time: 300s
connectors:
    forward/test: {}
    routing/test:
        default_pipelines:
            - metrics/test-attributes-enrichment
        error_mode: ignore
        table:
            - statement: route() where attributes["io.kyma-project.telemetry.skip_enrichment"] == "true"
              pipelines:
                - metrics/test-output<|MERGE_RESOLUTION|>--- conflicted
+++ resolved
@@ -147,7 +147,10 @@
                 - set(attributes["service.name"], attributes["k8s.job.name"]) where attributes["service.name"] == nil or attributes["service.name"] == "" or IsMatch(attributes["service.name"], "^unknown_service(:.+)?$")
                 - set(attributes["service.name"], attributes["k8s.pod.name"]) where attributes["service.name"] == nil or attributes["service.name"] == "" or IsMatch(attributes["service.name"], "^unknown_service(:.+)?$")
                 - set(attributes["service.name"], "unknown_service") where attributes["service.name"] == nil or attributes["service.name"] == ""
-<<<<<<< HEAD
+    resource/drop-kyma-attributes:
+        attributes:
+            - action: delete
+              pattern: kyma.*
     transform/set-instrumentation-scope-kyma:
         error_mode: ignore
         metric_statements:
@@ -155,12 +158,6 @@
               statements:
                 - set(version, "") where name == "github.com/kyma-project/opentelemetry-collector-components/receiver/kymastatsreceiver"
                 - set(name, "io.kyma-project.telemetry/kyma") where name == "github.com/kyma-project/opentelemetry-collector-components/receiver/kymastatsreceiver"
-=======
-    resource/drop-kyma-attributes:
-        attributes:
-            - action: delete
-              pattern: kyma.*
->>>>>>> aea637eb
     resource/delete-skip-enrichment-attribute:
         attributes:
             - action: delete
