package gateway

import (
	"github.com/kyma-project/telemetry-manager/internal/otelcollector/config"
)

type Config struct {
	config.Base `yaml:",inline"`

	Receivers  Receivers  `yaml:"receivers"`
	Processors Processors `yaml:"processors"`
	Exporters  Exporters  `yaml:"exporters"`
}

type Receivers struct {
	OTLP config.OTLPReceiver `yaml:"otlp"`
}

type Processors struct {
	config.BaseProcessors `yaml:",inline"`

<<<<<<< HEAD
	CumulativeToDelta          *CumulativeToDeltaConfig `yaml:"cumulativetodelta,omitempty"`
	DropIfInputSourceRuntime   *FilterProcessor         `yaml:"filter/drop-if-input-source-runtime,omitempty"`
	DropIfInputSourceWorkloads *FilterProcessor         `yaml:"filter/drop-if-input-source-workloads,omitempty"`
=======
	DropIfInputSourceRuntime    *FilterProcessor `yaml:"filter/drop-if-input-source-runtime,omitempty"`
	DropIfInputSourcePrometheus *FilterProcessor `yaml:"filter/drop-if-input-source-prometheus,omitempty"`
>>>>>>> 918f324c
}

type FilterProcessor struct {
	Metrics FilterProcessorMetric `yaml:"metrics"`
}

type FilterProcessorMetric struct {
	DataPoint []string `yaml:"datapoint"`
}

type Exporters map[string]Exporter

type Exporter struct {
	OTLP    *config.OTLPExporter    `yaml:",inline,omitempty"`
	Logging *config.LoggingExporter `yaml:",inline,omitempty"`
}

type CumulativeToDeltaConfig struct{}<|MERGE_RESOLUTION|>--- conflicted
+++ resolved
@@ -19,14 +19,9 @@
 type Processors struct {
 	config.BaseProcessors `yaml:",inline"`
 
-<<<<<<< HEAD
-	CumulativeToDelta          *CumulativeToDeltaConfig `yaml:"cumulativetodelta,omitempty"`
-	DropIfInputSourceRuntime   *FilterProcessor         `yaml:"filter/drop-if-input-source-runtime,omitempty"`
-	DropIfInputSourceWorkloads *FilterProcessor         `yaml:"filter/drop-if-input-source-workloads,omitempty"`
-=======
-	DropIfInputSourceRuntime    *FilterProcessor `yaml:"filter/drop-if-input-source-runtime,omitempty"`
-	DropIfInputSourcePrometheus *FilterProcessor `yaml:"filter/drop-if-input-source-prometheus,omitempty"`
->>>>>>> 918f324c
+	CumulativeToDelta           *CumulativeToDeltaConfig `yaml:"cumulativetodelta,omitempty"`
+	DropIfInputSourceRuntime    *FilterProcessor         `yaml:"filter/drop-if-input-source-runtime,omitempty"`
+	DropIfInputSourcePrometheus *FilterProcessor         `yaml:"filter/drop-if-input-source-prometheus,omitempty"`
 }
 
 type FilterProcessor struct {
