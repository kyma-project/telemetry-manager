--- conflicted
+++ resolved
@@ -48,7 +48,6 @@
 type Processors struct {
 	config.BaseProcessors `yaml:",inline"`
 
-<<<<<<< HEAD
 	K8sAttributes                                *config.K8sAttributesProcessor     `yaml:"k8sattributes,omitempty"`
 	InsertClusterAttributes                      *config.ResourceProcessor          `yaml:"resource/insert-cluster-attributes,omitempty"`
 	DropDiagnosticMetricsIfInputSourcePrometheus *FilterProcessor                   `yaml:"filter/drop-diagnostic-metrics-if-input-source-prometheus,omitempty"`
@@ -56,6 +55,7 @@
 	DropIfInputSourceRuntime                     *FilterProcessor                   `yaml:"filter/drop-if-input-source-runtime,omitempty"`
 	DropIfInputSourcePrometheus                  *FilterProcessor                   `yaml:"filter/drop-if-input-source-prometheus,omitempty"`
 	DropIfInputSourceIstio                       *FilterProcessor                   `yaml:"filter/drop-if-input-source-istio,omitempty"`
+	DropIfEnvoyMetricsDisabled                   *FilterProcessor                   `yaml:"filter/drop-envoy-metrics-if-disabled,omitempty"`
 	DropIfInputSourceOTLP                        *FilterProcessor                   `yaml:"filter/drop-if-input-source-otlp,omitempty"`
 	DropRuntimePodMetrics                        *FilterProcessor                   `yaml:"filter/drop-runtime-pod-metrics,omitempty"`
 	DropRuntimeContainerMetrics                  *FilterProcessor                   `yaml:"filter/drop-runtime-container-metrics,omitempty"`
@@ -69,29 +69,6 @@
 	DropKymaAttributes                           *config.ResourceProcessor          `yaml:"resource/drop-kyma-attributes,omitempty"`
 	SetInstrumentationScopeKyma                  *metric.TransformProcessor         `yaml:"transform/set-instrumentation-scope-kyma,omitempty"`
 	DeleteSkipEnrichmentAttribute                *config.ResourceProcessor          `yaml:"resource/delete-skip-enrichment-attribute,omitempty"`
-=======
-	K8sAttributes                                *config.K8sAttributesProcessor `yaml:"k8sattributes,omitempty"`
-	InsertClusterAttributes                      *config.ResourceProcessor      `yaml:"resource/insert-cluster-attributes,omitempty"`
-	DropDiagnosticMetricsIfInputSourcePrometheus *FilterProcessor               `yaml:"filter/drop-diagnostic-metrics-if-input-source-prometheus,omitempty"`
-	DropDiagnosticMetricsIfInputSourceIstio      *FilterProcessor               `yaml:"filter/drop-diagnostic-metrics-if-input-source-istio,omitempty"`
-	DropIfInputSourceRuntime                     *FilterProcessor               `yaml:"filter/drop-if-input-source-runtime,omitempty"`
-	DropIfInputSourcePrometheus                  *FilterProcessor               `yaml:"filter/drop-if-input-source-prometheus,omitempty"`
-	DropIfInputSourceIstio                       *FilterProcessor               `yaml:"filter/drop-if-input-source-istio,omitempty"`
-	DropIfEnvoyMetricsDisabled                   *FilterProcessor               `yaml:"filter/drop-envoy-metrics-if-disabled,omitempty"`
-	DropIfInputSourceOTLP                        *FilterProcessor               `yaml:"filter/drop-if-input-source-otlp,omitempty"`
-	DropRuntimePodMetrics                        *FilterProcessor               `yaml:"filter/drop-runtime-pod-metrics,omitempty"`
-	DropRuntimeContainerMetrics                  *FilterProcessor               `yaml:"filter/drop-runtime-container-metrics,omitempty"`
-	DropRuntimeNodeMetrics                       *FilterProcessor               `yaml:"filter/drop-runtime-node-metrics,omitempty"`
-	DropRuntimeVolumeMetrics                     *FilterProcessor               `yaml:"filter/drop-runtime-volume-metrics,omitempty"`
-	DropRuntimeDeploymentMetrics                 *FilterProcessor               `yaml:"filter/drop-runtime-deployment-metrics,omitempty"`
-	DropRuntimeStatefulSetMetrics                *FilterProcessor               `yaml:"filter/drop-runtime-statefulset-metrics,omitempty"`
-	DropRuntimeDaemonSetMetrics                  *FilterProcessor               `yaml:"filter/drop-runtime-daemonset-metrics,omitempty"`
-	DropRuntimeJobMetrics                        *FilterProcessor               `yaml:"filter/drop-runtime-job-metrics,omitempty"`
-	ResolveServiceName                           *metric.TransformProcessor     `yaml:"transform/resolve-service-name,omitempty"`
-	DropKymaAttributes                           *config.ResourceProcessor      `yaml:"resource/drop-kyma-attributes,omitempty"`
-	SetInstrumentationScopeKyma                  *metric.TransformProcessor     `yaml:"transform/set-instrumentation-scope-kyma,omitempty"`
-	DeleteSkipEnrichmentAttribute                *config.ResourceProcessor      `yaml:"resource/delete-skip-enrichment-attribute,omitempty"`
->>>>>>> c40a010b
 
 	// NamespaceFilters contains filter processors, which need different configurations per pipeline
 	NamespaceFilters NamespaceFilters `yaml:",inline,omitempty"`
