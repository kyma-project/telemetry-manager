package gateway

import (
	"github.com/kyma-project/telemetry-manager/internal/otelcollector/config"
	"github.com/kyma-project/telemetry-manager/internal/otelcollector/config/metric"
)

type Config struct {
	config.Base `yaml:",inline"`

	Receivers  Receivers  `yaml:"receivers"`
	Processors Processors `yaml:"processors"`
	Exporters  Exporters  `yaml:"exporters"`
	Connectors Connectors `yaml:"connectors"`
}

type Receivers struct {
	OTLP                              config.OTLPReceiver                `yaml:"otlp"`
	SingletonKymaStatsReceiverCreator *SingletonKymaStatsReceiverCreator `yaml:"singleton_receiver_creator/kymastats,omitempty"`
}

type SingletonKymaStatsReceiverCreator struct {
	AuthType                   string                     `yaml:"auth_type"`
	LeaderElection             metric.LeaderElection      `yaml:"leader_election"`
	SingletonKymaStatsReceiver SingletonKymaStatsReceiver `yaml:"receiver"`
}

type SingletonKymaStatsReceiver struct {
	KymaStatsReceiver KymaStatsReceiver `yaml:"kymastats"`
}

type KymaStatsReceiver struct {
	AuthType           string      `yaml:"auth_type"`
	CollectionInterval string      `yaml:"collection_interval"`
	Resources          []ModuleGVR `yaml:"resources"`
}

type MetricConfig struct {
	Enabled bool `yaml:"enabled"`
}

type ModuleGVR struct {
	Group    string `yaml:"group"`
	Version  string `yaml:"version"`
	Resource string `yaml:"resource"`
}

type Processors struct {
	config.BaseProcessors `yaml:",inline"`

	K8sAttributes                                *config.K8sAttributesProcessor `yaml:"k8sattributes,omitempty"`
	InsertClusterName                            *config.ResourceProcessor      `yaml:"resource/insert-cluster-name,omitempty"`
	DropDiagnosticMetricsIfInputSourcePrometheus *FilterProcessor               `yaml:"filter/drop-diagnostic-metrics-if-input-source-prometheus,omitempty"`
	DropDiagnosticMetricsIfInputSourceIstio      *FilterProcessor               `yaml:"filter/drop-diagnostic-metrics-if-input-source-istio,omitempty"`
	DropIfInputSourceRuntime                     *FilterProcessor               `yaml:"filter/drop-if-input-source-runtime,omitempty"`
	DropIfInputSourcePrometheus                  *FilterProcessor               `yaml:"filter/drop-if-input-source-prometheus,omitempty"`
	DropIfInputSourceIstio                       *FilterProcessor               `yaml:"filter/drop-if-input-source-istio,omitempty"`
	DropIfInputSourceOtlp                        *FilterProcessor               `yaml:"filter/drop-if-input-source-otlp,omitempty"`
	DropRuntimePodMetrics                        *FilterProcessor               `yaml:"filter/drop-runtime-pod-metrics,omitempty"`
	DropRuntimeContainerMetrics                  *FilterProcessor               `yaml:"filter/drop-runtime-container-metrics,omitempty"`
	DropRuntimeNodeMetrics                       *FilterProcessor               `yaml:"filter/drop-runtime-node-metrics,omitempty"`
<<<<<<< HEAD
=======
	DropRuntimeVolumeMetrics                     *FilterProcessor               `yaml:"filter/drop-runtime-volume-metrics,omitempty"`
	DropK8sClusterMetrics                        *FilterProcessor               `yaml:"filter/drop-k8s-cluster-metrics,omitempty"`
>>>>>>> 7adb0219
	ResolveServiceName                           *metric.TransformProcessor     `yaml:"transform/resolve-service-name,omitempty"`
	DropKymaAttributes                           *config.ResourceProcessor      `yaml:"resource/drop-kyma-attributes,omitempty"`
	SetInstrumentationScopeKyma                  *metric.TransformProcessor     `yaml:"transform/set-instrumentation-scope-kyma,omitempty"`
	DeleteSkipEnrichmentAttribute                *config.ResourceProcessor      `yaml:"resource/delete-skip-enrichment-attribute,omitempty"`

	// NamespaceFilters contains filter processors, which need different configurations per pipeline
	NamespaceFilters NamespaceFilters `yaml:",inline,omitempty"`
}

type NamespaceFilters map[string]*FilterProcessor

type FilterProcessor struct {
	Metrics FilterProcessorMetrics `yaml:"metrics"`
}

type FilterProcessorMetrics struct {
	Metric []string `yaml:"metric,omitempty"`
}

type Exporters map[string]Exporter

type Exporter struct {
	OTLP *config.OTLPExporter `yaml:",inline,omitempty"`
}

// Connectors is a map of connectors. The key is the name of the connector. The value is the connector configuration.
// We need to have a different connector per pipeline, so we need to have a map of connectors.
// The value needs to be "any" to satisfy different types of connectors.
type Connectors map[string]any

type RoutingConnector struct {
	DefaultPipelines []string                     `yaml:"default_pipelines"`
	ErrorMode        string                       `yaml:"error_mode"`
	Table            []RoutingConnectorTableEntry `yaml:"table"`
}

type RoutingConnectorTableEntry struct {
	Statement string   `yaml:"statement"`
	Pipelines []string `yaml:"pipelines"`
}<|MERGE_RESOLUTION|>--- conflicted
+++ resolved
@@ -59,11 +59,7 @@
 	DropRuntimePodMetrics                        *FilterProcessor               `yaml:"filter/drop-runtime-pod-metrics,omitempty"`
 	DropRuntimeContainerMetrics                  *FilterProcessor               `yaml:"filter/drop-runtime-container-metrics,omitempty"`
 	DropRuntimeNodeMetrics                       *FilterProcessor               `yaml:"filter/drop-runtime-node-metrics,omitempty"`
-<<<<<<< HEAD
-=======
 	DropRuntimeVolumeMetrics                     *FilterProcessor               `yaml:"filter/drop-runtime-volume-metrics,omitempty"`
-	DropK8sClusterMetrics                        *FilterProcessor               `yaml:"filter/drop-k8s-cluster-metrics,omitempty"`
->>>>>>> 7adb0219
 	ResolveServiceName                           *metric.TransformProcessor     `yaml:"transform/resolve-service-name,omitempty"`
 	DropKymaAttributes                           *config.ResourceProcessor      `yaml:"resource/drop-kyma-attributes,omitempty"`
 	SetInstrumentationScopeKyma                  *metric.TransformProcessor     `yaml:"transform/set-instrumentation-scope-kyma,omitempty"`
