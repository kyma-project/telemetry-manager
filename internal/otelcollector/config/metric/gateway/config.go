--- conflicted
+++ resolved
@@ -19,15 +19,10 @@
 type Processors struct {
 	config.BaseProcessors `yaml:",inline"`
 
-<<<<<<< HEAD
-	DropIfInputSourceRuntime    *FilterProcessor `yaml:"filter/drop-if-input-source-runtime,omitempty"`
-	DropIfInputSourcePrometheus *FilterProcessor `yaml:"filter/drop-if-input-source-prometheus,omitempty"`
-	DropIfInputSourceIstio      *FilterProcessor `yaml:"filter/drop-if-input-source-istio,omitempty"`
-=======
 	CumulativeToDelta           *CumulativeToDeltaConfig `yaml:"cumulativetodelta,omitempty"`
 	DropIfInputSourceRuntime    *FilterProcessor         `yaml:"filter/drop-if-input-source-runtime,omitempty"`
 	DropIfInputSourcePrometheus *FilterProcessor         `yaml:"filter/drop-if-input-source-prometheus,omitempty"`
->>>>>>> 0e0ea70d
+	DropIfInputSourceIstio      *FilterProcessor `yaml:"filter/drop-if-input-source-istio,omitempty"`
 }
 
 type FilterProcessor struct {
