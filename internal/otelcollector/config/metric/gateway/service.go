package gateway

import (
	telemetryv1alpha1 "github.com/kyma-project/telemetry-manager/apis/telemetry/v1alpha1"
	"github.com/kyma-project/telemetry-manager/internal/otelcollector/config"
	"github.com/kyma-project/telemetry-manager/internal/otelcollector/config/metric"
	"github.com/kyma-project/telemetry-manager/internal/otelcollector/config/otlpexporter"
)

func makeInputPipelineServiceConfig(pipeline *telemetryv1alpha1.MetricPipeline) config.Pipeline {
	return config.Pipeline{
		Receivers:  makeReceiversIDs(),
		Processors: []string{"memory_limiter"},
		Exporters:  []string{formatRoutingConnectorID(pipeline.Name)},
	}
}

func makeAttributesEnrichmentPipelineServiceConfig(pipelineName string) config.Pipeline {
	return config.Pipeline{
		Receivers:  []string{formatRoutingConnectorID(pipelineName)},
		Processors: []string{"k8sattributes", "transform/resolve-service-name", "resource/drop-kyma-attributes"},
		Exporters:  []string{formatForwardConnectorID(pipelineName)},
	}
}

func makeOutputPipelineServiceConfig(pipeline *telemetryv1alpha1.MetricPipeline) config.Pipeline {
	var processors []string

	input := pipeline.Spec.Input

	processors = append(processors, makeInputSourceFiltersIDs(input)...)
	processors = append(processors, makeNamespaceFiltersIDs(input, pipeline)...)
	processors = append(processors, makeRuntimeResourcesFiltersIDs(input)...)
	processors = append(processors, makeDiagnosticMetricFiltersIDs(input)...)

	processors = append(processors, "transform/set-instrumentation-scope-kyma")

	processors = append(processors, "resource/insert-cluster-name", "resource/delete-skip-enrichment-attribute", "batch")

	return config.Pipeline{
		Receivers:  []string{formatRoutingConnectorID(pipeline.Name), formatForwardConnectorID(pipeline.Name)},
		Processors: processors,
		Exporters:  []string{formatOTLPExporterID(pipeline)},
	}
}

func makeReceiversIDs() []string {
	var receivers []string

	receivers = append(receivers, "otlp")

	receivers = append(receivers, "singleton_receiver_creator/kymastats")

	return receivers
}

func makeInputSourceFiltersIDs(input telemetryv1alpha1.MetricPipelineInput) []string {
	var processors []string

	if !metric.IsRuntimeInputEnabled(input) {
		processors = append(processors, "filter/drop-if-input-source-runtime")
	}

	if !metric.IsPrometheusInputEnabled(input) {
		processors = append(processors, "filter/drop-if-input-source-prometheus")
	}

	if !metric.IsIstioInputEnabled(input) {
		processors = append(processors, "filter/drop-if-input-source-istio")
	}

	if !metric.IsOTLPInputEnabled(input) {
		processors = append(processors, "filter/drop-if-input-source-otlp")
	}

	return processors
}

func makeNamespaceFiltersIDs(input telemetryv1alpha1.MetricPipelineInput, pipeline *telemetryv1alpha1.MetricPipeline) []string {
	var processors []string

	if metric.IsRuntimeInputEnabled(input) && shouldFilterByNamespace(input.Runtime.Namespaces) {
		processors = append(processors, formatNamespaceFilterID(pipeline.Name, metric.InputSourceRuntime))
	}

	if metric.IsPrometheusInputEnabled(input) && shouldFilterByNamespace(input.Prometheus.Namespaces) {
		processors = append(processors, formatNamespaceFilterID(pipeline.Name, metric.InputSourcePrometheus))
	}

	if metric.IsIstioInputEnabled(input) && shouldFilterByNamespace(input.Istio.Namespaces) {
		processors = append(processors, formatNamespaceFilterID(pipeline.Name, metric.InputSourceIstio))
	}

	if metric.IsOTLPInputEnabled(input) && input.Otlp != nil && shouldFilterByNamespace(input.Otlp.Namespaces) {
		processors = append(processors, formatNamespaceFilterID(pipeline.Name, metric.InputSourceOtlp))
	}

	return processors
}

func makeRuntimeResourcesFiltersIDs(input telemetryv1alpha1.MetricPipelineInput) []string {
	var processors []string

	if metric.IsRuntimeInputEnabled(input) && !metric.IsRuntimePodInputEnabled(input) {
		processors = append(processors, "filter/drop-runtime-pod-metrics")
	}

	if metric.IsRuntimeInputEnabled(input) && !metric.IsRuntimeContainerInputEnabled(input) {
		processors = append(processors, "filter/drop-runtime-container-metrics")
	}

	if metric.IsRuntimeInputEnabled(input) && !metric.IsRuntimeNodeInputEnabled(input) {
		processors = append(processors, "filter/drop-runtime-node-metrics")
	}

	if metric.IsRuntimeInputEnabled(input) && !metric.IsRuntimeVolumeInputEnabled(input) {
		processors = append(processors, "filter/drop-runtime-volume-metrics")
	}
<<<<<<< HEAD
=======

	if metric.IsRuntimeInputEnabled(input) {
		processors = append(processors, "filter/drop-k8s-cluster-metrics")
	}
>>>>>>> 561fb095

	return processors
}

func makeDiagnosticMetricFiltersIDs(input telemetryv1alpha1.MetricPipelineInput) []string {
	var processors []string

	if metric.IsIstioInputEnabled(input) && !metric.IsIstioDiagnosticInputEnabled(input) {
		processors = append(processors, "filter/drop-diagnostic-metrics-if-input-source-istio")
	}

	if metric.IsPrometheusInputEnabled(input) && !metric.IsPrometheusDiagnosticInputEnabled(input) {
		processors = append(processors, "filter/drop-diagnostic-metrics-if-input-source-prometheus")
	}

	return processors
}

func formatOTLPExporterID(pipeline *telemetryv1alpha1.MetricPipeline) string {
	return otlpexporter.ExporterID(pipeline.Spec.Output.Otlp.Protocol, pipeline.Name)
}<|MERGE_RESOLUTION|>--- conflicted
+++ resolved
@@ -116,13 +116,6 @@
 	if metric.IsRuntimeInputEnabled(input) && !metric.IsRuntimeVolumeInputEnabled(input) {
 		processors = append(processors, "filter/drop-runtime-volume-metrics")
 	}
-<<<<<<< HEAD
-=======
-
-	if metric.IsRuntimeInputEnabled(input) {
-		processors = append(processors, "filter/drop-k8s-cluster-metrics")
-	}
->>>>>>> 561fb095
 
 	return processors
 }
