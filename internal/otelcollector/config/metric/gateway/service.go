--- conflicted
+++ resolved
@@ -28,14 +28,11 @@
 
 	input := pipeline.Spec.Input
 
-<<<<<<< HEAD
-=======
 	// Perform the transform before runtime resource filter as InstrumentationScopeRuntime is required for dropping container/pod metrics
 	if metric.IsRuntimeInputEnabled(pipeline.Spec.Input) {
 		processors = append(processors, "transform/set-instrumentation-scope-runtime")
 	}
 
->>>>>>> 7adb0219
 	processors = append(processors, makeInputSourceFiltersIDs(input)...)
 	processors = append(processors, makeNamespaceFiltersIDs(input, pipeline)...)
 	processors = append(processors, makeRuntimeResourcesFiltersIDs(input)...)
@@ -59,13 +56,6 @@
 
 	receivers = append(receivers, "singleton_receiver_creator/kymastats")
 
-<<<<<<< HEAD
-=======
-	if metric.IsRuntimeInputEnabled(pipeline.Spec.Input) {
-		receivers = append(receivers, "singleton_receiver_creator/k8s_cluster")
-	}
-
->>>>>>> 7adb0219
 	return receivers
 }
 
@@ -119,15 +109,9 @@
 	if metric.IsRuntimeInputEnabled(input) && !metric.IsRuntimeNodeInputEnabled(input) {
 		processors = append(processors, "filter/drop-runtime-node-metrics")
 	}
-<<<<<<< HEAD
-=======
 	if metric.IsRuntimeInputEnabled(input) && !metric.IsRuntimeVolumeInputEnabled(input) {
 		processors = append(processors, "filter/drop-runtime-volume-metrics")
 	}
-	if metric.IsRuntimeInputEnabled(input) {
-		processors = append(processors, "filter/drop-k8s-cluster-metrics")
-	}
->>>>>>> 7adb0219
 
 	return processors
 }
