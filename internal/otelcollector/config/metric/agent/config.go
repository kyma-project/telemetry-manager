--- conflicted
+++ resolved
@@ -161,11 +161,8 @@
 	SetInstrumentationScopePrometheus *metric.TransformProcessor `yaml:"transform/set-instrumentation-scope-prometheus,omitempty"`
 	SetInstrumentationScopeIstio      *metric.TransformProcessor `yaml:"transform/set-instrumentation-scope-istio,omitempty"`
 	InsertSkipEnrichmentAttribute     *metric.TransformProcessor `yaml:"transform/insert-skip-enrichment-attribute,omitempty"`
-<<<<<<< HEAD
 	DropK8sClusterMetrics             *FilterProcessor           `yaml:"filter/drop-k8s-cluster-metrics,omitempty"`
-=======
 	DropNonPVCVolumesMetrics          *FilterProcessor           `yaml:"filter/drop-non-pvc-volumes-metrics,omitempty"`
->>>>>>> 7adb0219
 }
 
 type Exporters struct {
