package agent

import (
	"testing"

	"github.com/stretchr/testify/require"
	"k8s.io/apimachinery/pkg/types"

	telemetryv1alpha1 "github.com/kyma-project/telemetry-manager/apis/telemetry/v1alpha1"
	"github.com/kyma-project/telemetry-manager/internal/testutils"
)

func TestReceivers(t *testing.T) {
	gatewayServiceName := types.NamespacedName{Name: "metrics", Namespace: "telemetry-system"}
	sut := Builder{
		Config: BuilderConfig{
			GatewayOTLPServiceName: gatewayServiceName,
		},
	}

	t.Run("no input enabled", func(t *testing.T) {
		collectorConfig := sut.Build([]telemetryv1alpha1.MetricPipeline{
			testutils.NewMetricPipelineBuilder().Build(),
		}, BuildOptions{})

		require.Nil(t, collectorConfig.Receivers.KubeletStats)
		require.Nil(t, collectorConfig.Receivers.PrometheusAppPods)
		require.Nil(t, collectorConfig.Receivers.PrometheusIstio)
	})

	t.Run("runtime input enabled", func(t *testing.T) {
<<<<<<< HEAD
		agentNamespace := "test-namespace"
		collectorConfig := sut.Build([]telemetryv1alpha1.MetricPipeline{
			testutils.NewMetricPipelineBuilder().WithRuntimeInput(true).Build(),
		}, BuildOptions{
			AgentNamespace: agentNamespace,
		})

		require.Nil(t, collectorConfig.Receivers.PrometheusAppPods)
		require.Nil(t, collectorConfig.Receivers.PrometheusIstio)

		expectedKubeletStatsReceiver := KubeletStatsReceiver{
			CollectionInterval: "30s",
			AuthType:           "serviceAccount",
			Endpoint:           "https://${MY_NODE_NAME}:10250",
			InsecureSkipVerify: true,
			MetricGroups:       []MetricGroupType{"container", "pod", "node"},
			Metrics: KubeletStatsMetricsConfig{
				ContainerCPUUsage:            MetricConfig{Enabled: true},
				ContainerCPUUtilization:      MetricConfig{Enabled: false},
				K8sPodCPUUsage:               MetricConfig{Enabled: true},
				K8sPodCPUUtilization:         MetricConfig{Enabled: false},
				K8sNodeCPUUsage:              MetricConfig{Enabled: true},
				K8sNodeCPUUtilization:        MetricConfig{Enabled: false},
				K8sNodeCPUTime:               MetricConfig{Enabled: false},
				K8sNodeMemoryMajorPageFaults: MetricConfig{Enabled: false},
				K8sNodeMemoryPageFaults:      MetricConfig{Enabled: false},
				K8sNodeNetworkIO:             MetricConfig{Enabled: false},
				K8sNodeNetworkErrors:         MetricConfig{Enabled: false},
=======
		tests := []struct {
			name                 string
			pipeline             telemetryv1alpha1.MetricPipeline
			expectedMetricGroups []MetricGroupType
		}{
			{
				name:                 "default resources enabled",
				pipeline:             testutils.NewMetricPipelineBuilder().WithRuntimeInput(true).Build(),
				expectedMetricGroups: []MetricGroupType{"container", "pod"},
			},
			{
				name: "only pod metrics enabled",
				pipeline: testutils.NewMetricPipelineBuilder().
					WithRuntimeInput(true).
					WithRuntimeInputContainerMetrics(false).
					WithRuntimeInputPodMetrics(true).
					WithRuntimeInputNodeMetrics(false).
					WithRuntimeInputVolumeMetrics(false).
					Build(),
				expectedMetricGroups: []MetricGroupType{"pod"},
>>>>>>> 7adb0219
			},
			{
				name: "only container metrics enabled",
				pipeline: testutils.NewMetricPipelineBuilder().
					WithRuntimeInput(true).
					WithRuntimeInputContainerMetrics(true).
					WithRuntimeInputPodMetrics(false).
					WithRuntimeInputNodeMetrics(false).
					WithRuntimeInputVolumeMetrics(false).
					Build(),
				expectedMetricGroups: []MetricGroupType{"container"},
			},
			{
				name: "only node metrics enabled",
				pipeline: testutils.NewMetricPipelineBuilder().
					WithRuntimeInput(true).
					WithRuntimeInputContainerMetrics(false).
					WithRuntimeInputPodMetrics(false).
					WithRuntimeInputNodeMetrics(true).
					WithRuntimeInputVolumeMetrics(false).
					Build(),
				expectedMetricGroups: []MetricGroupType{"node"},
			},
			{
				name: "only volume metrics enabled",
				pipeline: testutils.NewMetricPipelineBuilder().
					WithRuntimeInput(true).
					WithRuntimeInputContainerMetrics(false).
					WithRuntimeInputPodMetrics(false).
					WithRuntimeInputNodeMetrics(false).
					WithRuntimeInputVolumeMetrics(true).
					Build(),
				expectedMetricGroups: []MetricGroupType{"volume"},
			},
		}

		for _, test := range tests {
			collectorConfig := sut.Build([]telemetryv1alpha1.MetricPipeline{
				test.pipeline,
			}, BuildOptions{})

			require.Nil(t, collectorConfig.Receivers.PrometheusAppPods)
			require.Nil(t, collectorConfig.Receivers.PrometheusIstio)

			expectedKubeletStatsReceiver := KubeletStatsReceiver{
				CollectionInterval: "30s",
				AuthType:           "serviceAccount",
				Endpoint:           "https://${MY_NODE_NAME}:10250",
				InsecureSkipVerify: true,
				MetricGroups:       test.expectedMetricGroups,
				Metrics: KubeletStatsMetricsConfig{
					ContainerCPUUsage:            MetricConfig{Enabled: true},
					ContainerCPUUtilization:      MetricConfig{Enabled: false},
					K8sPodCPUUsage:               MetricConfig{Enabled: true},
					K8sPodCPUUtilization:         MetricConfig{Enabled: false},
					K8sNodeCPUUsage:              MetricConfig{Enabled: true},
					K8sNodeCPUUtilization:        MetricConfig{Enabled: false},
					K8sNodeCPUTime:               MetricConfig{Enabled: false},
					K8sNodeMemoryMajorPageFaults: MetricConfig{Enabled: false},
					K8sNodeMemoryPageFaults:      MetricConfig{Enabled: false},
					K8sNodeNetworkIO:             MetricConfig{Enabled: false},
					K8sNodeNetworkErrors:         MetricConfig{Enabled: false},
				},
				ExtraMetadataLabels: []string{
					"k8s.volume.type",
				},
			}
			require.Equal(t, expectedKubeletStatsReceiver, *collectorConfig.Receivers.KubeletStats)
		}
<<<<<<< HEAD

		expectedMetricsToDrop := K8sClusterMetricsConfig{
			K8sContainerStorageRequest:          MetricConfig{false},
			K8sContainerStorageLimit:            MetricConfig{false},
			K8sContainerEphemeralStorageRequest: MetricConfig{false},
			K8sContainerEphemeralStorageLimit:   MetricConfig{false},
			K8sContainerRestarts:                MetricConfig{false},
			K8sContainerReady:                   MetricConfig{false},
			K8sNamespacePhase:                   MetricConfig{false},
			K8sReplicationControllerAvailable:   MetricConfig{false},
			K8sReplicationControllerDesired:     MetricConfig{false},
		}

		require.Equal(t, expectedKubeletStatsReceiver, *collectorConfig.Receivers.KubeletStats)
		singletonK8sClusterReceiverCreator := collectorConfig.Receivers.SingletonK8sClusterReceiverCreator
		require.NotNil(t, singletonK8sClusterReceiverCreator)
		require.Equal(t, "serviceAccount", singletonK8sClusterReceiverCreator.AuthType)
		require.Equal(t, "telemetry-metric-agent-k8scluster", singletonK8sClusterReceiverCreator.LeaderElection.LeaseName)
		require.Equal(t, agentNamespace, singletonK8sClusterReceiverCreator.LeaderElection.LeaseNamespace)

		k8sClusterReceiver := singletonK8sClusterReceiverCreator.SingletonK8sClusterReceiver.K8sClusterReceiver
		require.Equal(t, "serviceAccount", k8sClusterReceiver.AuthType)
		require.Equal(t, "30s", k8sClusterReceiver.CollectionInterval)
		require.Len(t, k8sClusterReceiver.NodeConditionsToReport, 0)
		require.Equal(t, expectedMetricsToDrop, k8sClusterReceiver.Metrics)
		require.Equal(t, expectedMetricsToDrop, collectorConfig.Receivers.SingletonK8sClusterReceiverCreator.SingletonK8sClusterReceiver.K8sClusterReceiver.Metrics)
=======
>>>>>>> 7adb0219
	})

	t.Run("prometheus input enabled", func(t *testing.T) {
		tests := []struct {
			name                      string
			istioEnabled              bool
			expectedPodScrapeJobs     []string
			expectedServiceScrapeJobs []string
		}{
			{
				name: "istio not enabled",
				expectedPodScrapeJobs: []string{
					"app-pods",
				},
				expectedServiceScrapeJobs: []string{
					"app-services",
				},
			},
			{
				name:         "istio enabled",
				istioEnabled: true,
				expectedPodScrapeJobs: []string{
					"app-pods",
					"app-pods-secure",
				},
				expectedServiceScrapeJobs: []string{
					"app-services",
					"app-services-secure",
				},
			},
		}

		for _, tt := range tests {
			t.Run(tt.name, func(t *testing.T) {
				collectorConfig := sut.Build([]telemetryv1alpha1.MetricPipeline{
					testutils.NewMetricPipelineBuilder().WithPrometheusInput(true).Build(),
				}, BuildOptions{
					IstioEnabled: tt.istioEnabled,
				})

				receivers := collectorConfig.Receivers

				require.Nil(t, receivers.KubeletStats)
				require.Nil(t, receivers.PrometheusIstio)

				require.NotNil(t, receivers.PrometheusAppPods)
				require.Len(t, receivers.PrometheusAppPods.Config.ScrapeConfigs, len(tt.expectedPodScrapeJobs))
				for i := range receivers.PrometheusAppPods.Config.ScrapeConfigs {
					require.Equal(t, tt.expectedPodScrapeJobs[i], receivers.PrometheusAppPods.Config.ScrapeConfigs[i].JobName)
				}

				require.NotNil(t, receivers.PrometheusAppServices)
				require.Len(t, receivers.PrometheusAppServices.Config.ScrapeConfigs, len(tt.expectedServiceScrapeJobs))
				for i := range receivers.PrometheusAppServices.Config.ScrapeConfigs {
					require.Equal(t, tt.expectedServiceScrapeJobs[i], receivers.PrometheusAppServices.Config.ScrapeConfigs[i].JobName)
				}
			})
		}
	})

	t.Run("istio input enabled", func(t *testing.T) {
		collectorConfig := sut.Build([]telemetryv1alpha1.MetricPipeline{
			testutils.NewMetricPipelineBuilder().WithIstioInput(true).Build(),
		}, BuildOptions{
			IstioEnabled: true,
		})

		require.Nil(t, collectorConfig.Receivers.KubeletStats)
		require.Nil(t, collectorConfig.Receivers.PrometheusAppPods)
		require.NotNil(t, collectorConfig.Receivers.PrometheusIstio)
		require.Len(t, collectorConfig.Receivers.PrometheusIstio.Config.ScrapeConfigs, 1)
		require.Len(t, collectorConfig.Receivers.PrometheusIstio.Config.ScrapeConfigs[0].KubernetesDiscoveryConfigs, 1)
	})
}<|MERGE_RESOLUTION|>--- conflicted
+++ resolved
@@ -28,8 +28,7 @@
 		require.Nil(t, collectorConfig.Receivers.PrometheusIstio)
 	})
 
-	t.Run("runtime input enabled", func(t *testing.T) {
-<<<<<<< HEAD
+	t.Run("runtime input enabled verify k8sClusterReciever", func(t *testing.T) {
 		agentNamespace := "test-namespace"
 		collectorConfig := sut.Build([]telemetryv1alpha1.MetricPipeline{
 			testutils.NewMetricPipelineBuilder().WithRuntimeInput(true).Build(),
@@ -58,7 +57,37 @@
 				K8sNodeMemoryPageFaults:      MetricConfig{Enabled: false},
 				K8sNodeNetworkIO:             MetricConfig{Enabled: false},
 				K8sNodeNetworkErrors:         MetricConfig{Enabled: false},
-=======
+			},
+		}
+
+		expectedMetricsToDrop := K8sClusterMetricsConfig{
+			K8sContainerStorageRequest:          MetricConfig{false},
+			K8sContainerStorageLimit:            MetricConfig{false},
+			K8sContainerEphemeralStorageRequest: MetricConfig{false},
+			K8sContainerEphemeralStorageLimit:   MetricConfig{false},
+			K8sContainerRestarts:                MetricConfig{false},
+			K8sContainerReady:                   MetricConfig{false},
+			K8sNamespacePhase:                   MetricConfig{false},
+			K8sReplicationControllerAvailable:   MetricConfig{false},
+			K8sReplicationControllerDesired:     MetricConfig{false},
+		}
+
+		require.Equal(t, expectedKubeletStatsReceiver, *collectorConfig.Receivers.KubeletStats)
+		singletonK8sClusterReceiverCreator := collectorConfig.Receivers.SingletonK8sClusterReceiverCreator
+		require.NotNil(t, singletonK8sClusterReceiverCreator)
+		require.Equal(t, "serviceAccount", singletonK8sClusterReceiverCreator.AuthType)
+		require.Equal(t, "telemetry-metric-agent-k8scluster", singletonK8sClusterReceiverCreator.LeaderElection.LeaseName)
+		require.Equal(t, agentNamespace, singletonK8sClusterReceiverCreator.LeaderElection.LeaseNamespace)
+
+		k8sClusterReceiver := singletonK8sClusterReceiverCreator.SingletonK8sClusterReceiver.K8sClusterReceiver
+		require.Equal(t, "serviceAccount", k8sClusterReceiver.AuthType)
+		require.Equal(t, "30s", k8sClusterReceiver.CollectionInterval)
+		require.Len(t, k8sClusterReceiver.NodeConditionsToReport, 0)
+		require.Equal(t, expectedMetricsToDrop, k8sClusterReceiver.Metrics)
+		require.Equal(t, expectedMetricsToDrop, collectorConfig.Receivers.SingletonK8sClusterReceiverCreator.SingletonK8sClusterReceiver.K8sClusterReceiver.Metrics)
+	})
+
+	t.Run("runtime input enabled verify kubeletStatsReceiver", func(t *testing.T) {
 		tests := []struct {
 			name                 string
 			pipeline             telemetryv1alpha1.MetricPipeline
@@ -79,7 +108,6 @@
 					WithRuntimeInputVolumeMetrics(false).
 					Build(),
 				expectedMetricGroups: []MetricGroupType{"pod"},
->>>>>>> 7adb0219
 			},
 			{
 				name: "only container metrics enabled",
@@ -149,35 +177,6 @@
 			}
 			require.Equal(t, expectedKubeletStatsReceiver, *collectorConfig.Receivers.KubeletStats)
 		}
-<<<<<<< HEAD
-
-		expectedMetricsToDrop := K8sClusterMetricsConfig{
-			K8sContainerStorageRequest:          MetricConfig{false},
-			K8sContainerStorageLimit:            MetricConfig{false},
-			K8sContainerEphemeralStorageRequest: MetricConfig{false},
-			K8sContainerEphemeralStorageLimit:   MetricConfig{false},
-			K8sContainerRestarts:                MetricConfig{false},
-			K8sContainerReady:                   MetricConfig{false},
-			K8sNamespacePhase:                   MetricConfig{false},
-			K8sReplicationControllerAvailable:   MetricConfig{false},
-			K8sReplicationControllerDesired:     MetricConfig{false},
-		}
-
-		require.Equal(t, expectedKubeletStatsReceiver, *collectorConfig.Receivers.KubeletStats)
-		singletonK8sClusterReceiverCreator := collectorConfig.Receivers.SingletonK8sClusterReceiverCreator
-		require.NotNil(t, singletonK8sClusterReceiverCreator)
-		require.Equal(t, "serviceAccount", singletonK8sClusterReceiverCreator.AuthType)
-		require.Equal(t, "telemetry-metric-agent-k8scluster", singletonK8sClusterReceiverCreator.LeaderElection.LeaseName)
-		require.Equal(t, agentNamespace, singletonK8sClusterReceiverCreator.LeaderElection.LeaseNamespace)
-
-		k8sClusterReceiver := singletonK8sClusterReceiverCreator.SingletonK8sClusterReceiver.K8sClusterReceiver
-		require.Equal(t, "serviceAccount", k8sClusterReceiver.AuthType)
-		require.Equal(t, "30s", k8sClusterReceiver.CollectionInterval)
-		require.Len(t, k8sClusterReceiver.NodeConditionsToReport, 0)
-		require.Equal(t, expectedMetricsToDrop, k8sClusterReceiver.Metrics)
-		require.Equal(t, expectedMetricsToDrop, collectorConfig.Receivers.SingletonK8sClusterReceiverCreator.SingletonK8sClusterReceiver.K8sClusterReceiver.Metrics)
-=======
->>>>>>> 7adb0219
 	})
 
 	t.Run("prometheus input enabled", func(t *testing.T) {
