package config

import (
	"fmt"
	"time"

	"github.com/kyma-project/telemetry-manager/internal/selfmonitor/ports"
)

func MakeConfig(scrapeNamespace string) Config {
	promConfig := Config{}
	promConfig.GlobalConfig = makeGlobalConfig()
	promConfig.AlertingConfig = makeAlertConfig()
	promConfig.RuleFiles = []string{"/etc/prometheus/alerting_rules.yml"}
	promConfig.ScrapeConfigs = makeScrapeConfig(scrapeNamespace)
	return promConfig
}

func makeGlobalConfig() GlobalConfig {
	return GlobalConfig{
		ScraperInterval:    10 * time.Second,
		EvaluationInterval: 10 * time.Second,
	}
}

func makeAlertConfig() AlertingConfig {
	return AlertingConfig{
		AlertManagers: []AlertManagerConfig{{
			StaticConfigs: []AlertManagerStaticConfig{{
				Targets: []string{fmt.Sprintf("localhost:%d", ports.AlertingPort)},
			}},
		}},
	}
}

func makeScrapeConfig(scrapeNamespace string) []ScrapeConfig {
	return []ScrapeConfig{
		{
			JobName: "kubernetes-service-endpoints",

			RelabelConfigs: []RelabelConfig{
				{
<<<<<<< HEAD
=======
					SourceLabels: []string{"__meta_kubernetes_namespace"},
					Action:       Keep,
					Regex:        scrapeNamespace,
				},
				{
>>>>>>> 98a106da
					SourceLabels: []string{"__meta_kubernetes_service_annotation_prometheus_io_scrape"},
					Action:       Keep,
					Regex:        "true",
				},
				{
<<<<<<< HEAD
					SourceLabels: []string{"__meta_kubernetes_service_label_app_kubernetes_io_name"},
					Action:       Keep,
					Regex:        "telemetry-.+",
=======
					SourceLabels: []string{"__meta_kubernetes_endpoints_label_telemetry_kyma_project_io_self_monitor"},
					Action:       Keep,
					Regex:        "enabled",
>>>>>>> 98a106da
				},
				{
					SourceLabels: []string{"__meta_kubernetes_service_annotation_prometheus_io_path"},
					Action:       Replace,
					TargetLabel:  "__metrics_path__",
					Regex:        "true",
				},
				{
					SourceLabels: []string{"__address__", "__meta_kubernetes_service_annotation_prometheus_io_port"},
					Action:       Replace,
					TargetLabel:  "__address__",
					Regex:        "(.+?)(?::\\d+)?;(\\d+)",
					Replacement:  "$1:$2",
				},
				{
					SourceLabels: []string{"__meta_kubernetes_namespace"},
					Action:       Replace,
					TargetLabel:  "namespace",
				},
				{
					SourceLabels: []string{"__meta_kubernetes_service_name"},
					Action:       Replace,
					TargetLabel:  "service",
				},
				{
					SourceLabels: []string{"__meta_kubernetes_pod_node_name"},
					Action:       Replace,
					TargetLabel:  "node",
				},
			},
<<<<<<< HEAD
=======
			MetricRelabelConfigs: []RelabelConfig{
				{
					SourceLabels: []string{"__name__"},
					Action:       Keep,
					Regex:        "(otelcol_.*)",
				},
			},
>>>>>>> 98a106da
			KubernetesDiscoveryConfigs: []KubernetesDiscoveryConfig{{
				Role:       RoleEndpoints,
				Namespaces: Names{Name: []string{scrapeNamespace}},
			}},
		},
	}
}<|MERGE_RESOLUTION|>--- conflicted
+++ resolved
@@ -40,28 +40,14 @@
 
 			RelabelConfigs: []RelabelConfig{
 				{
-<<<<<<< HEAD
-=======
-					SourceLabels: []string{"__meta_kubernetes_namespace"},
-					Action:       Keep,
-					Regex:        scrapeNamespace,
-				},
-				{
->>>>>>> 98a106da
 					SourceLabels: []string{"__meta_kubernetes_service_annotation_prometheus_io_scrape"},
 					Action:       Keep,
 					Regex:        "true",
 				},
 				{
-<<<<<<< HEAD
-					SourceLabels: []string{"__meta_kubernetes_service_label_app_kubernetes_io_name"},
-					Action:       Keep,
-					Regex:        "telemetry-.+",
-=======
 					SourceLabels: []string{"__meta_kubernetes_endpoints_label_telemetry_kyma_project_io_self_monitor"},
 					Action:       Keep,
 					Regex:        "enabled",
->>>>>>> 98a106da
 				},
 				{
 					SourceLabels: []string{"__meta_kubernetes_service_annotation_prometheus_io_path"},
@@ -92,8 +78,6 @@
 					TargetLabel:  "node",
 				},
 			},
-<<<<<<< HEAD
-=======
 			MetricRelabelConfigs: []RelabelConfig{
 				{
 					SourceLabels: []string{"__name__"},
@@ -101,7 +85,6 @@
 					Regex:        "(otelcol_.*)",
 				},
 			},
->>>>>>> 98a106da
 			KubernetesDiscoveryConfigs: []KubernetesDiscoveryConfig{{
 				Role:       RoleEndpoints,
 				Namespaces: Names{Name: []string{scrapeNamespace}},
