--- conflicted
+++ resolved
@@ -11,13 +11,8 @@
 	promConfig := Config{}
 	promConfig.GlobalConfig = makeGlobalConfig()
 	promConfig.AlertingConfig = makeAlertConfig()
-<<<<<<< HEAD
 	promConfig.RuleFiles = []string{"/etc/prometheus/alerting_rules.yml"}
-	promConfig.ScrapeConfigs = makeScrapeConfig()
-=======
-	promConfig.RuleFiles = []string{"/etc/prometheus/prometheus.rules"}
 	promConfig.ScrapeConfigs = makeScrapeConfig(scrapeNamespace)
->>>>>>> 4d84361f
 	return promConfig
 }
 
@@ -42,7 +37,7 @@
 	return []ScrapeConfig{
 		{
 			JobName: "kubernetes-service-endpoints",
-<<<<<<< HEAD
+
 			RelabelConfigs: []RelabelConfig{
 				{
 					SourceLabels: []string{"__meta_kubernetes_service_annotation_prometheus_io_scrape"},
@@ -83,19 +78,10 @@
 					TargetLabel:  "node",
 				},
 			},
-			KubernetesDiscoveryConfigs: []KubernetesDiscoveryConfig{{Role: RoleEndpoints}},
-=======
-
-			RelabelConfigs: []RelabelConfig{{
-				SourceLabels: []string{"__meta_kubernetes_service_annotation_prometheus_io_scrape"},
-				Regex:        "true",
-				Action:       Keep,
-			}},
 			KubernetesDiscoveryConfigs: []KubernetesDiscoveryConfig{{
 				Role:       RoleEndpoints,
 				Namespaces: Names{Name: []string{scrapeNamespace}},
 			}},
->>>>>>> 4d84361f
 		},
 	}
 }