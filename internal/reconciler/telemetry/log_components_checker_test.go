--- conflicted
+++ resolved
@@ -199,26 +199,6 @@
 			},
 		},
 		{
-<<<<<<< HEAD
-			name: "should return show tlsCertExpired if one of the pipelines has expired tls cert",
-			pipelines: []telemetryv1alpha1.LogPipeline{
-				testutils.NewLogPipelineBuilder().
-					WithStatusCondition(healthyAgentCond).
-					WithStatusCondition(configGeneratedCond).
-					WithStatusCondition(metav1.Condition{Type: conditions.TypePending, Status: metav1.ConditionFalse, Reason: conditions.ReasonFluentBitDSNotReady}).
-					WithStatusCondition(runningCondition).
-					Build(),
-				testutils.NewLogPipelineBuilder().
-					WithStatusCondition(healthyAgentCond).
-					WithStatusCondition(metav1.Condition{Type: conditions.TypeConfigurationGenerated, Status: metav1.ConditionFalse, Reason: conditions.ReasonTLSCertificateExpired, Message: "TLS certificate expired on 20.01.2023"}).
-					Build(),
-			},
-			expectedCondition: &metav1.Condition{
-				Type:    "LogComponentsHealthy",
-				Status:  "False",
-				Reason:  "TLSCertificateExpired",
-				Message: "TLS certificate expired on 20.01.2023",
-=======
 			name: "should be healthy if telemetry flow probing enabled and healthy",
 			pipelines: []telemetryv1alpha1.LogPipeline{
 				testutils.NewLogPipelineBuilder().
@@ -248,7 +228,27 @@
 				Status:  "False",
 				Reason:  "NoLogsDelivered",
 				Message: "No logs delivered to backend",
->>>>>>> 4c9cd72f
+			},
+		},
+		{
+			name: "should return show tlsCertificateExpired if one of the pipelines has expired tls cert",
+			pipelines: []telemetryv1alpha1.LogPipeline{
+				testutils.NewLogPipelineBuilder().
+					WithStatusCondition(healthyAgentCond).
+					WithStatusCondition(configGeneratedCond).
+					WithStatusCondition(metav1.Condition{Type: conditions.TypePending, Status: metav1.ConditionFalse, Reason: conditions.ReasonFluentBitDSNotReady}).
+					WithStatusCondition(runningCondition).
+					Build(),
+				testutils.NewLogPipelineBuilder().
+					WithStatusCondition(healthyAgentCond).
+					WithStatusCondition(metav1.Condition{Type: conditions.TypeConfigurationGenerated, Status: metav1.ConditionFalse, Reason: conditions.ReasonTLSCertificateExpired, Message: "TLS certificate expired on 20.01.2023"}).
+					Build(),
+			},
+			expectedCondition: &metav1.Condition{
+				Type:    "LogComponentsHealthy",
+				Status:  "False",
+				Reason:  "TLSCertificateExpired",
+				Message: "TLS certificate expired on 20.01.2023",
 			},
 		},
 	}
