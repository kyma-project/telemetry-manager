--- conflicted
+++ resolved
@@ -76,11 +76,666 @@
 		flowHealthProberStub := &mocks.FlowHealthProber{}
 		flowHealthProberStub.On("Probe", mock.Anything, pipeline.Name).Return(prober.OTelPipelineProbeResult{}, nil)
 
-<<<<<<< HEAD
 		pipelineValidatorWithStubs := &validator{
 			client:             fakeClient,
 			tlsCertValidator:   stubs.NewTLSCertValidator(nil),
 			secretRefValidator: stubs.NewSecretRefValidator(nil),
+			pipelineLock:       pipelineLockStub,
+		}
+
+		sut := New(
+			fakeClient,
+			testConfig,
+			flowHealthProberStub,
+			gatewayApplierDeleterMock,
+			gatewayConfigBuilderMock,
+			gatewayProberStub,
+			istioStatusCheckerStub,
+			overridesHandlerStub,
+			pipelineLockStub,
+			pipelineValidatorWithStubs)
+		_, err := sut.Reconcile(context.Background(), ctrl.Request{NamespacedName: types.NamespacedName{Name: pipeline.Name}})
+		require.NoError(t, err)
+
+		var updatedPipeline telemetryv1alpha1.TracePipeline
+		err = fakeClient.Get(context.Background(), types.NamespacedName{Name: pipeline.Name}, &updatedPipeline)
+		require.NoError(t, err)
+
+		requireHasStatusCondition(t, updatedPipeline,
+			conditions.TypeGatewayHealthy,
+			metav1.ConditionFalse,
+			conditions.ReasonGatewayNotReady,
+			"Trace gateway Deployment is not ready",
+		)
+
+		gatewayConfigBuilderMock.AssertExpectations(t)
+	})
+
+	t.Run("trace gateway deployment is not ready", func(t *testing.T) {
+		pipeline := testutils.NewTracePipelineBuilder().WithName("pipeline").Build()
+		fakeClient := fake.NewClientBuilder().WithScheme(scheme).WithObjects(&pipeline).WithStatusSubresource(&pipeline).Build()
+
+		gatewayConfigBuilderMock := &mocks.GatewayConfigBuilder{}
+		gatewayConfigBuilderMock.On("Build", mock.Anything, containsPipeline(pipeline)).Return(&gateway.Config{}, nil, nil).Times(1)
+
+		gatewayApplierDeleterMock := &mocks.GatewayApplierDeleter{}
+		gatewayApplierDeleterMock.On("ApplyResources", mock.Anything, mock.Anything, mock.Anything).Return(nil)
+
+		pipelineLockStub := &mocks.PipelineLock{}
+		pipelineLockStub.On("TryAcquireLock", mock.Anything, mock.Anything).Return(nil)
+		pipelineLockStub.On("IsLockHolder", mock.Anything, mock.Anything).Return(nil)
+
+		gatewayProberStub := &mocks.DeploymentProber{}
+		gatewayProberStub.On("IsReady", mock.Anything, mock.Anything).Return(false, nil)
+
+		flowHealthProberStub := &mocks.FlowHealthProber{}
+		flowHealthProberStub.On("Probe", mock.Anything, pipeline.Name).Return(prober.OTelPipelineProbeResult{}, nil)
+
+		pipelineValidatorWithStubs := &validator{
+			client:             fakeClient,
+			tlsCertValidator:   stubs.NewTLSCertValidator(nil),
+			secretRefValidator: stubs.NewSecretRefValidator(nil),
+			pipelineLock:       pipelineLockStub,
+		}
+
+		sut := New(
+			fakeClient,
+			testConfig,
+			flowHealthProberStub,
+			gatewayApplierDeleterMock,
+			gatewayConfigBuilderMock,
+			gatewayProberStub,
+			istioStatusCheckerStub,
+			overridesHandlerStub,
+			pipelineLockStub,
+			pipelineValidatorWithStubs)
+		_, err := sut.Reconcile(context.Background(), ctrl.Request{NamespacedName: types.NamespacedName{Name: pipeline.Name}})
+		require.NoError(t, err)
+
+		var updatedPipeline telemetryv1alpha1.TracePipeline
+		err = fakeClient.Get(context.Background(), types.NamespacedName{Name: pipeline.Name}, &updatedPipeline)
+		require.NoError(t, err)
+
+		requireHasStatusCondition(t, updatedPipeline,
+			conditions.TypeGatewayHealthy,
+			metav1.ConditionFalse,
+			conditions.ReasonGatewayNotReady,
+			"Trace gateway Deployment is not ready",
+		)
+
+		gatewayConfigBuilderMock.AssertExpectations(t)
+	})
+
+	t.Run("trace gateway deployment is ready", func(t *testing.T) {
+		pipeline := testutils.NewTracePipelineBuilder().WithName("pipeline").Build()
+		fakeClient := fake.NewClientBuilder().WithScheme(scheme).WithObjects(&pipeline).WithStatusSubresource(&pipeline).Build()
+
+		gatewayConfigBuilderMock := &mocks.GatewayConfigBuilder{}
+		gatewayConfigBuilderMock.On("Build", mock.Anything, containsPipeline(pipeline)).Return(&gateway.Config{}, nil, nil).Times(1)
+
+		gatewayApplierDeleterMock := &mocks.GatewayApplierDeleter{}
+		gatewayApplierDeleterMock.On("ApplyResources", mock.Anything, mock.Anything, mock.Anything).Return(nil)
+
+		pipelineLockStub := &mocks.PipelineLock{}
+		pipelineLockStub.On("TryAcquireLock", mock.Anything, mock.Anything).Return(nil)
+		pipelineLockStub.On("IsLockHolder", mock.Anything, mock.Anything).Return(nil)
+
+		gatewayProberStub := &mocks.DeploymentProber{}
+		gatewayProberStub.On("IsReady", mock.Anything, mock.Anything).Return(true, nil)
+
+		flowHealthProberStub := &mocks.FlowHealthProber{}
+		flowHealthProberStub.On("Probe", mock.Anything, pipeline.Name).Return(prober.OTelPipelineProbeResult{}, nil)
+
+		pipelineValidatorWithStubs := &validator{
+			client:             fakeClient,
+			tlsCertValidator:   stubs.NewTLSCertValidator(nil),
+			secretRefValidator: stubs.NewSecretRefValidator(nil),
+			pipelineLock:       pipelineLockStub,
+		}
+
+		sut := New(
+			fakeClient,
+			testConfig,
+			flowHealthProberStub,
+			gatewayApplierDeleterMock,
+			gatewayConfigBuilderMock,
+			gatewayProberStub,
+			istioStatusCheckerStub,
+			overridesHandlerStub,
+			pipelineLockStub,
+			pipelineValidatorWithStubs)
+		_, err := sut.Reconcile(context.Background(), ctrl.Request{NamespacedName: types.NamespacedName{Name: pipeline.Name}})
+		require.NoError(t, err)
+
+		var updatedPipeline telemetryv1alpha1.TracePipeline
+		_ = fakeClient.Get(context.Background(), types.NamespacedName{Name: pipeline.Name}, &updatedPipeline)
+
+		requireHasStatusCondition(t, updatedPipeline,
+			conditions.TypeGatewayHealthy,
+			metav1.ConditionTrue,
+			conditions.ReasonGatewayReady,
+			"Trace gateway Deployment is ready",
+		)
+
+		gatewayConfigBuilderMock.AssertExpectations(t)
+	})
+
+	t.Run("referenced secret missing", func(t *testing.T) {
+		pipeline := testutils.NewTracePipelineBuilder().WithOTLPOutput(testutils.OTLPBasicAuthFromSecret("some-secret", "some-namespace", "user", "password")).Build()
+		fakeClient := fake.NewClientBuilder().WithScheme(scheme).WithObjects(&pipeline).WithStatusSubresource(&pipeline).Build()
+
+		gatewayConfigBuilderMock := &mocks.GatewayConfigBuilder{}
+		gatewayConfigBuilderMock.On("Build", mock.Anything, mock.Anything).Return(&gateway.Config{}, nil, nil)
+
+		gatewayApplierDeleterMock := &mocks.GatewayApplierDeleter{}
+		gatewayApplierDeleterMock.On("DeleteResources", mock.Anything, mock.Anything, mock.Anything).Return(nil)
+
+		pipelineLockStub := &mocks.PipelineLock{}
+		pipelineLockStub.On("TryAcquireLock", mock.Anything, mock.Anything).Return(nil)
+		pipelineLockStub.On("IsLockHolder", mock.Anything, mock.Anything).Return(nil)
+
+		proberStub := &mocks.DeploymentProber{}
+		proberStub.On("IsReady", mock.Anything, mock.Anything).Return(true, nil)
+
+		flowHealthProberStub := &mocks.FlowHealthProber{}
+		flowHealthProberStub.On("Probe", mock.Anything, pipeline.Name).Return(prober.OTelPipelineProbeResult{}, nil)
+
+		pipelineValidatorWithStubs := &validator{
+			client:             fakeClient,
+			tlsCertValidator:   stubs.NewTLSCertValidator(nil),
+			secretRefValidator: stubs.NewSecretRefValidator(fmt.Errorf("%w: Secret 'some-secret' of Namespace 'some-namespace'", secretref.ErrSecretRefNotFound)),
+			pipelineLock:       pipelineLockStub,
+		}
+
+		sut := New(
+			fakeClient,
+			testConfig,
+			flowHealthProberStub,
+			gatewayApplierDeleterMock,
+			gatewayConfigBuilderMock,
+			proberStub,
+			istioStatusCheckerStub,
+			overridesHandlerStub,
+			pipelineLockStub,
+			pipelineValidatorWithStubs)
+		_, err := sut.Reconcile(context.Background(), ctrl.Request{NamespacedName: types.NamespacedName{Name: pipeline.Name}})
+		require.NoError(t, err)
+
+		var updatedPipeline telemetryv1alpha1.TracePipeline
+		_ = fakeClient.Get(context.Background(), types.NamespacedName{Name: pipeline.Name}, &updatedPipeline)
+
+		requireHasStatusCondition(t, updatedPipeline,
+			conditions.TypeConfigurationGenerated,
+			metav1.ConditionFalse,
+			conditions.ReasonReferencedSecretMissing,
+			"One or more referenced Secrets are missing: Secret 'some-secret' of Namespace 'some-namespace'",
+		)
+
+		requireHasStatusCondition(t, updatedPipeline,
+			conditions.TypeFlowHealthy,
+			metav1.ConditionFalse,
+			conditions.ReasonSelfMonConfigNotGenerated,
+			"No spans delivered to backend because TracePipeline specification is not applied to the configuration of Trace gateway. Check the 'ConfigurationGenerated' condition for more details",
+		)
+
+		gatewayConfigBuilderMock.AssertNotCalled(t, "Build", mock.Anything, mock.Anything)
+	})
+
+	t.Run("referenced secret exists", func(t *testing.T) {
+		pipeline := testutils.NewTracePipelineBuilder().WithOTLPOutput(testutils.OTLPEndpointFromSecret(
+			"existing",
+			"default",
+			"endpoint")).Build()
+		secret := &corev1.Secret{
+			TypeMeta: metav1.TypeMeta{},
+			ObjectMeta: metav1.ObjectMeta{
+				Name:      "existing",
+				Namespace: "default",
+			},
+			Data: map[string][]byte{"endpoint": nil},
+		}
+		fakeClient := fake.NewClientBuilder().WithScheme(scheme).WithObjects(&pipeline, secret).WithStatusSubresource(&pipeline).Build()
+
+		gatewayConfigBuilderMock := &mocks.GatewayConfigBuilder{}
+		gatewayConfigBuilderMock.On("Build", mock.Anything, containsPipeline(pipeline)).Return(&gateway.Config{}, nil, nil).Times(1)
+
+		gatewayApplierDeleterMock := &mocks.GatewayApplierDeleter{}
+		gatewayApplierDeleterMock.On("ApplyResources", mock.Anything, mock.Anything, mock.Anything).Return(nil)
+
+		pipelineLockStub := &mocks.PipelineLock{}
+		pipelineLockStub.On("TryAcquireLock", mock.Anything, mock.Anything).Return(nil)
+		pipelineLockStub.On("IsLockHolder", mock.Anything, mock.Anything).Return(nil)
+
+		gatewayProberStub := &mocks.DeploymentProber{}
+		gatewayProberStub.On("IsReady", mock.Anything, mock.Anything).Return(true, nil)
+
+		flowHealthProberStub := &mocks.FlowHealthProber{}
+		flowHealthProberStub.On("Probe", mock.Anything, pipeline.Name).Return(prober.OTelPipelineProbeResult{}, nil)
+
+		pipelineValidatorWithStubs := &validator{
+			client:             fakeClient,
+			tlsCertValidator:   stubs.NewTLSCertValidator(nil),
+			secretRefValidator: stubs.NewSecretRefValidator(nil),
+			pipelineLock:       pipelineLockStub,
+		}
+
+		sut := New(
+			fakeClient,
+			testConfig,
+			flowHealthProberStub,
+			gatewayApplierDeleterMock,
+			gatewayConfigBuilderMock,
+			gatewayProberStub,
+			istioStatusCheckerStub,
+			overridesHandlerStub,
+			pipelineLockStub,
+			pipelineValidatorWithStubs)
+		_, err := sut.Reconcile(context.Background(), ctrl.Request{NamespacedName: types.NamespacedName{Name: pipeline.Name}})
+		require.NoError(t, err)
+
+		var updatedPipeline telemetryv1alpha1.TracePipeline
+		_ = fakeClient.Get(context.Background(), types.NamespacedName{Name: pipeline.Name}, &updatedPipeline)
+
+		requireHasStatusCondition(t, updatedPipeline,
+			conditions.TypeConfigurationGenerated,
+			metav1.ConditionTrue,
+			conditions.ReasonGatewayConfigured,
+			"TracePipeline specification is successfully applied to the configuration of Trace gateway",
+		)
+
+		gatewayConfigBuilderMock.AssertExpectations(t)
+	})
+
+	t.Run("max pipelines exceeded", func(t *testing.T) {
+		pipeline := testutils.NewTracePipelineBuilder().Build()
+		fakeClient := fake.NewClientBuilder().WithScheme(scheme).WithObjects(&pipeline).WithStatusSubresource(&pipeline).Build()
+
+		gatewayConfigBuilderMock := &mocks.GatewayConfigBuilder{}
+		gatewayConfigBuilderMock.On("Build", mock.Anything, mock.Anything).Return(&gateway.Config{}, nil, nil)
+
+		pipelineLockStub := &mocks.PipelineLock{}
+		pipelineLockStub.On("TryAcquireLock", mock.Anything, mock.Anything).Return(resourcelock.ErrMaxPipelinesExceeded)
+		pipelineLockStub.On("IsLockHolder", mock.Anything, mock.Anything).Return(resourcelock.ErrMaxPipelinesExceeded)
+
+		gatewayProberStub := &mocks.DeploymentProber{}
+		gatewayProberStub.On("IsReady", mock.Anything, mock.Anything).Return(true, nil)
+
+		flowHealthProberStub := &mocks.FlowHealthProber{}
+		flowHealthProberStub.On("Probe", mock.Anything, pipeline.Name).Return(prober.OTelPipelineProbeResult{}, nil)
+
+		pipelineValidatorWithStubs := &validator{
+			client:             fakeClient,
+			tlsCertValidator:   stubs.NewTLSCertValidator(nil),
+			secretRefValidator: stubs.NewSecretRefValidator(nil),
+			pipelineLock:       pipelineLockStub,
+		}
+
+		sut := New(
+			fakeClient,
+			testConfig,
+			flowHealthProberStub,
+			&mocks.GatewayApplierDeleter{},
+			gatewayConfigBuilderMock,
+			gatewayProberStub,
+			istioStatusCheckerStub,
+			overridesHandlerStub,
+			pipelineLockStub,
+			pipelineValidatorWithStubs)
+		_, err := sut.Reconcile(context.Background(), ctrl.Request{NamespacedName: types.NamespacedName{Name: pipeline.Name}})
+		require.Error(t, err)
+
+		var updatedPipeline telemetryv1alpha1.TracePipeline
+		_ = fakeClient.Get(context.Background(), types.NamespacedName{Name: pipeline.Name}, &updatedPipeline)
+
+		requireHasStatusCondition(t, updatedPipeline,
+			conditions.TypeConfigurationGenerated,
+			metav1.ConditionFalse,
+			conditions.ReasonMaxPipelinesExceeded,
+			"Maximum pipeline count limit exceeded",
+		)
+
+		requireHasStatusCondition(t, updatedPipeline,
+			conditions.TypeFlowHealthy,
+			metav1.ConditionFalse,
+			conditions.ReasonSelfMonConfigNotGenerated,
+			"No spans delivered to backend because TracePipeline specification is not applied to the configuration of Trace gateway. Check the 'ConfigurationGenerated' condition for more details",
+		)
+
+		gatewayConfigBuilderMock.AssertNotCalled(t, "Build", mock.Anything, mock.Anything)
+	})
+
+	t.Run("flow healthy", func(t *testing.T) {
+		tests := []struct {
+			name            string
+			probe           prober.OTelPipelineProbeResult
+			probeErr        error
+			expectedStatus  metav1.ConditionStatus
+			expectedReason  string
+			expectedMessage string
+		}{
+			{
+				name:            "prober fails",
+				probeErr:        assert.AnError,
+				expectedStatus:  metav1.ConditionUnknown,
+				expectedReason:  conditions.ReasonSelfMonProbingFailed,
+				expectedMessage: "Could not determine the health of the telemetry flow because the self monitor probing failed",
+			},
+			{
+				name: "healthy",
+				probe: prober.OTelPipelineProbeResult{
+					PipelineProbeResult: prober.PipelineProbeResult{Healthy: true},
+				},
+				expectedStatus:  metav1.ConditionTrue,
+				expectedReason:  conditions.ReasonSelfMonFlowHealthy,
+				expectedMessage: "No problems detected in the telemetry flow",
+			},
+			{
+				name: "throttling",
+				probe: prober.OTelPipelineProbeResult{
+					Throttling: true,
+				},
+				expectedStatus:  metav1.ConditionFalse,
+				expectedReason:  conditions.ReasonSelfMonGatewayThrottling,
+				expectedMessage: "Trace gateway is unable to receive spans at current rate. See troubleshooting: https://kyma-project.io/#/telemetry-manager/user/03-traces?id=gateway-throttling",
+			},
+			{
+				name: "buffer filling up",
+				probe: prober.OTelPipelineProbeResult{
+					QueueAlmostFull: true,
+				},
+				expectedStatus:  metav1.ConditionFalse,
+				expectedReason:  conditions.ReasonSelfMonBufferFillingUp,
+				expectedMessage: "Buffer nearing capacity. Incoming span rate exceeds export rate. See troubleshooting: https://kyma-project.io/#/telemetry-manager/user/03-traces?id=gateway-buffer-filling-up",
+			},
+			{
+				name: "buffer filling up shadows other problems",
+				probe: prober.OTelPipelineProbeResult{
+					QueueAlmostFull: true,
+					Throttling:      true,
+				},
+				expectedStatus:  metav1.ConditionFalse,
+				expectedReason:  conditions.ReasonSelfMonBufferFillingUp,
+				expectedMessage: "Buffer nearing capacity. Incoming span rate exceeds export rate. See troubleshooting: https://kyma-project.io/#/telemetry-manager/user/03-traces?id=gateway-buffer-filling-up",
+			},
+			{
+				name: "some data dropped",
+				probe: prober.OTelPipelineProbeResult{
+					PipelineProbeResult: prober.PipelineProbeResult{SomeDataDropped: true},
+				},
+				expectedStatus:  metav1.ConditionFalse,
+				expectedReason:  conditions.ReasonSelfMonSomeDataDropped,
+				expectedMessage: "Backend is reachable, but rejecting spans. Some spans are dropped. See troubleshooting: https://kyma-project.io/#/telemetry-manager/user/03-traces?id=not-all-spans-arrive-at-the-backend",
+			},
+			{
+				name: "some data dropped shadows other problems",
+				probe: prober.OTelPipelineProbeResult{
+					PipelineProbeResult: prober.PipelineProbeResult{SomeDataDropped: true},
+					Throttling:          true,
+				},
+				expectedStatus:  metav1.ConditionFalse,
+				expectedReason:  conditions.ReasonSelfMonSomeDataDropped,
+				expectedMessage: "Backend is reachable, but rejecting spans. Some spans are dropped. See troubleshooting: https://kyma-project.io/#/telemetry-manager/user/03-traces?id=not-all-spans-arrive-at-the-backend",
+			},
+			{
+				name: "all data dropped",
+				probe: prober.OTelPipelineProbeResult{
+					PipelineProbeResult: prober.PipelineProbeResult{AllDataDropped: true},
+				},
+				expectedStatus:  metav1.ConditionFalse,
+				expectedReason:  conditions.ReasonSelfMonAllDataDropped,
+				expectedMessage: "Backend is not reachable or rejecting spans. All spans are dropped. See troubleshooting: https://kyma-project.io/#/telemetry-manager/user/03-traces?id=no-spans-arrive-at-the-backend",
+			},
+			{
+				name: "all data dropped shadows other problems",
+				probe: prober.OTelPipelineProbeResult{
+					PipelineProbeResult: prober.PipelineProbeResult{AllDataDropped: true},
+					Throttling:          true,
+				},
+				expectedStatus:  metav1.ConditionFalse,
+				expectedReason:  conditions.ReasonSelfMonAllDataDropped,
+				expectedMessage: "Backend is not reachable or rejecting spans. All spans are dropped. See troubleshooting: https://kyma-project.io/#/telemetry-manager/user/03-traces?id=no-spans-arrive-at-the-backend",
+			},
+		}
+
+		for _, tt := range tests {
+			t.Run(tt.name, func(t *testing.T) {
+				pipeline := testutils.NewTracePipelineBuilder().Build()
+				fakeClient := fake.NewClientBuilder().WithScheme(scheme).WithObjects(&pipeline).WithStatusSubresource(&pipeline).Build()
+
+				gatewayConfigBuilderMock := &mocks.GatewayConfigBuilder{}
+				gatewayConfigBuilderMock.On("Build", mock.Anything, containsPipeline(pipeline)).Return(&gateway.Config{}, nil, nil).Times(1)
+
+				gatewayApplierDeleterMock := &mocks.GatewayApplierDeleter{}
+				gatewayApplierDeleterMock.On("ApplyResources", mock.Anything, mock.Anything, mock.Anything).Return(nil)
+
+				pipelineLockStub := &mocks.PipelineLock{}
+				pipelineLockStub.On("TryAcquireLock", mock.Anything, mock.Anything).Return(nil)
+				pipelineLockStub.On("IsLockHolder", mock.Anything, mock.Anything).Return(nil)
+
+				gatewayProberStub := &mocks.DeploymentProber{}
+				gatewayProberStub.On("IsReady", mock.Anything, mock.Anything).Return(true, nil)
+
+				flowHealthProberStub := &mocks.FlowHealthProber{}
+				flowHealthProberStub.On("Probe", mock.Anything, pipeline.Name).Return(tt.probe, tt.probeErr)
+
+				pipelineValidatorWithStubs := &validator{
+					client:             fakeClient,
+					tlsCertValidator:   stubs.NewTLSCertValidator(nil),
+					secretRefValidator: stubs.NewSecretRefValidator(nil),
+					pipelineLock:       pipelineLockStub,
+				}
+
+				sut := New(
+					fakeClient,
+					testConfig,
+					flowHealthProberStub,
+					gatewayApplierDeleterMock,
+					gatewayConfigBuilderMock,
+					gatewayProberStub,
+					istioStatusCheckerStub,
+					overridesHandlerStub,
+					pipelineLockStub,
+					pipelineValidatorWithStubs)
+				_, err := sut.Reconcile(context.Background(), ctrl.Request{NamespacedName: types.NamespacedName{Name: pipeline.Name}})
+				require.NoError(t, err)
+
+				var updatedPipeline telemetryv1alpha1.TracePipeline
+				_ = fakeClient.Get(context.Background(), types.NamespacedName{Name: pipeline.Name}, &updatedPipeline)
+
+				requireHasStatusCondition(t, updatedPipeline,
+					conditions.TypeFlowHealthy,
+					tt.expectedStatus,
+					tt.expectedReason,
+					tt.expectedMessage,
+				)
+
+				gatewayConfigBuilderMock.AssertExpectations(t)
+			})
+		}
+	})
+
+	t.Run("tls conditions", func(t *testing.T) {
+		tests := []struct {
+			name                    string
+			tlsCertErr              error
+			expectedStatus          metav1.ConditionStatus
+			expectedReason          string
+			expectedMessage         string
+			expectGatewayConfigured bool
+		}{
+			{
+				name:            "cert expired",
+				tlsCertErr:      &tlscert.CertExpiredError{Expiry: time.Date(2020, time.November, 1, 0, 0, 0, 0, time.UTC)},
+				expectedStatus:  metav1.ConditionFalse,
+				expectedReason:  conditions.ReasonTLSCertificateExpired,
+				expectedMessage: "TLS certificate expired on 2020-11-01",
+			},
+			{
+				name:                    "cert about to expire",
+				tlsCertErr:              &tlscert.CertAboutToExpireError{Expiry: time.Date(2024, time.November, 1, 0, 0, 0, 0, time.UTC)},
+				expectedStatus:          metav1.ConditionTrue,
+				expectedReason:          conditions.ReasonTLSCertificateAboutToExpire,
+				expectedMessage:         "TLS certificate is about to expire, configured certificate is valid until 2024-11-01",
+				expectGatewayConfigured: true,
+			},
+			{
+				name:            "ca expired",
+				tlsCertErr:      &tlscert.CertExpiredError{Expiry: time.Date(2020, time.November, 1, 0, 0, 0, 0, time.UTC), IsCa: true},
+				expectedStatus:  metav1.ConditionFalse,
+				expectedReason:  conditions.ReasonTLSCertificateExpired,
+				expectedMessage: "TLS CA certificate expired on 2020-11-01",
+			},
+			{
+				name:                    "ca about to expire",
+				tlsCertErr:              &tlscert.CertAboutToExpireError{Expiry: time.Date(2024, time.November, 1, 0, 0, 0, 0, time.UTC), IsCa: true},
+				expectedStatus:          metav1.ConditionTrue,
+				expectedReason:          conditions.ReasonTLSCertificateAboutToExpire,
+				expectedMessage:         "TLS CA certificate is about to expire, configured certificate is valid until 2024-11-01",
+				expectGatewayConfigured: true,
+			},
+			{
+				name:            "cert decode failed",
+				tlsCertErr:      tlscert.ErrCertDecodeFailed,
+				expectedStatus:  metav1.ConditionFalse,
+				expectedReason:  conditions.ReasonTLSConfigurationInvalid,
+				expectedMessage: "TLS configuration invalid: failed to decode PEM block containing certificate",
+			},
+			{
+				name:            "key decode failed",
+				tlsCertErr:      tlscert.ErrKeyDecodeFailed,
+				expectedStatus:  metav1.ConditionFalse,
+				expectedReason:  conditions.ReasonTLSConfigurationInvalid,
+				expectedMessage: "TLS configuration invalid: failed to decode PEM block containing private key",
+			},
+			{
+				name:            "key parse failed",
+				tlsCertErr:      tlscert.ErrKeyParseFailed,
+				expectedStatus:  metav1.ConditionFalse,
+				expectedReason:  conditions.ReasonTLSConfigurationInvalid,
+				expectedMessage: "TLS configuration invalid: failed to parse private key",
+			},
+			{
+				name:            "cert parse failed",
+				tlsCertErr:      tlscert.ErrCertParseFailed,
+				expectedStatus:  metav1.ConditionFalse,
+				expectedReason:  conditions.ReasonTLSConfigurationInvalid,
+				expectedMessage: "TLS configuration invalid: failed to parse certificate",
+			},
+			{
+				name:            "cert and key mismatch",
+				tlsCertErr:      tlscert.ErrInvalidCertificateKeyPair,
+				expectedStatus:  metav1.ConditionFalse,
+				expectedReason:  conditions.ReasonTLSConfigurationInvalid,
+				expectedMessage: "TLS configuration invalid: certificate and private key do not match",
+			},
+		}
+		for _, tt := range tests {
+			t.Run(tt.name, func(t *testing.T) {
+				pipeline := testutils.NewTracePipelineBuilder().WithOTLPOutput(testutils.OTLPClientTLSFromString("ca", "fooCert", "fooKey")).Build()
+				fakeClient := fake.NewClientBuilder().WithScheme(scheme).WithObjects(&pipeline).WithStatusSubresource(&pipeline).Build()
+
+				gatewayConfigBuilderMock := &mocks.GatewayConfigBuilder{}
+				gatewayConfigBuilderMock.On("Build", mock.Anything, mock.Anything).Return(&gateway.Config{}, nil, nil)
+
+				gatewayApplierDeleterMock := &mocks.GatewayApplierDeleter{}
+				gatewayApplierDeleterMock.On("ApplyResources", mock.Anything, mock.Anything, mock.Anything).Return(nil)
+				gatewayApplierDeleterMock.On("DeleteResources", mock.Anything, mock.Anything, mock.Anything).Return(nil)
+
+				pipelineLockStub := &mocks.PipelineLock{}
+				pipelineLockStub.On("TryAcquireLock", mock.Anything, mock.Anything).Return(nil)
+				pipelineLockStub.On("IsLockHolder", mock.Anything, mock.Anything).Return(true, nil)
+
+				gatewayProberStub := &mocks.DeploymentProber{}
+				gatewayProberStub.On("IsReady", mock.Anything, mock.Anything).Return(true, nil)
+
+				flowHealthProberStub := &mocks.FlowHealthProber{}
+				flowHealthProberStub.On("Probe", mock.Anything, pipeline.Name).Return(prober.OTelPipelineProbeResult{}, nil)
+
+				pipelineValidatorWithStubs := &validator{
+					client:             fakeClient,
+					tlsCertValidator:   stubs.NewTLSCertValidator(nil),
+					secretRefValidator: stubs.NewSecretRefValidator(tt.tlsCertErr),
+					pipelineLock:       pipelineLockStub,
+				}
+
+				sut := New(
+					fakeClient,
+					testConfig,
+					flowHealthProberStub,
+					gatewayApplierDeleterMock,
+					gatewayConfigBuilderMock,
+					gatewayProberStub,
+					istioStatusCheckerStub,
+					overridesHandlerStub,
+					pipelineLockStub,
+					pipelineValidatorWithStubs)
+				_, err := sut.Reconcile(context.Background(), ctrl.Request{NamespacedName: types.NamespacedName{Name: pipeline.Name}})
+				require.NoError(t, err)
+
+				var updatedPipeline telemetryv1alpha1.TracePipeline
+				_ = fakeClient.Get(context.Background(), types.NamespacedName{Name: pipeline.Name}, &updatedPipeline)
+
+				requireHasStatusCondition(t, updatedPipeline,
+					conditions.TypeConfigurationGenerated,
+					tt.expectedStatus,
+					tt.expectedReason,
+					tt.expectedMessage,
+				)
+
+				if tt.expectedStatus == metav1.ConditionFalse {
+					requireHasStatusCondition(t, updatedPipeline,
+						conditions.TypeFlowHealthy,
+						metav1.ConditionFalse,
+						conditions.ReasonSelfMonConfigNotGenerated,
+						"No spans delivered to backend because TracePipeline specification is not applied to the configuration of Trace gateway. Check the 'ConfigurationGenerated' condition for more details",
+					)
+				}
+
+				if !tt.expectGatewayConfigured {
+					gatewayConfigBuilderMock.AssertNotCalled(t, "Build", mock.Anything, mock.Anything)
+				} else {
+					gatewayConfigBuilderMock.AssertCalled(t, "Build", mock.Anything, containsPipeline(pipeline))
+				}
+			})
+		}
+	})
+
+	t.Run("a request to the Kubernetes API server has failed when validating the secret references", func(t *testing.T) {
+		pipeline := testutils.NewTracePipelineBuilder().WithOTLPOutput(testutils.OTLPEndpointFromSecret(
+			"existing",
+			"default",
+			"endpoint")).Build()
+		secret := &corev1.Secret{
+			TypeMeta: metav1.TypeMeta{},
+			ObjectMeta: metav1.ObjectMeta{
+				Name:      "existing",
+				Namespace: "default",
+			},
+			Data: map[string][]byte{"endpoint": nil},
+		}
+		fakeClient := fake.NewClientBuilder().WithScheme(scheme).WithObjects(&pipeline, secret).WithStatusSubresource(&pipeline).Build()
+
+		gatewayConfigBuilderMock := &mocks.GatewayConfigBuilder{}
+		gatewayConfigBuilderMock.On("Build", mock.Anything, mock.Anything).Return(&gateway.Config{}, nil, nil)
+
+		gatewayApplierDeleterMock := &mocks.GatewayApplierDeleter{}
+		gatewayApplierDeleterMock.On("DeleteResources", mock.Anything, mock.Anything, mock.Anything).Return(nil)
+
+		pipelineLockStub := &mocks.PipelineLock{}
+		pipelineLockStub.On("TryAcquireLock", mock.Anything, mock.Anything).Return(nil)
+		pipelineLockStub.On("IsLockHolder", mock.Anything, mock.Anything).Return(nil)
+
+		proberStub := &mocks.DeploymentProber{}
+		proberStub.On("IsReady", mock.Anything, mock.Anything).Return(true, nil)
+
+		flowHealthProberStub := &mocks.FlowHealthProber{}
+		flowHealthProberStub.On("Probe", mock.Anything, pipeline.Name).Return(prober.OTelPipelineProbeResult{}, nil)
+
+		serverErr := errors.New("failed to get lock: server error")
+		pipelineValidatorWithStubs := &validator{
+			client:             fakeClient,
+			tlsCertValidator:   stubs.NewTLSCertValidator(nil),
+			secretRefValidator: stubs.NewSecretRefValidator(&errortypes.APIRequestFailedError{Err: serverErr}),
 			pipelineLock:       pipelineLockStub,
 		}
 
@@ -96,7 +751,57 @@
 			istioStatusChecker:    istioStatusCheckerStub,
 			pipelineValidator:     pipelineValidatorWithStubs,
 		}
-=======
+		_, err := sut.Reconcile(context.Background(), ctrl.Request{NamespacedName: types.NamespacedName{Name: pipeline.Name}})
+		require.True(t, errors.Is(err, serverErr))
+
+		var updatedPipeline telemetryv1alpha1.TracePipeline
+		_ = fakeClient.Get(context.Background(), types.NamespacedName{Name: pipeline.Name}, &updatedPipeline)
+
+		requireHasStatusCondition(t, updatedPipeline,
+			conditions.TypeConfigurationGenerated,
+			metav1.ConditionFalse,
+			conditions.ReasonAPIRequestFailed,
+			"One of the requests to the Kubernetes API server has failed",
+		)
+
+		requireHasStatusCondition(t, updatedPipeline,
+			conditions.TypeFlowHealthy,
+			metav1.ConditionFalse,
+			conditions.ReasonSelfMonConfigNotGenerated,
+			"No spans delivered to backend because TracePipeline specification is not applied to the configuration of Trace gateway. Check the 'ConfigurationGenerated' condition for more details",
+		)
+
+		gatewayConfigBuilderMock.AssertNotCalled(t, "Build", mock.Anything, mock.Anything)
+	})
+
+	t.Run("a request to the Kubernetes API server has failed when validating the max pipeline count limit", func(t *testing.T) {
+		pipeline := testutils.NewTracePipelineBuilder().WithName("pipeline").Build()
+		fakeClient := fake.NewClientBuilder().WithScheme(scheme).WithObjects(&pipeline).WithStatusSubresource(&pipeline).Build()
+
+		gatewayConfigBuilderMock := &mocks.GatewayConfigBuilder{}
+		gatewayConfigBuilderMock.On("Build", mock.Anything, mock.Anything).Return(&gateway.Config{}, nil, nil)
+
+		gatewayApplierDeleterMock := &mocks.GatewayApplierDeleter{}
+		gatewayApplierDeleterMock.On("DeleteResources", mock.Anything, mock.Anything, mock.Anything).Return(nil)
+
+		pipelineLockStub := &mocks.PipelineLock{}
+		pipelineLockStub.On("TryAcquireLock", mock.Anything, mock.Anything).Return(nil)
+		serverErr := errors.New("failed to get lock: server error")
+		pipelineLockStub.On("IsLockHolder", mock.Anything, mock.Anything).Return(&errortypes.APIRequestFailedError{Err: serverErr})
+
+		gatewayProberStub := &mocks.DeploymentProber{}
+		gatewayProberStub.On("IsReady", mock.Anything, mock.Anything).Return(true, nil)
+
+		flowHealthProberStub := &mocks.FlowHealthProber{}
+		flowHealthProberStub.On("Probe", mock.Anything, pipeline.Name).Return(prober.OTelPipelineProbeResult{}, nil)
+
+		pipelineValidatorWithStubs := &validator{
+			client:             fakeClient,
+			tlsCertValidator:   stubs.NewTLSCertValidator(nil),
+			secretRefValidator: stubs.NewSecretRefValidator(nil),
+			pipelineLock:       pipelineLockStub,
+		}
+
 		sut := New(
 			fakeClient,
 			testConfig,
@@ -107,66 +812,57 @@
 			istioStatusCheckerStub,
 			overridesHandlerStub,
 			pipelineLockStub,
-			stubs.NewTLSCertValidator(nil))
->>>>>>> e6125997
+			pipelineValidatorWithStubs)
 		_, err := sut.Reconcile(context.Background(), ctrl.Request{NamespacedName: types.NamespacedName{Name: pipeline.Name}})
-		require.NoError(t, err)
+		require.True(t, errors.Is(err, serverErr))
 
 		var updatedPipeline telemetryv1alpha1.TracePipeline
-		err = fakeClient.Get(context.Background(), types.NamespacedName{Name: pipeline.Name}, &updatedPipeline)
-		require.NoError(t, err)
-
-		requireHasStatusCondition(t, updatedPipeline,
-			conditions.TypeGatewayHealthy,
-			metav1.ConditionFalse,
-			conditions.ReasonGatewayNotReady,
-			"Trace gateway Deployment is not ready",
-		)
-
-		gatewayConfigBuilderMock.AssertExpectations(t)
-	})
-
-	t.Run("trace gateway deployment is not ready", func(t *testing.T) {
-		pipeline := testutils.NewTracePipelineBuilder().WithName("pipeline").Build()
+		_ = fakeClient.Get(context.Background(), types.NamespacedName{Name: pipeline.Name}, &updatedPipeline)
+
+		requireHasStatusCondition(t, updatedPipeline,
+			conditions.TypeConfigurationGenerated,
+			metav1.ConditionFalse,
+			conditions.ReasonAPIRequestFailed,
+			"One of the requests to the Kubernetes API server has failed",
+		)
+
+		requireHasStatusCondition(t, updatedPipeline,
+			conditions.TypeFlowHealthy,
+			metav1.ConditionFalse,
+			conditions.ReasonSelfMonConfigNotGenerated,
+			"No spans delivered to backend because TracePipeline specification is not applied to the configuration of Trace gateway. Check the 'ConfigurationGenerated' condition for more details",
+		)
+
+		gatewayConfigBuilderMock.AssertNotCalled(t, "Build", mock.Anything, mock.Anything)
+	})
+
+	t.Run("all trace pipelines are non-reconcilable", func(t *testing.T) {
+		pipeline := testutils.NewTracePipelineBuilder().WithOTLPOutput(testutils.OTLPBasicAuthFromSecret("some-secret", "some-namespace", "user", "password")).Build()
 		fakeClient := fake.NewClientBuilder().WithScheme(scheme).WithObjects(&pipeline).WithStatusSubresource(&pipeline).Build()
 
 		gatewayConfigBuilderMock := &mocks.GatewayConfigBuilder{}
-		gatewayConfigBuilderMock.On("Build", mock.Anything, containsPipeline(pipeline)).Return(&gateway.Config{}, nil, nil).Times(1)
+		gatewayConfigBuilderMock.On("Build", mock.Anything, mock.Anything).Return(&gateway.Config{}, nil, nil)
 
 		gatewayApplierDeleterMock := &mocks.GatewayApplierDeleter{}
-		gatewayApplierDeleterMock.On("ApplyResources", mock.Anything, mock.Anything, mock.Anything).Return(nil)
+		gatewayApplierDeleterMock.On("DeleteResources", mock.Anything, mock.Anything, mock.Anything).Return(nil).Times(1)
 
 		pipelineLockStub := &mocks.PipelineLock{}
 		pipelineLockStub.On("TryAcquireLock", mock.Anything, mock.Anything).Return(nil)
 		pipelineLockStub.On("IsLockHolder", mock.Anything, mock.Anything).Return(nil)
 
 		gatewayProberStub := &mocks.DeploymentProber{}
-		gatewayProberStub.On("IsReady", mock.Anything, mock.Anything).Return(false, nil)
+		gatewayProberStub.On("IsReady", mock.Anything, mock.Anything).Return(true, nil)
 
 		flowHealthProberStub := &mocks.FlowHealthProber{}
 		flowHealthProberStub.On("Probe", mock.Anything, pipeline.Name).Return(prober.OTelPipelineProbeResult{}, nil)
 
-<<<<<<< HEAD
 		pipelineValidatorWithStubs := &validator{
 			client:             fakeClient,
 			tlsCertValidator:   stubs.NewTLSCertValidator(nil),
-			secretRefValidator: stubs.NewSecretRefValidator(nil),
+			secretRefValidator: stubs.NewSecretRefValidator(fmt.Errorf("%w: Secret 'some-secret' of Namespace 'some-namespace'", secretref.ErrSecretRefNotFound)),
 			pipelineLock:       pipelineLockStub,
 		}
 
-		sut := Reconciler{
-			Client:                fakeClient,
-			config:                testConfig,
-			gatewayConfigBuilder:  gatewayConfigBuilderMock,
-			gatewayApplierDeleter: gatewayApplierDeleterMock,
-			pipelineLock:          pipelineLockStub,
-			prober:                proberStub,
-			flowHealthProber:      flowHealthProberStub,
-			overridesHandler:      overridesHandlerStub,
-			istioStatusChecker:    istioStatusCheckerStub,
-			pipelineValidator:     pipelineValidatorWithStubs,
-		}
-=======
 		sut := New(
 			fakeClient,
 			testConfig,
@@ -177,837 +873,7 @@
 			istioStatusCheckerStub,
 			overridesHandlerStub,
 			pipelineLockStub,
-			stubs.NewTLSCertValidator(nil))
->>>>>>> e6125997
-		_, err := sut.Reconcile(context.Background(), ctrl.Request{NamespacedName: types.NamespacedName{Name: pipeline.Name}})
-		require.NoError(t, err)
-
-		var updatedPipeline telemetryv1alpha1.TracePipeline
-		err = fakeClient.Get(context.Background(), types.NamespacedName{Name: pipeline.Name}, &updatedPipeline)
-		require.NoError(t, err)
-
-		requireHasStatusCondition(t, updatedPipeline,
-			conditions.TypeGatewayHealthy,
-			metav1.ConditionFalse,
-			conditions.ReasonGatewayNotReady,
-			"Trace gateway Deployment is not ready",
-		)
-
-		gatewayConfigBuilderMock.AssertExpectations(t)
-	})
-
-	t.Run("trace gateway deployment is ready", func(t *testing.T) {
-		pipeline := testutils.NewTracePipelineBuilder().WithName("pipeline").Build()
-		fakeClient := fake.NewClientBuilder().WithScheme(scheme).WithObjects(&pipeline).WithStatusSubresource(&pipeline).Build()
-
-		gatewayConfigBuilderMock := &mocks.GatewayConfigBuilder{}
-		gatewayConfigBuilderMock.On("Build", mock.Anything, containsPipeline(pipeline)).Return(&gateway.Config{}, nil, nil).Times(1)
-
-		gatewayApplierDeleterMock := &mocks.GatewayApplierDeleter{}
-		gatewayApplierDeleterMock.On("ApplyResources", mock.Anything, mock.Anything, mock.Anything).Return(nil)
-
-		pipelineLockStub := &mocks.PipelineLock{}
-		pipelineLockStub.On("TryAcquireLock", mock.Anything, mock.Anything).Return(nil)
-		pipelineLockStub.On("IsLockHolder", mock.Anything, mock.Anything).Return(nil)
-
-		gatewayProberStub := &mocks.DeploymentProber{}
-		gatewayProberStub.On("IsReady", mock.Anything, mock.Anything).Return(true, nil)
-
-		flowHealthProberStub := &mocks.FlowHealthProber{}
-		flowHealthProberStub.On("Probe", mock.Anything, pipeline.Name).Return(prober.OTelPipelineProbeResult{}, nil)
-
-<<<<<<< HEAD
-		pipelineValidatorWithStubs := &validator{
-			client:             fakeClient,
-			tlsCertValidator:   stubs.NewTLSCertValidator(nil),
-			secretRefValidator: stubs.NewSecretRefValidator(nil),
-			pipelineLock:       pipelineLockStub,
-		}
-
-		sut := Reconciler{
-			Client:                fakeClient,
-			config:                testConfig,
-			gatewayConfigBuilder:  gatewayConfigBuilderMock,
-			gatewayApplierDeleter: gatewayApplierDeleterMock,
-			pipelineLock:          pipelineLockStub,
-			prober:                proberStub,
-			flowHealthProber:      flowHealthProberStub,
-			overridesHandler:      overridesHandlerStub,
-			istioStatusChecker:    istioStatusCheckerStub,
-			pipelineValidator:     pipelineValidatorWithStubs,
-		}
-=======
-		sut := New(
-			fakeClient,
-			testConfig,
-			flowHealthProberStub,
-			gatewayApplierDeleterMock,
-			gatewayConfigBuilderMock,
-			gatewayProberStub,
-			istioStatusCheckerStub,
-			overridesHandlerStub,
-			pipelineLockStub,
-			stubs.NewTLSCertValidator(nil))
->>>>>>> e6125997
-		_, err := sut.Reconcile(context.Background(), ctrl.Request{NamespacedName: types.NamespacedName{Name: pipeline.Name}})
-		require.NoError(t, err)
-
-		var updatedPipeline telemetryv1alpha1.TracePipeline
-		_ = fakeClient.Get(context.Background(), types.NamespacedName{Name: pipeline.Name}, &updatedPipeline)
-
-		requireHasStatusCondition(t, updatedPipeline,
-			conditions.TypeGatewayHealthy,
-			metav1.ConditionTrue,
-			conditions.ReasonGatewayReady,
-			"Trace gateway Deployment is ready",
-		)
-
-		gatewayConfigBuilderMock.AssertExpectations(t)
-	})
-
-	t.Run("referenced secret missing", func(t *testing.T) {
-		pipeline := testutils.NewTracePipelineBuilder().WithOTLPOutput(testutils.OTLPBasicAuthFromSecret("some-secret", "some-namespace", "user", "password")).Build()
-		fakeClient := fake.NewClientBuilder().WithScheme(scheme).WithObjects(&pipeline).WithStatusSubresource(&pipeline).Build()
-
-		gatewayConfigBuilderMock := &mocks.GatewayConfigBuilder{}
-		gatewayConfigBuilderMock.On("Build", mock.Anything, mock.Anything).Return(&gateway.Config{}, nil, nil)
-
-		gatewayApplierDeleterMock := &mocks.GatewayApplierDeleter{}
-		gatewayApplierDeleterMock.On("DeleteResources", mock.Anything, mock.Anything, mock.Anything).Return(nil)
-
-		pipelineLockStub := &mocks.PipelineLock{}
-		pipelineLockStub.On("TryAcquireLock", mock.Anything, mock.Anything).Return(nil)
-		pipelineLockStub.On("IsLockHolder", mock.Anything, mock.Anything).Return(nil)
-
-		proberStub := &mocks.DeploymentProber{}
-		proberStub.On("IsReady", mock.Anything, mock.Anything).Return(true, nil)
-
-		flowHealthProberStub := &mocks.FlowHealthProber{}
-		flowHealthProberStub.On("Probe", mock.Anything, pipeline.Name).Return(prober.OTelPipelineProbeResult{}, nil)
-
-<<<<<<< HEAD
-		pipelineValidatorWithStubs := &validator{
-			client:             fakeClient,
-			tlsCertValidator:   stubs.NewTLSCertValidator(nil),
-			secretRefValidator: stubs.NewSecretRefValidator(fmt.Errorf("%w: Secret 'some-secret' of Namespace 'some-namespace'", secretref.ErrSecretRefNotFound)),
-			pipelineLock:       pipelineLockStub,
-		}
-
-		sut := Reconciler{
-			Client:                fakeClient,
-			config:                testConfig,
-			gatewayConfigBuilder:  gatewayConfigBuilderMock,
-			gatewayApplierDeleter: gatewayApplierDeleterMock,
-			pipelineLock:          pipelineLockStub,
-			prober:                proberStub,
-			flowHealthProber:      flowHealthProberStub,
-			overridesHandler:      overridesHandlerStub,
-			istioStatusChecker:    istioStatusCheckerStub,
-			pipelineValidator:     pipelineValidatorWithStubs,
-		}
-=======
-		sut := New(
-			fakeClient,
-			testConfig,
-			flowHealthProberStub,
-			gatewayApplierDeleterMock,
-			gatewayConfigBuilderMock,
-			proberStub,
-			istioStatusCheckerStub,
-			overridesHandlerStub,
-			pipelineLockStub,
-			stubs.NewTLSCertValidator(nil))
->>>>>>> e6125997
-		_, err := sut.Reconcile(context.Background(), ctrl.Request{NamespacedName: types.NamespacedName{Name: pipeline.Name}})
-		require.NoError(t, err)
-
-		var updatedPipeline telemetryv1alpha1.TracePipeline
-		_ = fakeClient.Get(context.Background(), types.NamespacedName{Name: pipeline.Name}, &updatedPipeline)
-
-		requireHasStatusCondition(t, updatedPipeline,
-			conditions.TypeConfigurationGenerated,
-			metav1.ConditionFalse,
-			conditions.ReasonReferencedSecretMissing,
-			"One or more referenced Secrets are missing: Secret 'some-secret' of Namespace 'some-namespace'",
-		)
-
-		requireHasStatusCondition(t, updatedPipeline,
-			conditions.TypeFlowHealthy,
-			metav1.ConditionFalse,
-			conditions.ReasonSelfMonConfigNotGenerated,
-			"No spans delivered to backend because TracePipeline specification is not applied to the configuration of Trace gateway. Check the 'ConfigurationGenerated' condition for more details",
-		)
-
-		gatewayConfigBuilderMock.AssertNotCalled(t, "Build", mock.Anything, mock.Anything)
-	})
-
-	t.Run("referenced secret exists", func(t *testing.T) {
-		pipeline := testutils.NewTracePipelineBuilder().WithOTLPOutput(testutils.OTLPEndpointFromSecret(
-			"existing",
-			"default",
-			"endpoint")).Build()
-		secret := &corev1.Secret{
-			TypeMeta: metav1.TypeMeta{},
-			ObjectMeta: metav1.ObjectMeta{
-				Name:      "existing",
-				Namespace: "default",
-			},
-			Data: map[string][]byte{"endpoint": nil},
-		}
-		fakeClient := fake.NewClientBuilder().WithScheme(scheme).WithObjects(&pipeline, secret).WithStatusSubresource(&pipeline).Build()
-
-		gatewayConfigBuilderMock := &mocks.GatewayConfigBuilder{}
-		gatewayConfigBuilderMock.On("Build", mock.Anything, containsPipeline(pipeline)).Return(&gateway.Config{}, nil, nil).Times(1)
-
-		gatewayApplierDeleterMock := &mocks.GatewayApplierDeleter{}
-		gatewayApplierDeleterMock.On("ApplyResources", mock.Anything, mock.Anything, mock.Anything).Return(nil)
-
-		pipelineLockStub := &mocks.PipelineLock{}
-		pipelineLockStub.On("TryAcquireLock", mock.Anything, mock.Anything).Return(nil)
-		pipelineLockStub.On("IsLockHolder", mock.Anything, mock.Anything).Return(nil)
-
-		gatewayProberStub := &mocks.DeploymentProber{}
-		gatewayProberStub.On("IsReady", mock.Anything, mock.Anything).Return(true, nil)
-
-		flowHealthProberStub := &mocks.FlowHealthProber{}
-		flowHealthProberStub.On("Probe", mock.Anything, pipeline.Name).Return(prober.OTelPipelineProbeResult{}, nil)
-
-<<<<<<< HEAD
-		pipelineValidatorWithStubs := &validator{
-			client:             fakeClient,
-			tlsCertValidator:   stubs.NewTLSCertValidator(nil),
-			secretRefValidator: stubs.NewSecretRefValidator(nil),
-			pipelineLock:       pipelineLockStub,
-		}
-
-		sut := Reconciler{
-			Client:                fakeClient,
-			config:                testConfig,
-			gatewayConfigBuilder:  gatewayConfigBuilderMock,
-			gatewayApplierDeleter: gatewayApplierDeleterMock,
-			pipelineLock:          pipelineLockStub,
-			prober:                proberStub,
-			flowHealthProber:      flowHealthProberStub,
-			overridesHandler:      overridesHandlerStub,
-			istioStatusChecker:    istioStatusCheckerStub,
-			pipelineValidator:     pipelineValidatorWithStubs,
-		}
-=======
-		sut := New(
-			fakeClient,
-			testConfig,
-			flowHealthProberStub,
-			gatewayApplierDeleterMock,
-			gatewayConfigBuilderMock,
-			gatewayProberStub,
-			istioStatusCheckerStub,
-			overridesHandlerStub,
-			pipelineLockStub,
-			stubs.NewTLSCertValidator(nil))
->>>>>>> e6125997
-		_, err := sut.Reconcile(context.Background(), ctrl.Request{NamespacedName: types.NamespacedName{Name: pipeline.Name}})
-		require.NoError(t, err)
-
-		var updatedPipeline telemetryv1alpha1.TracePipeline
-		_ = fakeClient.Get(context.Background(), types.NamespacedName{Name: pipeline.Name}, &updatedPipeline)
-
-		requireHasStatusCondition(t, updatedPipeline,
-			conditions.TypeConfigurationGenerated,
-			metav1.ConditionTrue,
-			conditions.ReasonGatewayConfigured,
-			"TracePipeline specification is successfully applied to the configuration of Trace gateway",
-		)
-
-		gatewayConfigBuilderMock.AssertExpectations(t)
-	})
-
-	t.Run("max pipelines exceeded", func(t *testing.T) {
-		pipeline := testutils.NewTracePipelineBuilder().Build()
-		fakeClient := fake.NewClientBuilder().WithScheme(scheme).WithObjects(&pipeline).WithStatusSubresource(&pipeline).Build()
-
-		gatewayConfigBuilderMock := &mocks.GatewayConfigBuilder{}
-		gatewayConfigBuilderMock.On("Build", mock.Anything, mock.Anything).Return(&gateway.Config{}, nil, nil)
-
-		pipelineLockStub := &mocks.PipelineLock{}
-		pipelineLockStub.On("TryAcquireLock", mock.Anything, mock.Anything).Return(resourcelock.ErrMaxPipelinesExceeded)
-		pipelineLockStub.On("IsLockHolder", mock.Anything, mock.Anything).Return(resourcelock.ErrMaxPipelinesExceeded)
-
-		gatewayProberStub := &mocks.DeploymentProber{}
-		gatewayProberStub.On("IsReady", mock.Anything, mock.Anything).Return(true, nil)
-
-		flowHealthProberStub := &mocks.FlowHealthProber{}
-		flowHealthProberStub.On("Probe", mock.Anything, pipeline.Name).Return(prober.OTelPipelineProbeResult{}, nil)
-
-<<<<<<< HEAD
-		pipelineValidatorWithStubs := &validator{
-			client:             fakeClient,
-			tlsCertValidator:   stubs.NewTLSCertValidator(nil),
-			secretRefValidator: stubs.NewSecretRefValidator(nil),
-			pipelineLock:       pipelineLockStub,
-		}
-
-		sut := Reconciler{
-			Client:             fakeClient,
-			config:             testConfig,
-			pipelineLock:       pipelineLockStub,
-			prober:             proberStub,
-			flowHealthProber:   flowHealthProberStub,
-			overridesHandler:   overridesHandlerStub,
-			istioStatusChecker: istioStatusCheckerStub,
-			pipelineValidator:  pipelineValidatorWithStubs,
-		}
-=======
-		sut := New(
-			fakeClient,
-			testConfig,
-			flowHealthProberStub,
-			&mocks.GatewayApplierDeleter{},
-			gatewayConfigBuilderMock,
-			gatewayProberStub,
-			istioStatusCheckerStub,
-			overridesHandlerStub,
-			pipelineLockStub,
-			stubs.NewTLSCertValidator(nil))
->>>>>>> e6125997
-		_, err := sut.Reconcile(context.Background(), ctrl.Request{NamespacedName: types.NamespacedName{Name: pipeline.Name}})
-		require.Error(t, err)
-
-		var updatedPipeline telemetryv1alpha1.TracePipeline
-		_ = fakeClient.Get(context.Background(), types.NamespacedName{Name: pipeline.Name}, &updatedPipeline)
-
-		requireHasStatusCondition(t, updatedPipeline,
-			conditions.TypeConfigurationGenerated,
-			metav1.ConditionFalse,
-			conditions.ReasonMaxPipelinesExceeded,
-			"Maximum pipeline count limit exceeded",
-		)
-
-		requireHasStatusCondition(t, updatedPipeline,
-			conditions.TypeFlowHealthy,
-			metav1.ConditionFalse,
-			conditions.ReasonSelfMonConfigNotGenerated,
-			"No spans delivered to backend because TracePipeline specification is not applied to the configuration of Trace gateway. Check the 'ConfigurationGenerated' condition for more details",
-		)
-
-		gatewayConfigBuilderMock.AssertNotCalled(t, "Build", mock.Anything, mock.Anything)
-	})
-
-	t.Run("flow healthy", func(t *testing.T) {
-		tests := []struct {
-			name            string
-			probe           prober.OTelPipelineProbeResult
-			probeErr        error
-			expectedStatus  metav1.ConditionStatus
-			expectedReason  string
-			expectedMessage string
-		}{
-			{
-				name:            "prober fails",
-				probeErr:        assert.AnError,
-				expectedStatus:  metav1.ConditionUnknown,
-				expectedReason:  conditions.ReasonSelfMonProbingFailed,
-				expectedMessage: "Could not determine the health of the telemetry flow because the self monitor probing failed",
-			},
-			{
-				name: "healthy",
-				probe: prober.OTelPipelineProbeResult{
-					PipelineProbeResult: prober.PipelineProbeResult{Healthy: true},
-				},
-				expectedStatus:  metav1.ConditionTrue,
-				expectedReason:  conditions.ReasonSelfMonFlowHealthy,
-				expectedMessage: "No problems detected in the telemetry flow",
-			},
-			{
-				name: "throttling",
-				probe: prober.OTelPipelineProbeResult{
-					Throttling: true,
-				},
-				expectedStatus:  metav1.ConditionFalse,
-				expectedReason:  conditions.ReasonSelfMonGatewayThrottling,
-				expectedMessage: "Trace gateway is unable to receive spans at current rate. See troubleshooting: https://kyma-project.io/#/telemetry-manager/user/03-traces?id=gateway-throttling",
-			},
-			{
-				name: "buffer filling up",
-				probe: prober.OTelPipelineProbeResult{
-					QueueAlmostFull: true,
-				},
-				expectedStatus:  metav1.ConditionFalse,
-				expectedReason:  conditions.ReasonSelfMonBufferFillingUp,
-				expectedMessage: "Buffer nearing capacity. Incoming span rate exceeds export rate. See troubleshooting: https://kyma-project.io/#/telemetry-manager/user/03-traces?id=gateway-buffer-filling-up",
-			},
-			{
-				name: "buffer filling up shadows other problems",
-				probe: prober.OTelPipelineProbeResult{
-					QueueAlmostFull: true,
-					Throttling:      true,
-				},
-				expectedStatus:  metav1.ConditionFalse,
-				expectedReason:  conditions.ReasonSelfMonBufferFillingUp,
-				expectedMessage: "Buffer nearing capacity. Incoming span rate exceeds export rate. See troubleshooting: https://kyma-project.io/#/telemetry-manager/user/03-traces?id=gateway-buffer-filling-up",
-			},
-			{
-				name: "some data dropped",
-				probe: prober.OTelPipelineProbeResult{
-					PipelineProbeResult: prober.PipelineProbeResult{SomeDataDropped: true},
-				},
-				expectedStatus:  metav1.ConditionFalse,
-				expectedReason:  conditions.ReasonSelfMonSomeDataDropped,
-				expectedMessage: "Backend is reachable, but rejecting spans. Some spans are dropped. See troubleshooting: https://kyma-project.io/#/telemetry-manager/user/03-traces?id=not-all-spans-arrive-at-the-backend",
-			},
-			{
-				name: "some data dropped shadows other problems",
-				probe: prober.OTelPipelineProbeResult{
-					PipelineProbeResult: prober.PipelineProbeResult{SomeDataDropped: true},
-					Throttling:          true,
-				},
-				expectedStatus:  metav1.ConditionFalse,
-				expectedReason:  conditions.ReasonSelfMonSomeDataDropped,
-				expectedMessage: "Backend is reachable, but rejecting spans. Some spans are dropped. See troubleshooting: https://kyma-project.io/#/telemetry-manager/user/03-traces?id=not-all-spans-arrive-at-the-backend",
-			},
-			{
-				name: "all data dropped",
-				probe: prober.OTelPipelineProbeResult{
-					PipelineProbeResult: prober.PipelineProbeResult{AllDataDropped: true},
-				},
-				expectedStatus:  metav1.ConditionFalse,
-				expectedReason:  conditions.ReasonSelfMonAllDataDropped,
-				expectedMessage: "Backend is not reachable or rejecting spans. All spans are dropped. See troubleshooting: https://kyma-project.io/#/telemetry-manager/user/03-traces?id=no-spans-arrive-at-the-backend",
-			},
-			{
-				name: "all data dropped shadows other problems",
-				probe: prober.OTelPipelineProbeResult{
-					PipelineProbeResult: prober.PipelineProbeResult{AllDataDropped: true},
-					Throttling:          true,
-				},
-				expectedStatus:  metav1.ConditionFalse,
-				expectedReason:  conditions.ReasonSelfMonAllDataDropped,
-				expectedMessage: "Backend is not reachable or rejecting spans. All spans are dropped. See troubleshooting: https://kyma-project.io/#/telemetry-manager/user/03-traces?id=no-spans-arrive-at-the-backend",
-			},
-		}
-
-		for _, tt := range tests {
-			t.Run(tt.name, func(t *testing.T) {
-				pipeline := testutils.NewTracePipelineBuilder().Build()
-				fakeClient := fake.NewClientBuilder().WithScheme(scheme).WithObjects(&pipeline).WithStatusSubresource(&pipeline).Build()
-
-				gatewayConfigBuilderMock := &mocks.GatewayConfigBuilder{}
-				gatewayConfigBuilderMock.On("Build", mock.Anything, containsPipeline(pipeline)).Return(&gateway.Config{}, nil, nil).Times(1)
-
-				gatewayApplierDeleterMock := &mocks.GatewayApplierDeleter{}
-				gatewayApplierDeleterMock.On("ApplyResources", mock.Anything, mock.Anything, mock.Anything).Return(nil)
-
-				pipelineLockStub := &mocks.PipelineLock{}
-				pipelineLockStub.On("TryAcquireLock", mock.Anything, mock.Anything).Return(nil)
-				pipelineLockStub.On("IsLockHolder", mock.Anything, mock.Anything).Return(nil)
-
-				gatewayProberStub := &mocks.DeploymentProber{}
-				gatewayProberStub.On("IsReady", mock.Anything, mock.Anything).Return(true, nil)
-
-				flowHealthProberStub := &mocks.FlowHealthProber{}
-				flowHealthProberStub.On("Probe", mock.Anything, pipeline.Name).Return(tt.probe, tt.probeErr)
-
-<<<<<<< HEAD
-				pipelineValidatorWithStubs := &validator{
-					client:             fakeClient,
-					tlsCertValidator:   stubs.NewTLSCertValidator(nil),
-					secretRefValidator: stubs.NewSecretRefValidator(nil),
-					pipelineLock:       pipelineLockStub,
-				}
-
-				sut := Reconciler{
-					Client:                fakeClient,
-					config:                testConfig,
-					gatewayConfigBuilder:  gatewayConfigBuilderMock,
-					gatewayApplierDeleter: gatewayApplierDeleterMock,
-					pipelineLock:          pipelineLockStub,
-					prober:                gatewayProberStub,
-					flowHealthProber:      flowHealthProberStub,
-					overridesHandler:      overridesHandlerStub,
-					istioStatusChecker:    istioStatusCheckerStub,
-					pipelineValidator:     pipelineValidatorWithStubs,
-				}
-=======
-				sut := New(
-					fakeClient,
-					testConfig,
-					flowHealthProberStub,
-					gatewayApplierDeleterMock,
-					gatewayConfigBuilderMock,
-					gatewayProberStub,
-					istioStatusCheckerStub,
-					overridesHandlerStub,
-					pipelineLockStub,
-					stubs.NewTLSCertValidator(nil))
->>>>>>> e6125997
-				_, err := sut.Reconcile(context.Background(), ctrl.Request{NamespacedName: types.NamespacedName{Name: pipeline.Name}})
-				require.NoError(t, err)
-
-				var updatedPipeline telemetryv1alpha1.TracePipeline
-				_ = fakeClient.Get(context.Background(), types.NamespacedName{Name: pipeline.Name}, &updatedPipeline)
-
-				requireHasStatusCondition(t, updatedPipeline,
-					conditions.TypeFlowHealthy,
-					tt.expectedStatus,
-					tt.expectedReason,
-					tt.expectedMessage,
-				)
-
-				gatewayConfigBuilderMock.AssertExpectations(t)
-			})
-		}
-	})
-
-	t.Run("tls conditions", func(t *testing.T) {
-		tests := []struct {
-			name                    string
-			tlsCertErr              error
-			expectedStatus          metav1.ConditionStatus
-			expectedReason          string
-			expectedMessage         string
-			expectGatewayConfigured bool
-		}{
-			{
-				name:            "cert expired",
-				tlsCertErr:      &tlscert.CertExpiredError{Expiry: time.Date(2020, time.November, 1, 0, 0, 0, 0, time.UTC)},
-				expectedStatus:  metav1.ConditionFalse,
-				expectedReason:  conditions.ReasonTLSCertificateExpired,
-				expectedMessage: "TLS certificate expired on 2020-11-01",
-			},
-			{
-				name:                    "cert about to expire",
-				tlsCertErr:              &tlscert.CertAboutToExpireError{Expiry: time.Date(2024, time.November, 1, 0, 0, 0, 0, time.UTC)},
-				expectedStatus:          metav1.ConditionTrue,
-				expectedReason:          conditions.ReasonTLSCertificateAboutToExpire,
-				expectedMessage:         "TLS certificate is about to expire, configured certificate is valid until 2024-11-01",
-				expectGatewayConfigured: true,
-			},
-			{
-				name:            "ca expired",
-				tlsCertErr:      &tlscert.CertExpiredError{Expiry: time.Date(2020, time.November, 1, 0, 0, 0, 0, time.UTC), IsCa: true},
-				expectedStatus:  metav1.ConditionFalse,
-				expectedReason:  conditions.ReasonTLSCertificateExpired,
-				expectedMessage: "TLS CA certificate expired on 2020-11-01",
-			},
-			{
-				name:                    "ca about to expire",
-				tlsCertErr:              &tlscert.CertAboutToExpireError{Expiry: time.Date(2024, time.November, 1, 0, 0, 0, 0, time.UTC), IsCa: true},
-				expectedStatus:          metav1.ConditionTrue,
-				expectedReason:          conditions.ReasonTLSCertificateAboutToExpire,
-				expectedMessage:         "TLS CA certificate is about to expire, configured certificate is valid until 2024-11-01",
-				expectGatewayConfigured: true,
-			},
-			{
-				name:            "cert decode failed",
-				tlsCertErr:      tlscert.ErrCertDecodeFailed,
-				expectedStatus:  metav1.ConditionFalse,
-				expectedReason:  conditions.ReasonTLSConfigurationInvalid,
-				expectedMessage: "TLS configuration invalid: failed to decode PEM block containing certificate",
-			},
-			{
-				name:            "key decode failed",
-				tlsCertErr:      tlscert.ErrKeyDecodeFailed,
-				expectedStatus:  metav1.ConditionFalse,
-				expectedReason:  conditions.ReasonTLSConfigurationInvalid,
-				expectedMessage: "TLS configuration invalid: failed to decode PEM block containing private key",
-			},
-			{
-				name:            "key parse failed",
-				tlsCertErr:      tlscert.ErrKeyParseFailed,
-				expectedStatus:  metav1.ConditionFalse,
-				expectedReason:  conditions.ReasonTLSConfigurationInvalid,
-				expectedMessage: "TLS configuration invalid: failed to parse private key",
-			},
-			{
-				name:            "cert parse failed",
-				tlsCertErr:      tlscert.ErrCertParseFailed,
-				expectedStatus:  metav1.ConditionFalse,
-				expectedReason:  conditions.ReasonTLSConfigurationInvalid,
-				expectedMessage: "TLS configuration invalid: failed to parse certificate",
-			},
-			{
-				name:            "cert and key mismatch",
-				tlsCertErr:      tlscert.ErrInvalidCertificateKeyPair,
-				expectedStatus:  metav1.ConditionFalse,
-				expectedReason:  conditions.ReasonTLSConfigurationInvalid,
-				expectedMessage: "TLS configuration invalid: certificate and private key do not match",
-			},
-		}
-		for _, tt := range tests {
-			t.Run(tt.name, func(t *testing.T) {
-				pipeline := testutils.NewTracePipelineBuilder().WithOTLPOutput(testutils.OTLPClientTLSFromString("ca", "fooCert", "fooKey")).Build()
-				fakeClient := fake.NewClientBuilder().WithScheme(scheme).WithObjects(&pipeline).WithStatusSubresource(&pipeline).Build()
-
-				gatewayConfigBuilderMock := &mocks.GatewayConfigBuilder{}
-				gatewayConfigBuilderMock.On("Build", mock.Anything, mock.Anything).Return(&gateway.Config{}, nil, nil)
-
-				gatewayApplierDeleterMock := &mocks.GatewayApplierDeleter{}
-				gatewayApplierDeleterMock.On("ApplyResources", mock.Anything, mock.Anything, mock.Anything).Return(nil)
-				gatewayApplierDeleterMock.On("DeleteResources", mock.Anything, mock.Anything, mock.Anything).Return(nil)
-
-				pipelineLockStub := &mocks.PipelineLock{}
-				pipelineLockStub.On("TryAcquireLock", mock.Anything, mock.Anything).Return(nil)
-				pipelineLockStub.On("IsLockHolder", mock.Anything, mock.Anything).Return(true, nil)
-
-				gatewayProberStub := &mocks.DeploymentProber{}
-				gatewayProberStub.On("IsReady", mock.Anything, mock.Anything).Return(true, nil)
-
-				flowHealthProberStub := &mocks.FlowHealthProber{}
-				flowHealthProberStub.On("Probe", mock.Anything, pipeline.Name).Return(prober.OTelPipelineProbeResult{}, nil)
-
-<<<<<<< HEAD
-				pipelineValidatorWithStubs := &validator{
-					client:             fakeClient,
-					tlsCertValidator:   stubs.NewTLSCertValidator(nil),
-					secretRefValidator: stubs.NewSecretRefValidator(tt.tlsCertErr),
-					pipelineLock:       pipelineLockStub,
-				}
-
-				sut := Reconciler{
-					Client:                fakeClient,
-					config:                testConfig,
-					gatewayConfigBuilder:  gatewayConfigBuilderMock,
-					gatewayApplierDeleter: gatewayApplierDeleterMock,
-					pipelineLock:          pipelineLockStub,
-					prober:                proberStub,
-					flowHealthProber:      flowHealthProberStub,
-					overridesHandler:      overridesHandlerStub,
-					istioStatusChecker:    istioStatusCheckerStub,
-					pipelineValidator:     pipelineValidatorWithStubs,
-				}
-=======
-				sut := New(
-					fakeClient,
-					testConfig,
-					flowHealthProberStub,
-					gatewayApplierDeleterMock,
-					gatewayConfigBuilderMock,
-					gatewayProberStub,
-					istioStatusCheckerStub,
-					overridesHandlerStub,
-					pipelineLockStub,
-					stubs.NewTLSCertValidator(tt.tlsCertErr))
->>>>>>> e6125997
-				_, err := sut.Reconcile(context.Background(), ctrl.Request{NamespacedName: types.NamespacedName{Name: pipeline.Name}})
-				require.NoError(t, err)
-
-				var updatedPipeline telemetryv1alpha1.TracePipeline
-				_ = fakeClient.Get(context.Background(), types.NamespacedName{Name: pipeline.Name}, &updatedPipeline)
-
-				requireHasStatusCondition(t, updatedPipeline,
-					conditions.TypeConfigurationGenerated,
-					tt.expectedStatus,
-					tt.expectedReason,
-					tt.expectedMessage,
-				)
-
-				if tt.expectedStatus == metav1.ConditionFalse {
-					requireHasStatusCondition(t, updatedPipeline,
-						conditions.TypeFlowHealthy,
-						metav1.ConditionFalse,
-						conditions.ReasonSelfMonConfigNotGenerated,
-						"No spans delivered to backend because TracePipeline specification is not applied to the configuration of Trace gateway. Check the 'ConfigurationGenerated' condition for more details",
-					)
-				}
-
-				if !tt.expectGatewayConfigured {
-					gatewayConfigBuilderMock.AssertNotCalled(t, "Build", mock.Anything, mock.Anything)
-				} else {
-					gatewayConfigBuilderMock.AssertCalled(t, "Build", mock.Anything, containsPipeline(pipeline))
-				}
-			})
-		}
-	})
-
-	t.Run("a request to the Kubernetes API server has failed when validating the secret references", func(t *testing.T) {
-		pipeline := testutils.NewTracePipelineBuilder().WithOTLPOutput(testutils.OTLPEndpointFromSecret(
-			"existing",
-			"default",
-			"endpoint")).Build()
-		secret := &corev1.Secret{
-			TypeMeta: metav1.TypeMeta{},
-			ObjectMeta: metav1.ObjectMeta{
-				Name:      "existing",
-				Namespace: "default",
-			},
-			Data: map[string][]byte{"endpoint": nil},
-		}
-		fakeClient := fake.NewClientBuilder().WithScheme(scheme).WithObjects(&pipeline, secret).WithStatusSubresource(&pipeline).Build()
-
-		gatewayConfigBuilderMock := &mocks.GatewayConfigBuilder{}
-		gatewayConfigBuilderMock.On("Build", mock.Anything, mock.Anything).Return(&gateway.Config{}, nil, nil)
-
-		gatewayApplierDeleterMock := &mocks.GatewayApplierDeleter{}
-		gatewayApplierDeleterMock.On("DeleteResources", mock.Anything, mock.Anything, mock.Anything).Return(nil)
-
-		pipelineLockStub := &mocks.PipelineLock{}
-		pipelineLockStub.On("TryAcquireLock", mock.Anything, mock.Anything).Return(nil)
-		pipelineLockStub.On("IsLockHolder", mock.Anything, mock.Anything).Return(nil)
-
-		proberStub := &mocks.DeploymentProber{}
-		proberStub.On("IsReady", mock.Anything, mock.Anything).Return(true, nil)
-
-		flowHealthProberStub := &mocks.FlowHealthProber{}
-		flowHealthProberStub.On("Probe", mock.Anything, pipeline.Name).Return(prober.OTelPipelineProbeResult{}, nil)
-
-		serverErr := errors.New("failed to get lock: server error")
-		pipelineValidatorWithStubs := &validator{
-			client:             fakeClient,
-			tlsCertValidator:   stubs.NewTLSCertValidator(nil),
-			secretRefValidator: stubs.NewSecretRefValidator(&errortypes.APIRequestFailedError{Err: serverErr}),
-			pipelineLock:       pipelineLockStub,
-		}
-
-		sut := Reconciler{
-			Client:                fakeClient,
-			config:                testConfig,
-			gatewayConfigBuilder:  gatewayConfigBuilderMock,
-			gatewayApplierDeleter: gatewayApplierDeleterMock,
-			pipelineLock:          pipelineLockStub,
-			prober:                proberStub,
-			flowHealthProber:      flowHealthProberStub,
-			overridesHandler:      overridesHandlerStub,
-			istioStatusChecker:    istioStatusCheckerStub,
-			pipelineValidator:     pipelineValidatorWithStubs,
-		}
-		_, err := sut.Reconcile(context.Background(), ctrl.Request{NamespacedName: types.NamespacedName{Name: pipeline.Name}})
-		require.True(t, errors.Is(err, serverErr))
-
-		var updatedPipeline telemetryv1alpha1.TracePipeline
-		_ = fakeClient.Get(context.Background(), types.NamespacedName{Name: pipeline.Name}, &updatedPipeline)
-
-		requireHasStatusCondition(t, updatedPipeline,
-			conditions.TypeConfigurationGenerated,
-			metav1.ConditionFalse,
-			conditions.ReasonAPIRequestFailed,
-			"One of the requests to the Kubernetes API server has failed",
-		)
-
-		requireHasStatusCondition(t, updatedPipeline,
-			conditions.TypeFlowHealthy,
-			metav1.ConditionFalse,
-			conditions.ReasonSelfMonConfigNotGenerated,
-			"No spans delivered to backend because TracePipeline specification is not applied to the configuration of Trace gateway. Check the 'ConfigurationGenerated' condition for more details",
-		)
-
-		gatewayConfigBuilderMock.AssertNotCalled(t, "Build", mock.Anything, mock.Anything)
-	})
-
-	t.Run("a request to the Kubernetes API server has failed when validating the max pipeline count limit", func(t *testing.T) {
-		pipeline := testutils.NewTracePipelineBuilder().WithName("pipeline").Build()
-		fakeClient := fake.NewClientBuilder().WithScheme(scheme).WithObjects(&pipeline).WithStatusSubresource(&pipeline).Build()
-
-		gatewayConfigBuilderMock := &mocks.GatewayConfigBuilder{}
-		gatewayConfigBuilderMock.On("Build", mock.Anything, mock.Anything).Return(&gateway.Config{}, nil, nil)
-
-		gatewayApplierDeleterMock := &mocks.GatewayApplierDeleter{}
-		gatewayApplierDeleterMock.On("DeleteResources", mock.Anything, mock.Anything, mock.Anything).Return(nil)
-
-		pipelineLockStub := &mocks.PipelineLock{}
-		pipelineLockStub.On("TryAcquireLock", mock.Anything, mock.Anything).Return(nil)
-		serverErr := errors.New("failed to get lock: server error")
-		pipelineLockStub.On("IsLockHolder", mock.Anything, mock.Anything).Return(&errortypes.APIRequestFailedError{Err: serverErr})
-
-		proberStub := &mocks.DeploymentProber{}
-		proberStub.On("IsReady", mock.Anything, mock.Anything).Return(true, nil)
-
-		flowHealthProberStub := &mocks.FlowHealthProber{}
-		flowHealthProberStub.On("Probe", mock.Anything, pipeline.Name).Return(prober.OTelPipelineProbeResult{}, nil)
-
-		pipelineValidatorWithStubs := &validator{
-			client:             fakeClient,
-			tlsCertValidator:   stubs.NewTLSCertValidator(nil),
-			secretRefValidator: stubs.NewSecretRefValidator(nil),
-			pipelineLock:       pipelineLockStub,
-		}
-
-		sut := Reconciler{
-			Client:                fakeClient,
-			config:                testConfig,
-			gatewayConfigBuilder:  gatewayConfigBuilderMock,
-			gatewayApplierDeleter: gatewayApplierDeleterMock,
-			pipelineLock:          pipelineLockStub,
-			prober:                proberStub,
-			flowHealthProber:      flowHealthProberStub,
-			overridesHandler:      overridesHandlerStub,
-			istioStatusChecker:    istioStatusCheckerStub,
-			pipelineValidator:     pipelineValidatorWithStubs,
-		}
-		_, err := sut.Reconcile(context.Background(), ctrl.Request{NamespacedName: types.NamespacedName{Name: pipeline.Name}})
-		require.True(t, errors.Is(err, serverErr))
-
-		var updatedPipeline telemetryv1alpha1.TracePipeline
-		_ = fakeClient.Get(context.Background(), types.NamespacedName{Name: pipeline.Name}, &updatedPipeline)
-
-		requireHasStatusCondition(t, updatedPipeline,
-			conditions.TypeConfigurationGenerated,
-			metav1.ConditionFalse,
-			conditions.ReasonAPIRequestFailed,
-			"One of the requests to the Kubernetes API server has failed",
-		)
-
-		requireHasStatusCondition(t, updatedPipeline,
-			conditions.TypeFlowHealthy,
-			metav1.ConditionFalse,
-			conditions.ReasonSelfMonConfigNotGenerated,
-			"No spans delivered to backend because TracePipeline specification is not applied to the configuration of Trace gateway. Check the 'ConfigurationGenerated' condition for more details",
-		)
-
-		gatewayConfigBuilderMock.AssertNotCalled(t, "Build", mock.Anything, mock.Anything)
-	})
-
-	t.Run("all trace pipelines are non-reconcilable", func(t *testing.T) {
-		pipeline := testutils.NewTracePipelineBuilder().WithOTLPOutput(testutils.OTLPBasicAuthFromSecret("some-secret", "some-namespace", "user", "password")).Build()
-		fakeClient := fake.NewClientBuilder().WithScheme(scheme).WithObjects(&pipeline).WithStatusSubresource(&pipeline).Build()
-
-		gatewayConfigBuilderMock := &mocks.GatewayConfigBuilder{}
-		gatewayConfigBuilderMock.On("Build", mock.Anything, mock.Anything).Return(&gateway.Config{}, nil, nil)
-
-		gatewayApplierDeleterMock := &mocks.GatewayApplierDeleter{}
-		gatewayApplierDeleterMock.On("DeleteResources", mock.Anything, mock.Anything, mock.Anything).Return(nil).Times(1)
-
-		pipelineLockStub := &mocks.PipelineLock{}
-		pipelineLockStub.On("TryAcquireLock", mock.Anything, mock.Anything).Return(nil)
-		pipelineLockStub.On("IsLockHolder", mock.Anything, mock.Anything).Return(nil)
-
-		gatewayProberStub := &mocks.DeploymentProber{}
-		gatewayProberStub.On("IsReady", mock.Anything, mock.Anything).Return(true, nil)
-
-		flowHealthProberStub := &mocks.FlowHealthProber{}
-		flowHealthProberStub.On("Probe", mock.Anything, pipeline.Name).Return(prober.OTelPipelineProbeResult{}, nil)
-
-<<<<<<< HEAD
-		pipelineValidatorWithStubs := &validator{
-			client:             fakeClient,
-			tlsCertValidator:   stubs.NewTLSCertValidator(nil),
-			secretRefValidator: stubs.NewSecretRefValidator(fmt.Errorf("%w: Secret 'some-secret' of Namespace 'some-namespace'", secretref.ErrSecretRefNotFound)),
-			pipelineLock:       pipelineLockStub,
-		}
-
-		sut := Reconciler{
-			Client:                fakeClient,
-			config:                testConfig,
-			gatewayConfigBuilder:  gatewayConfigBuilderMock,
-			gatewayApplierDeleter: gatewayApplierDeleterMock,
-			pipelineLock:          pipelineLockStub,
-			prober:                proberStub,
-			flowHealthProber:      flowHealthProberStub,
-			overridesHandler:      overridesHandlerStub,
-			istioStatusChecker:    istioStatusCheckerStub,
-			pipelineValidator:     pipelineValidatorWithStubs,
-		}
-=======
-		sut := New(
-			fakeClient,
-			testConfig,
-			flowHealthProberStub,
-			gatewayApplierDeleterMock,
-			gatewayConfigBuilderMock,
-			gatewayProberStub,
-			istioStatusCheckerStub,
-			overridesHandlerStub,
-			pipelineLockStub,
-			stubs.NewTLSCertValidator(nil))
->>>>>>> e6125997
+			pipelineValidatorWithStubs)
 		_, err := sut.Reconcile(context.Background(), ctrl.Request{NamespacedName: types.NamespacedName{Name: pipeline.Name}})
 		require.NoError(t, err)
 
