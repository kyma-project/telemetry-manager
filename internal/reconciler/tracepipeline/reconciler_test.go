--- conflicted
+++ resolved
@@ -92,481 +92,6 @@
 	}
 }
 
-<<<<<<< HEAD
-	t.Run("trace gateway probing failed", func(t *testing.T) {
-		pipeline := testutils.NewTracePipelineBuilder().WithName("pipeline").Build()
-		fakeClient := testutils.NewFakeClientWrapper().WithScheme(scheme).WithObjects(&pipeline).WithStatusSubresource(&pipeline).Build()
-
-		gatewayConfigBuilderMock := &mocks.GatewayConfigBuilder{}
-		gatewayConfigBuilderMock.On("Build", mock.Anything, containsPipeline(pipeline), mock.Anything).Return(&common.Config{}, nil, nil).Times(1)
-
-		gatewayApplierDeleterMock := &mocks.GatewayApplierDeleter{}
-		gatewayApplierDeleterMock.On("ApplyResources", mock.Anything, mock.Anything, mock.Anything).Return(nil)
-
-		pipelineLockStub := &mocks.PipelineLock{}
-		pipelineLockStub.On("TryAcquireLock", mock.Anything, mock.Anything).Return(nil)
-		pipelineLockStub.On("IsLockHolder", mock.Anything, mock.Anything).Return(nil)
-
-		pipelineSyncStub := &mocks.PipelineSyncer{}
-		pipelineSyncStub.On("TryAcquireLock", mock.Anything, mock.Anything).Return(nil)
-
-		gatewayProberStub := commonStatusStubs.NewDeploymentSetProber(workloadstatus.ErrDeploymentFetching)
-
-		flowHealthProberStub := &mocks.FlowHealthProber{}
-		flowHealthProberStub.On("Probe", mock.Anything, pipeline.Name).Return(prober.OTelGatewayProbeResult{}, nil)
-
-		pipelineValidatorWithStubs := &Validator{
-			EndpointValidator:      stubs.NewEndpointValidator(nil),
-			TLSCertValidator:       stubs.NewTLSCertValidator(nil),
-			SecretRefValidator:     stubs.NewSecretRefValidator(nil),
-			PipelineLock:           pipelineLockStub,
-			TransformSpecValidator: stubs.NewTransformSpecValidator(nil),
-			FilterSpecValidator:    stubs.NewFilterSpecValidator(nil),
-		}
-
-		errToMsg := &conditions.ErrorToMessageConverter{}
-
-		sut := New(
-			fakeClient,
-			cfg,
-			flowHealthProberStub,
-			gatewayApplierDeleterMock,
-			gatewayConfigBuilderMock,
-			gatewayProberStub,
-			istioStatusCheckerStub,
-			overridesHandlerStub,
-			pipelineLockStub,
-			pipelineSyncStub,
-			pipelineValidatorWithStubs,
-			errToMsg)
-		_, err := sut.Reconcile(t.Context(), ctrl.Request{NamespacedName: types.NamespacedName{Name: pipeline.Name}})
-		require.NoError(t, err)
-
-		var updatedPipeline telemetryv1alpha1.TracePipeline
-
-		err = fakeClient.Get(t.Context(), types.NamespacedName{Name: pipeline.Name}, &updatedPipeline)
-		require.NoError(t, err)
-
-		requireHasStatusCondition(t, updatedPipeline,
-			conditions.TypeGatewayHealthy,
-			metav1.ConditionFalse,
-			conditions.ReasonGatewayNotReady,
-			"Failed to get Deployment",
-		)
-
-		gatewayConfigBuilderMock.AssertExpectations(t)
-	})
-
-	t.Run("trace gateway deployment is not ready", func(t *testing.T) {
-		pipeline := testutils.NewTracePipelineBuilder().WithName("pipeline").Build()
-		fakeClient := testutils.NewFakeClientWrapper().WithScheme(scheme).WithObjects(&pipeline).WithStatusSubresource(&pipeline).Build()
-
-		gatewayConfigBuilderMock := &mocks.GatewayConfigBuilder{}
-		gatewayConfigBuilderMock.On("Build", mock.Anything, containsPipeline(pipeline), mock.Anything).Return(&common.Config{}, nil, nil).Times(1)
-
-		gatewayApplierDeleterMock := &mocks.GatewayApplierDeleter{}
-		gatewayApplierDeleterMock.On("ApplyResources", mock.Anything, mock.Anything, mock.Anything).Return(nil)
-
-		pipelineLockStub := &mocks.PipelineLock{}
-		pipelineLockStub.On("TryAcquireLock", mock.Anything, mock.Anything).Return(nil)
-		pipelineLockStub.On("IsLockHolder", mock.Anything, mock.Anything).Return(nil)
-
-		pipelineSyncStub := &mocks.PipelineSyncer{}
-		pipelineSyncStub.On("TryAcquireLock", mock.Anything, mock.Anything).Return(nil)
-
-		gatewayProberStub := commonStatusStubs.NewDeploymentSetProber(&workloadstatus.PodIsPendingError{ContainerName: "foo", Message: "Error"})
-
-		flowHealthProberStub := &mocks.FlowHealthProber{}
-		flowHealthProberStub.On("Probe", mock.Anything, pipeline.Name).Return(prober.OTelGatewayProbeResult{}, nil)
-
-		pipelineValidatorWithStubs := &Validator{
-			EndpointValidator:      stubs.NewEndpointValidator(nil),
-			TLSCertValidator:       stubs.NewTLSCertValidator(nil),
-			SecretRefValidator:     stubs.NewSecretRefValidator(nil),
-			PipelineLock:           pipelineLockStub,
-			TransformSpecValidator: stubs.NewTransformSpecValidator(nil),
-			FilterSpecValidator:    stubs.NewFilterSpecValidator(nil),
-		}
-
-		errToMsg := &conditions.ErrorToMessageConverter{}
-
-		sut := New(
-			fakeClient,
-			cfg,
-			flowHealthProberStub,
-			gatewayApplierDeleterMock,
-			gatewayConfigBuilderMock,
-			gatewayProberStub,
-			istioStatusCheckerStub,
-			overridesHandlerStub,
-			pipelineLockStub,
-			pipelineSyncStub,
-			pipelineValidatorWithStubs,
-			errToMsg)
-		_, err := sut.Reconcile(t.Context(), ctrl.Request{NamespacedName: types.NamespacedName{Name: pipeline.Name}})
-		require.NoError(t, err)
-
-		var updatedPipeline telemetryv1alpha1.TracePipeline
-
-		err = fakeClient.Get(t.Context(), types.NamespacedName{Name: pipeline.Name}, &updatedPipeline)
-		require.NoError(t, err)
-
-		requireHasStatusCondition(t, updatedPipeline,
-			conditions.TypeGatewayHealthy,
-			metav1.ConditionFalse,
-			conditions.ReasonGatewayNotReady,
-			"Pod is in the pending state because container: foo is not running due to: Error. Please check the container: foo logs.",
-		)
-
-		gatewayConfigBuilderMock.AssertExpectations(t)
-	})
-
-	t.Run("trace gateway deployment is ready", func(t *testing.T) {
-		pipeline := testutils.NewTracePipelineBuilder().WithName("pipeline").Build()
-		fakeClient := testutils.NewFakeClientWrapper().WithScheme(scheme).WithObjects(&pipeline).WithStatusSubresource(&pipeline).Build()
-
-		gatewayConfigBuilderMock := &mocks.GatewayConfigBuilder{}
-		gatewayConfigBuilderMock.On("Build", mock.Anything, containsPipeline(pipeline), mock.Anything).Return(&common.Config{}, nil, nil).Times(1)
-
-		gatewayApplierDeleterMock := &mocks.GatewayApplierDeleter{}
-		gatewayApplierDeleterMock.On("ApplyResources", mock.Anything, mock.Anything, mock.Anything).Return(nil)
-
-		pipelineLockStub := &mocks.PipelineLock{}
-		pipelineLockStub.On("TryAcquireLock", mock.Anything, mock.Anything).Return(nil)
-		pipelineLockStub.On("IsLockHolder", mock.Anything, mock.Anything).Return(nil)
-
-		pipelineSyncStub := &mocks.PipelineSyncer{}
-		pipelineSyncStub.On("TryAcquireLock", mock.Anything, mock.Anything).Return(nil)
-
-		gatewayProberStub := commonStatusStubs.NewDeploymentSetProber(nil)
-
-		flowHealthProberStub := &mocks.FlowHealthProber{}
-		flowHealthProberStub.On("Probe", mock.Anything, pipeline.Name).Return(prober.OTelGatewayProbeResult{}, nil)
-
-		pipelineValidatorWithStubs := &Validator{
-			EndpointValidator:      stubs.NewEndpointValidator(nil),
-			TLSCertValidator:       stubs.NewTLSCertValidator(nil),
-			SecretRefValidator:     stubs.NewSecretRefValidator(nil),
-			PipelineLock:           pipelineLockStub,
-			TransformSpecValidator: stubs.NewTransformSpecValidator(nil),
-			FilterSpecValidator:    stubs.NewFilterSpecValidator(nil),
-		}
-
-		errToMsg := &conditions.ErrorToMessageConverter{}
-
-		sut := New(
-			fakeClient,
-			cfg,
-			flowHealthProberStub,
-			gatewayApplierDeleterMock,
-			gatewayConfigBuilderMock,
-			gatewayProberStub,
-			istioStatusCheckerStub,
-			overridesHandlerStub,
-			pipelineLockStub,
-			pipelineSyncStub,
-			pipelineValidatorWithStubs,
-			errToMsg)
-		_, err := sut.Reconcile(t.Context(), ctrl.Request{NamespacedName: types.NamespacedName{Name: pipeline.Name}})
-		require.NoError(t, err)
-
-		var updatedPipeline telemetryv1alpha1.TracePipeline
-
-		_ = fakeClient.Get(t.Context(), types.NamespacedName{Name: pipeline.Name}, &updatedPipeline)
-
-		requireHasStatusCondition(t, updatedPipeline,
-			conditions.TypeGatewayHealthy,
-			metav1.ConditionTrue,
-			conditions.ReasonGatewayReady,
-			"Trace gateway Deployment is ready",
-		)
-
-		gatewayConfigBuilderMock.AssertExpectations(t)
-	})
-
-	t.Run("referenced secret missing", func(t *testing.T) {
-		pipeline := testutils.NewTracePipelineBuilder().WithOTLPOutput(testutils.OTLPBasicAuthFromSecret("some-secret", "some-namespace", "user", "password")).Build()
-		fakeClient := testutils.NewFakeClientWrapper().WithScheme(scheme).WithObjects(&pipeline).WithStatusSubresource(&pipeline).Build()
-
-		gatewayConfigBuilderMock := &mocks.GatewayConfigBuilder{}
-		gatewayConfigBuilderMock.On("Build", mock.Anything, mock.Anything).Return(&common.Config{}, nil, nil)
-
-		gatewayApplierDeleterMock := &mocks.GatewayApplierDeleter{}
-		gatewayApplierDeleterMock.On("DeleteResources", mock.Anything, mock.Anything, mock.Anything).Return(nil)
-
-		pipelineLockStub := &mocks.PipelineLock{}
-		pipelineLockStub.On("TryAcquireLock", mock.Anything, mock.Anything).Return(nil)
-		pipelineLockStub.On("IsLockHolder", mock.Anything, mock.Anything).Return(nil)
-
-		pipelineSyncStub := &mocks.PipelineSyncer{}
-		pipelineSyncStub.On("TryAcquireLock", mock.Anything, mock.Anything).Return(nil)
-
-		gatewayProberStub := commonStatusStubs.NewDeploymentSetProber(nil)
-
-		flowHealthProberStub := &mocks.FlowHealthProber{}
-		flowHealthProberStub.On("Probe", mock.Anything, pipeline.Name).Return(prober.OTelGatewayProbeResult{}, nil)
-
-		pipelineValidatorWithStubs := &Validator{
-			EndpointValidator:      stubs.NewEndpointValidator(nil),
-			TLSCertValidator:       stubs.NewTLSCertValidator(nil),
-			SecretRefValidator:     stubs.NewSecretRefValidator(fmt.Errorf("%w: Secret 'some-secret' of Namespace 'some-namespace'", secretref.ErrSecretRefNotFound)),
-			PipelineLock:           pipelineLockStub,
-			TransformSpecValidator: stubs.NewTransformSpecValidator(nil),
-			FilterSpecValidator:    stubs.NewFilterSpecValidator(nil),
-		}
-
-		errToMsg := &conditions.ErrorToMessageConverter{}
-
-		sut := New(
-			fakeClient,
-			cfg,
-			flowHealthProberStub,
-			gatewayApplierDeleterMock,
-			gatewayConfigBuilderMock,
-			gatewayProberStub,
-			istioStatusCheckerStub,
-			overridesHandlerStub,
-			pipelineLockStub,
-			pipelineSyncStub,
-			pipelineValidatorWithStubs,
-			errToMsg)
-		_, err := sut.Reconcile(t.Context(), ctrl.Request{NamespacedName: types.NamespacedName{Name: pipeline.Name}})
-		require.NoError(t, err)
-
-		var updatedPipeline telemetryv1alpha1.TracePipeline
-
-		_ = fakeClient.Get(t.Context(), types.NamespacedName{Name: pipeline.Name}, &updatedPipeline)
-
-		requireHasStatusCondition(t, updatedPipeline,
-			conditions.TypeConfigurationGenerated,
-			metav1.ConditionFalse,
-			conditions.ReasonReferencedSecretMissing,
-			"One or more referenced Secrets are missing: Secret 'some-secret' of Namespace 'some-namespace'",
-		)
-
-		requireHasStatusCondition(t, updatedPipeline,
-			conditions.TypeFlowHealthy,
-			metav1.ConditionFalse,
-			conditions.ReasonSelfMonConfigNotGenerated,
-			"No spans delivered to backend because TracePipeline specification is not applied to the configuration of Trace gateway. Check the 'ConfigurationGenerated' condition for more details",
-		)
-
-		gatewayConfigBuilderMock.AssertNotCalled(t, "Build", mock.Anything, mock.Anything)
-	})
-
-	t.Run("referenced secret exists", func(t *testing.T) {
-		pipeline := testutils.NewTracePipelineBuilder().WithOTLPOutput(testutils.OTLPEndpointFromSecret(
-			"existing",
-			"default",
-			"endpoint")).Build()
-		secret := &corev1.Secret{
-			TypeMeta: metav1.TypeMeta{},
-			ObjectMeta: metav1.ObjectMeta{
-				Name:      "existing",
-				Namespace: "default",
-			},
-			Data: map[string][]byte{"endpoint": nil},
-		}
-		fakeClient := testutils.NewFakeClientWrapper().WithScheme(scheme).WithObjects(&pipeline, secret).WithStatusSubresource(&pipeline).Build()
-
-		gatewayConfigBuilderMock := &mocks.GatewayConfigBuilder{}
-		gatewayConfigBuilderMock.On("Build", mock.Anything, containsPipeline(pipeline), mock.Anything).Return(&common.Config{}, nil, nil).Times(1)
-
-		gatewayApplierDeleterMock := &mocks.GatewayApplierDeleter{}
-		gatewayApplierDeleterMock.On("ApplyResources", mock.Anything, mock.Anything, mock.Anything).Return(nil)
-
-		pipelineLockStub := &mocks.PipelineLock{}
-		pipelineLockStub.On("TryAcquireLock", mock.Anything, mock.Anything).Return(nil)
-		pipelineLockStub.On("IsLockHolder", mock.Anything, mock.Anything).Return(nil)
-
-		pipelineSyncStub := &mocks.PipelineSyncer{}
-		pipelineSyncStub.On("TryAcquireLock", mock.Anything, mock.Anything).Return(nil)
-
-		gatewayProberStub := commonStatusStubs.NewDeploymentSetProber(nil)
-
-		flowHealthProberStub := &mocks.FlowHealthProber{}
-		flowHealthProberStub.On("Probe", mock.Anything, pipeline.Name).Return(prober.OTelGatewayProbeResult{}, nil)
-
-		pipelineValidatorWithStubs := &Validator{
-			EndpointValidator:      stubs.NewEndpointValidator(nil),
-			TLSCertValidator:       stubs.NewTLSCertValidator(nil),
-			SecretRefValidator:     stubs.NewSecretRefValidator(nil),
-			PipelineLock:           pipelineLockStub,
-			TransformSpecValidator: stubs.NewTransformSpecValidator(nil),
-			FilterSpecValidator:    stubs.NewFilterSpecValidator(nil),
-		}
-
-		errToMsg := &conditions.ErrorToMessageConverter{}
-
-		sut := New(
-			fakeClient,
-			cfg,
-			flowHealthProberStub,
-			gatewayApplierDeleterMock,
-			gatewayConfigBuilderMock,
-			gatewayProberStub,
-			istioStatusCheckerStub,
-			overridesHandlerStub,
-			pipelineLockStub,
-			pipelineSyncStub,
-			pipelineValidatorWithStubs,
-			errToMsg)
-		_, err := sut.Reconcile(t.Context(), ctrl.Request{NamespacedName: types.NamespacedName{Name: pipeline.Name}})
-		require.NoError(t, err)
-
-		var updatedPipeline telemetryv1alpha1.TracePipeline
-
-		_ = fakeClient.Get(t.Context(), types.NamespacedName{Name: pipeline.Name}, &updatedPipeline)
-
-		requireHasStatusCondition(t, updatedPipeline,
-			conditions.TypeConfigurationGenerated,
-			metav1.ConditionTrue,
-			conditions.ReasonGatewayConfigured,
-			"TracePipeline specification is successfully applied to the configuration of Trace gateway",
-		)
-
-		gatewayConfigBuilderMock.AssertExpectations(t)
-	})
-
-	t.Run("max pipelines exceeded", func(t *testing.T) {
-		pipeline := testutils.NewTracePipelineBuilder().Build()
-		fakeClient := testutils.NewFakeClientWrapper().WithScheme(scheme).WithObjects(&pipeline).WithStatusSubresource(&pipeline).Build()
-
-		gatewayConfigBuilderMock := &mocks.GatewayConfigBuilder{}
-		gatewayConfigBuilderMock.On("Build", mock.Anything, mock.Anything).Return(&common.Config{}, nil, nil)
-
-		pipelineLockStub := &mocks.PipelineLock{}
-		pipelineLockStub.On("TryAcquireLock", mock.Anything, mock.Anything).Return(resourcelock.ErrMaxPipelinesExceeded)
-		pipelineLockStub.On("IsLockHolder", mock.Anything, mock.Anything).Return(resourcelock.ErrMaxPipelinesExceeded)
-
-		pipelineSyncStub := &mocks.PipelineSyncer{}
-		pipelineSyncStub.On("TryAcquireLock", mock.Anything, mock.Anything).Return(nil)
-
-		gatewayProberStub := commonStatusStubs.NewDeploymentSetProber(nil)
-
-		flowHealthProberStub := &mocks.FlowHealthProber{}
-		flowHealthProberStub.On("Probe", mock.Anything, pipeline.Name).Return(prober.OTelGatewayProbeResult{}, nil)
-
-		pipelineValidatorWithStubs := &Validator{
-			EndpointValidator:      stubs.NewEndpointValidator(nil),
-			TLSCertValidator:       stubs.NewTLSCertValidator(nil),
-			SecretRefValidator:     stubs.NewSecretRefValidator(nil),
-			PipelineLock:           pipelineLockStub,
-			TransformSpecValidator: stubs.NewTransformSpecValidator(nil),
-			FilterSpecValidator:    stubs.NewFilterSpecValidator(nil),
-		}
-
-		errToMsg := &conditions.ErrorToMessageConverter{}
-
-		sut := New(
-			fakeClient,
-			cfg,
-			flowHealthProberStub,
-			&mocks.GatewayApplierDeleter{},
-			gatewayConfigBuilderMock,
-			gatewayProberStub,
-			istioStatusCheckerStub,
-			overridesHandlerStub,
-			pipelineLockStub,
-			pipelineSyncStub,
-			pipelineValidatorWithStubs,
-			errToMsg)
-		_, err := sut.Reconcile(t.Context(), ctrl.Request{NamespacedName: types.NamespacedName{Name: pipeline.Name}})
-		require.NoError(t, err)
-
-		var updatedPipeline telemetryv1alpha1.TracePipeline
-
-		_ = fakeClient.Get(t.Context(), types.NamespacedName{Name: pipeline.Name}, &updatedPipeline)
-
-		requireHasStatusCondition(t, updatedPipeline,
-			conditions.TypeConfigurationGenerated,
-			metav1.ConditionFalse,
-			conditions.ReasonMaxPipelinesExceeded,
-			"Maximum pipeline count limit exceeded",
-		)
-
-		requireHasStatusCondition(t, updatedPipeline,
-			conditions.TypeFlowHealthy,
-			metav1.ConditionFalse,
-			conditions.ReasonSelfMonConfigNotGenerated,
-			"No spans delivered to backend because TracePipeline specification is not applied to the configuration of Trace gateway. Check the 'ConfigurationGenerated' condition for more details",
-		)
-
-		gatewayConfigBuilderMock.AssertNotCalled(t, "Build", mock.Anything, mock.Anything)
-	})
-
-	t.Run("flow healthy", func(t *testing.T) {
-		tests := []struct {
-			name            string
-			probe           prober.OTelGatewayProbeResult
-			probeErr        error
-			expectedStatus  metav1.ConditionStatus
-			expectedReason  string
-			expectedMessage string
-		}{
-			{
-				name:            "prober fails",
-				probeErr:        assert.AnError,
-				expectedStatus:  metav1.ConditionUnknown,
-				expectedReason:  conditions.ReasonSelfMonGatewayProbingFailed,
-				expectedMessage: "Could not determine the health of the telemetry flow because the self monitor probing of gateway failed",
-			},
-			{
-				name: "healthy",
-				probe: prober.OTelGatewayProbeResult{
-					PipelineProbeResult: prober.PipelineProbeResult{Healthy: true},
-				},
-				expectedStatus:  metav1.ConditionTrue,
-				expectedReason:  conditions.ReasonSelfMonFlowHealthy,
-				expectedMessage: "No problems detected in the telemetry flow",
-			},
-			{
-				name: "throttling",
-				probe: prober.OTelGatewayProbeResult{
-					Throttling: true,
-				},
-				expectedStatus:  metav1.ConditionFalse,
-				expectedReason:  conditions.ReasonSelfMonGatewayThrottling,
-				expectedMessage: "Trace gateway is unable to receive spans at current rate. See troubleshooting: " + conditions.LinkGatewayThrottling,
-			},
-			{
-				name: "some data dropped",
-				probe: prober.OTelGatewayProbeResult{
-					PipelineProbeResult: prober.PipelineProbeResult{SomeDataDropped: true},
-				},
-				expectedStatus:  metav1.ConditionFalse,
-				expectedReason:  conditions.ReasonSelfMonGatewaySomeDataDropped,
-				expectedMessage: "Backend is reachable, but rejecting spans. Some spans are dropped. See troubleshooting: " + conditions.LinkNotAllDataArriveAtBackend,
-			},
-			{
-				name: "some data dropped shadows other problems",
-				probe: prober.OTelGatewayProbeResult{
-					PipelineProbeResult: prober.PipelineProbeResult{SomeDataDropped: true},
-					Throttling:          true,
-				},
-				expectedStatus:  metav1.ConditionFalse,
-				expectedReason:  conditions.ReasonSelfMonGatewaySomeDataDropped,
-				expectedMessage: "Backend is reachable, but rejecting spans. Some spans are dropped. See troubleshooting: " + conditions.LinkNotAllDataArriveAtBackend,
-			},
-			{
-				name: "all data dropped",
-				probe: prober.OTelGatewayProbeResult{
-					PipelineProbeResult: prober.PipelineProbeResult{AllDataDropped: true},
-				},
-				expectedStatus:  metav1.ConditionFalse,
-				expectedReason:  conditions.ReasonSelfMonGatewayAllDataDropped,
-				expectedMessage: "Backend is not reachable or rejecting spans. All spans are dropped. See troubleshooting: " + conditions.LinkNoDataArriveAtBackend,
-			},
-			{
-				name: "all data dropped shadows other problems",
-				probe: prober.OTelGatewayProbeResult{
-					PipelineProbeResult: prober.PipelineProbeResult{AllDataDropped: true},
-					Throttling:          true,
-				},
-				expectedStatus:  metav1.ConditionFalse,
-				expectedReason:  conditions.ReasonSelfMonGatewayAllDataDropped,
-				expectedMessage: "Backend is not reachable or rejecting spans. All spans are dropped. See troubleshooting: " + conditions.LinkNoDataArriveAtBackend,
-=======
 func TestSecretReferenceValidation(t *testing.T) {
 	tests := []struct {
 		name                      string
@@ -611,7 +136,6 @@
 					},
 					Data: map[string][]byte{"endpoint": nil},
 				}
->>>>>>> b17d9dbf
 			},
 			includeSecret:         true,
 			secretValidatorError:  nil,
@@ -742,7 +266,7 @@
 			},
 			expectedStatus:  metav1.ConditionFalse,
 			expectedReason:  conditions.ReasonSelfMonGatewayThrottling,
-			expectedMessage: "Trace gateway is unable to receive spans at current rate. See troubleshooting: https://kyma-project.io/#/telemetry-manager/user/03-traces?id=gateway-throttling",
+			expectedMessage: "Trace gateway is unable to receive spans at current rate. See troubleshooting: " + conditions.LinkGatewayThrottling,
 		},
 		{
 			name: "some data dropped",
@@ -751,7 +275,7 @@
 			},
 			expectedStatus:  metav1.ConditionFalse,
 			expectedReason:  conditions.ReasonSelfMonGatewaySomeDataDropped,
-			expectedMessage: "Backend is reachable, but rejecting spans. Some spans are dropped. See troubleshooting: https://kyma-project.io/#/telemetry-manager/user/03-traces?id=not-all-spans-arrive-at-the-backend",
+			expectedMessage: "Backend is reachable, but rejecting spans. Some spans are dropped. See troubleshooting: " + conditions.LinkNotAllDataArriveAtBackend,
 		},
 		{
 			name: "some data dropped shadows other problems",
@@ -761,7 +285,7 @@
 			},
 			expectedStatus:  metav1.ConditionFalse,
 			expectedReason:  conditions.ReasonSelfMonGatewaySomeDataDropped,
-			expectedMessage: "Backend is reachable, but rejecting spans. Some spans are dropped. See troubleshooting: https://kyma-project.io/#/telemetry-manager/user/03-traces?id=not-all-spans-arrive-at-the-backend",
+			expectedMessage: "Backend is reachable, but rejecting spans. Some spans are dropped. See troubleshooting: " + conditions.LinkNotAllDataArriveAtBackend,
 		},
 		{
 			name: "all data dropped",
@@ -770,7 +294,7 @@
 			},
 			expectedStatus:  metav1.ConditionFalse,
 			expectedReason:  conditions.ReasonSelfMonGatewayAllDataDropped,
-			expectedMessage: "Backend is not reachable or rejecting spans. All spans are dropped. See troubleshooting: https://kyma-project.io/#/telemetry-manager/user/03-traces?id=no-spans-arrive-at-the-backend",
+			expectedMessage: "Backend is not reachable or rejecting spans. All spans are dropped. See troubleshooting: " + conditions.LinkNoDataArriveAtBackend,
 		},
 		{
 			name: "all data dropped shadows other problems",
@@ -780,7 +304,7 @@
 			},
 			expectedStatus:  metav1.ConditionFalse,
 			expectedReason:  conditions.ReasonSelfMonGatewayAllDataDropped,
-			expectedMessage: "Backend is not reachable or rejecting spans. All spans are dropped. See troubleshooting: https://kyma-project.io/#/telemetry-manager/user/03-traces?id=no-spans-arrive-at-the-backend",
+			expectedMessage: "Backend is not reachable or rejecting spans. All spans are dropped. See troubleshooting: " + conditions.LinkNoDataArriveAtBackend,
 		},
 	}
 
