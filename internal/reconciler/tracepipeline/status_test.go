package tracepipeline

import (
	"context"
	"testing"
	"time"

	"github.com/stretchr/testify/assert"
	"github.com/stretchr/testify/mock"
	"github.com/stretchr/testify/require"
	corev1 "k8s.io/api/core/v1"
	"k8s.io/apimachinery/pkg/api/meta"
	metav1 "k8s.io/apimachinery/pkg/apis/meta/v1"
	"k8s.io/apimachinery/pkg/runtime"
	"k8s.io/apimachinery/pkg/types"
	clientgoscheme "k8s.io/client-go/kubernetes/scheme"
	ctrl "sigs.k8s.io/controller-runtime"
	"sigs.k8s.io/controller-runtime/pkg/client/fake"

	telemetryv1alpha1 "github.com/kyma-project/telemetry-manager/apis/telemetry/v1alpha1"
	"github.com/kyma-project/telemetry-manager/internal/conditions"
	"github.com/kyma-project/telemetry-manager/internal/overrides"
	"github.com/kyma-project/telemetry-manager/internal/reconciler/tracepipeline/mocks"
	"github.com/kyma-project/telemetry-manager/internal/resourcelock"
	"github.com/kyma-project/telemetry-manager/internal/resources/otelcollector"
	"github.com/kyma-project/telemetry-manager/internal/selfmonitor/prober"
	"github.com/kyma-project/telemetry-manager/internal/testutils"
	"github.com/kyma-project/telemetry-manager/internal/tlscert"
)

func TestStatus(t *testing.T) {
	scheme := runtime.NewScheme()
	_ = clientgoscheme.AddToScheme(scheme)
	_ = telemetryv1alpha1.AddToScheme(scheme)

	overridesHandlerStub := &mocks.OverridesHandler{}
	overridesHandlerStub.On("LoadOverrides", context.Background()).Return(&overrides.Config{}, nil)

	istioStatusCheckerStub := &mocks.IstioStatusChecker{}
	istioStatusCheckerStub.On("IsIstioActive", mock.Anything).Return(false)

	testConfig := Config{Gateway: otelcollector.GatewayConfig{
		Config: otelcollector.Config{
			BaseName:  "gateway",
			Namespace: "default",
		},
		Deployment: otelcollector.DeploymentConfig{
			Image: "otel/opentelemetry-collector-contrib",
		},
		OTLPServiceName: "otlp",
	}}

	t.Run("trace gateway deployment is not ready", func(t *testing.T) {
		pipeline := testutils.NewTracePipelineBuilder().WithName("pipeline").Build()
		fakeClient := fake.NewClientBuilder().WithScheme(scheme).WithObjects(&pipeline).WithStatusSubresource(&pipeline).Build()

		pipelineLockStub := &mocks.PipelineLock{}
		pipelineLockStub.On("TryAcquireLock", mock.Anything, mock.Anything).Return(nil)
		pipelineLockStub.On("IsLockHolder", mock.Anything, mock.Anything).Return(true, nil)

		proberStub := &mocks.DeploymentProber{}
		proberStub.On("IsReady", mock.Anything, mock.Anything).Return(false, nil)

		sut := Reconciler{
			Client:             fakeClient,
			config:             testConfig,
			pipelineLock:       pipelineLockStub,
			prober:             proberStub,
			overridesHandler:   overridesHandlerStub,
			istioStatusChecker: istioStatusCheckerStub,
		}
		_, err := sut.Reconcile(context.Background(), ctrl.Request{NamespacedName: types.NamespacedName{Name: pipeline.Name}})
		require.NoError(t, err)

		var updatedPipeline telemetryv1alpha1.TracePipeline
		_ = fakeClient.Get(context.Background(), types.NamespacedName{Name: pipeline.Name}, &updatedPipeline)

		requireHasStatusCondition(t, updatedPipeline,
			conditions.TypeGatewayHealthy,
			metav1.ConditionFalse,
			conditions.ReasonGatewayNotReady,
			conditions.MessageForTracePipeline(conditions.ReasonGatewayNotReady),
		)

		runningCond := meta.FindStatusCondition(updatedPipeline.Status.Conditions, conditions.TypeRunning)
		require.Nil(t, runningCond)

		conditionsSize := len(updatedPipeline.Status.Conditions)
		pendingCond := updatedPipeline.Status.Conditions[conditionsSize-1]
		require.Equal(t, conditions.TypePending, pendingCond.Type)
		require.Equal(t, metav1.ConditionTrue, pendingCond.Status)
		require.Equal(t, conditions.ReasonTraceGatewayDeploymentNotReady, pendingCond.Reason)
		pendingCondMsg := conditions.PendingTypeDeprecationMsg + conditions.MessageForTracePipeline(conditions.ReasonTraceGatewayDeploymentNotReady)
		require.Equal(t, pendingCondMsg, pendingCond.Message)
		require.Equal(t, updatedPipeline.Generation, pendingCond.ObservedGeneration)
		require.NotEmpty(t, pendingCond.LastTransitionTime)
	})

	t.Run("trace gateway deployment is ready", func(t *testing.T) {
		pipeline := testutils.NewTracePipelineBuilder().WithName("pipeline").Build()
		fakeClient := fake.NewClientBuilder().WithScheme(scheme).WithObjects(&pipeline).WithStatusSubresource(&pipeline).Build()

		pipelineLockStub := &mocks.PipelineLock{}
		pipelineLockStub.On("TryAcquireLock", mock.Anything, mock.Anything).Return(nil)
		pipelineLockStub.On("IsLockHolder", mock.Anything, mock.Anything).Return(true, nil)

		proberStub := &mocks.DeploymentProber{}
		proberStub.On("IsReady", mock.Anything, mock.Anything).Return(true, nil)

		sut := Reconciler{
			Client:             fakeClient,
			config:             testConfig,
			pipelineLock:       pipelineLockStub,
			prober:             proberStub,
			overridesHandler:   overridesHandlerStub,
			istioStatusChecker: istioStatusCheckerStub,
		}
		_, err := sut.Reconcile(context.Background(), ctrl.Request{NamespacedName: types.NamespacedName{Name: pipeline.Name}})
		require.NoError(t, err)

		var updatedPipeline telemetryv1alpha1.TracePipeline
		_ = fakeClient.Get(context.Background(), types.NamespacedName{Name: pipeline.Name}, &updatedPipeline)

		requireHasStatusCondition(t, updatedPipeline,
			conditions.TypeGatewayHealthy,
			metav1.ConditionTrue,
			conditions.ReasonGatewayReady,
			conditions.MessageForTracePipeline(conditions.ReasonGatewayReady),
		)

		conditionsSize := len(updatedPipeline.Status.Conditions)

		pendingCond := updatedPipeline.Status.Conditions[conditionsSize-2]
		require.Equal(t, conditions.TypePending, pendingCond.Type)
		require.Equal(t, metav1.ConditionFalse, pendingCond.Status)
		require.Equal(t, conditions.ReasonTraceGatewayDeploymentNotReady, pendingCond.Reason)
		pendingCondMsg := conditions.PendingTypeDeprecationMsg + conditions.MessageForTracePipeline(conditions.ReasonTraceGatewayDeploymentNotReady)
		require.Equal(t, pendingCondMsg, pendingCond.Message)
		require.Equal(t, updatedPipeline.Generation, pendingCond.ObservedGeneration)
		require.NotEmpty(t, pendingCond.LastTransitionTime)

		runningCond := updatedPipeline.Status.Conditions[conditionsSize-1]
		require.Equal(t, conditions.TypeRunning, runningCond.Type)
		require.Equal(t, metav1.ConditionTrue, runningCond.Status)
		require.Equal(t, conditions.ReasonTraceGatewayDeploymentReady, runningCond.Reason)
		runningCondMsg := conditions.RunningTypeDeprecationMsg + conditions.MessageForTracePipeline(conditions.ReasonTraceGatewayDeploymentReady)
		require.Equal(t, runningCondMsg, runningCond.Message)
		require.Equal(t, updatedPipeline.Generation, runningCond.ObservedGeneration)
		require.NotEmpty(t, runningCond.LastTransitionTime)
	})

	t.Run("referenced secret missing", func(t *testing.T) {
		pipeline := testutils.NewTracePipelineBuilder().WithOTLPOutput(testutils.OTLPEndpointFromSecret(
			"non-existing",
			"default",
			"endpoint")).Build()
		fakeClient := fake.NewClientBuilder().WithScheme(scheme).WithObjects(&pipeline).WithStatusSubresource(&pipeline).Build()

		pipelineLockStub := &mocks.PipelineLock{}
		pipelineLockStub.On("TryAcquireLock", mock.Anything, mock.Anything).Return(nil)
		pipelineLockStub.On("IsLockHolder", mock.Anything, mock.Anything).Return(true, nil)

		proberStub := &mocks.DeploymentProber{}
		proberStub.On("IsReady", mock.Anything, mock.Anything).Return(true, nil)

		sut := Reconciler{
			Client:             fakeClient,
			config:             testConfig,
			pipelineLock:       pipelineLockStub,
			prober:             proberStub,
			overridesHandler:   overridesHandlerStub,
			istioStatusChecker: istioStatusCheckerStub,
		}
		_, err := sut.Reconcile(context.Background(), ctrl.Request{NamespacedName: types.NamespacedName{Name: pipeline.Name}})
		require.NoError(t, err)

		var updatedPipeline telemetryv1alpha1.TracePipeline
		_ = fakeClient.Get(context.Background(), types.NamespacedName{Name: pipeline.Name}, &updatedPipeline)

		requireHasStatusCondition(t, updatedPipeline,
			conditions.TypeConfigurationGenerated,
			metav1.ConditionFalse,
			conditions.ReasonReferencedSecretMissing,
			conditions.MessageForTracePipeline(conditions.ReasonReferencedSecretMissing),
		)

		runningCond := meta.FindStatusCondition(updatedPipeline.Status.Conditions, conditions.TypeRunning)
		require.Nil(t, runningCond)

		conditionsSize := len(updatedPipeline.Status.Conditions)
		pendingCond := updatedPipeline.Status.Conditions[conditionsSize-1]
		require.Equal(t, conditions.TypePending, pendingCond.Type)
		require.Equal(t, metav1.ConditionTrue, pendingCond.Status)
		require.Equal(t, conditions.ReasonReferencedSecretMissing, pendingCond.Reason)
		pendingCondMsg := conditions.PendingTypeDeprecationMsg + conditions.MessageForTracePipeline(conditions.ReasonReferencedSecretMissing)
		require.Equal(t, pendingCondMsg, pendingCond.Message)
		require.Equal(t, updatedPipeline.Generation, pendingCond.ObservedGeneration)
		require.NotEmpty(t, pendingCond.LastTransitionTime)
	})

	t.Run("referenced secret exists", func(t *testing.T) {
		pipeline := testutils.NewTracePipelineBuilder().WithOTLPOutput(testutils.OTLPEndpointFromSecret(
			"existing",
			"default",
			"endpoint")).Build()
		secret := &corev1.Secret{
			TypeMeta: metav1.TypeMeta{},
			ObjectMeta: metav1.ObjectMeta{
				Name:      "existing",
				Namespace: "default",
			},
			Data: map[string][]byte{"endpoint": nil},
		}
		fakeClient := fake.NewClientBuilder().WithScheme(scheme).WithObjects(&pipeline, secret).WithStatusSubresource(&pipeline).Build()

		pipelineLockStub := &mocks.PipelineLock{}
		pipelineLockStub.On("TryAcquireLock", mock.Anything, mock.Anything).Return(nil)
		pipelineLockStub.On("IsLockHolder", mock.Anything, mock.Anything).Return(true, nil)

		proberStub := &mocks.DeploymentProber{}
		proberStub.On("IsReady", mock.Anything, mock.Anything).Return(true, nil)

		sut := Reconciler{
			Client:             fakeClient,
			config:             testConfig,
			pipelineLock:       pipelineLockStub,
			prober:             proberStub,
			overridesHandler:   overridesHandlerStub,
			istioStatusChecker: istioStatusCheckerStub,
		}
		_, err := sut.Reconcile(context.Background(), ctrl.Request{NamespacedName: types.NamespacedName{Name: pipeline.Name}})
		require.NoError(t, err)

		var updatedPipeline telemetryv1alpha1.TracePipeline
		_ = fakeClient.Get(context.Background(), types.NamespacedName{Name: pipeline.Name}, &updatedPipeline)

<<<<<<< HEAD
		requireHasStatusCondition(t, updatedPipeline,
			conditions.TypeConfigurationGenerated,
			metav1.ConditionTrue,
			conditions.ReasonConfigurationGenerated,
			"",
		)
=======
		configurationGeneratedCond := meta.FindStatusCondition(updatedPipeline.Status.Conditions, conditions.TypeConfigurationGenerated)
		require.NotNil(t, configurationGeneratedCond, "could not find condition of type %s", conditions.TypeConfigurationGenerated)
		require.Equal(t, metav1.ConditionTrue, configurationGeneratedCond.Status)
		require.Equal(t, conditions.ReasonGatewayConfigured, configurationGeneratedCond.Reason)
		require.Equal(t, conditions.MessageForTracePipeline(conditions.ReasonGatewayConfigured), configurationGeneratedCond.Message)
		require.Equal(t, updatedPipeline.Generation, configurationGeneratedCond.ObservedGeneration)
		require.NotEmpty(t, configurationGeneratedCond.LastTransitionTime)
>>>>>>> 8cc1113e

		conditionsSize := len(updatedPipeline.Status.Conditions)
		runningCond := updatedPipeline.Status.Conditions[conditionsSize-1]
		require.Equal(t, conditions.TypeRunning, runningCond.Type)
		require.Equal(t, metav1.ConditionTrue, runningCond.Status)
		require.Equal(t, conditions.ReasonTraceGatewayDeploymentReady, runningCond.Reason)
		runningCondMsg := conditions.RunningTypeDeprecationMsg + conditions.MessageForTracePipeline(conditions.ReasonTraceGatewayDeploymentReady)
		require.Equal(t, runningCondMsg, runningCond.Message)
		require.Equal(t, updatedPipeline.Generation, runningCond.ObservedGeneration)
		require.NotEmpty(t, runningCond.LastTransitionTime)
	})

	t.Run("max pipelines exceeded", func(t *testing.T) {
		pipeline := testutils.NewTracePipelineBuilder().Build()
		fakeClient := fake.NewClientBuilder().WithScheme(scheme).WithObjects(&pipeline).WithStatusSubresource(&pipeline).Build()

		proberStub := &mocks.DeploymentProber{}
		proberStub.On("IsReady", mock.Anything, mock.Anything).Return(true, nil)

		pipelineLockStub := &mocks.PipelineLock{}
		pipelineLockStub.On("TryAcquireLock", mock.Anything, mock.Anything).Return(resourcelock.ErrLockInUse)
		pipelineLockStub.On("IsLockHolder", mock.Anything, mock.Anything).Return(false, nil)

		sut := Reconciler{
			Client:             fakeClient,
			config:             testConfig,
			pipelineLock:       pipelineLockStub,
			prober:             proberStub,
			overridesHandler:   overridesHandlerStub,
			istioStatusChecker: istioStatusCheckerStub,
		}
		_, err := sut.Reconcile(context.Background(), ctrl.Request{NamespacedName: types.NamespacedName{Name: pipeline.Name}})
		require.Error(t, err)

		var updatedPipeline telemetryv1alpha1.TracePipeline
		_ = fakeClient.Get(context.Background(), types.NamespacedName{Name: pipeline.Name}, &updatedPipeline)

		requireHasStatusCondition(t, updatedPipeline,
			conditions.TypeConfigurationGenerated,
			metav1.ConditionFalse,
			conditions.ReasonMaxPipelinesExceeded,
			conditions.MessageForTracePipeline(conditions.ReasonMaxPipelinesExceeded),
		)

		runningCond := meta.FindStatusCondition(updatedPipeline.Status.Conditions, conditions.TypeRunning)
		require.Nil(t, runningCond)

		conditionsSize := len(updatedPipeline.Status.Conditions)
		pendingCond := updatedPipeline.Status.Conditions[conditionsSize-1]
		require.Equal(t, conditions.TypePending, pendingCond.Type)
		require.Equal(t, metav1.ConditionTrue, pendingCond.Status)
		require.Equal(t, conditions.ReasonMaxPipelinesExceeded, pendingCond.Reason)
		pendingCondMsg := conditions.PendingTypeDeprecationMsg + conditions.MessageForTracePipeline(conditions.ReasonMaxPipelinesExceeded)
		require.Equal(t, pendingCondMsg, pendingCond.Message)
		require.Equal(t, updatedPipeline.Generation, pendingCond.ObservedGeneration)
		require.NotEmpty(t, pendingCond.LastTransitionTime)
	})

	t.Run("flow healthy", func(t *testing.T) {
		tests := []struct {
			name           string
			probe          prober.OTelPipelineProbeResult
			probeErr       error
			expectedStatus metav1.ConditionStatus
			expectedReason string
		}{
			{
				name:           "prober fails",
				probeErr:       assert.AnError,
				expectedStatus: metav1.ConditionUnknown,
				expectedReason: conditions.ReasonSelfMonProbingNotReachable,
			},
			{
				name: "healthy",
				probe: prober.OTelPipelineProbeResult{
					PipelineProbeResult: prober.PipelineProbeResult{Healthy: true},
				},
				expectedStatus: metav1.ConditionTrue,
				expectedReason: conditions.ReasonSelfMonFlowHealthy,
			},
			{
				name: "throttling",
				probe: prober.OTelPipelineProbeResult{
					Throttling: true,
				},
				expectedStatus: metav1.ConditionFalse,
				expectedReason: conditions.ReasonSelfMonGatewayThrottling,
			},
			{
				name: "buffer filling up",
				probe: prober.OTelPipelineProbeResult{
					QueueAlmostFull: true,
				},
				expectedStatus: metav1.ConditionFalse,
				expectedReason: conditions.ReasonSelfMonBufferFillingUp,
			},
			{
				name: "buffer filling up shadows other problems",
				probe: prober.OTelPipelineProbeResult{
					QueueAlmostFull: true,
					Throttling:      true,
				},
				expectedStatus: metav1.ConditionFalse,
				expectedReason: conditions.ReasonSelfMonBufferFillingUp,
			},
			{
				name: "some data dropped",
				probe: prober.OTelPipelineProbeResult{
					PipelineProbeResult: prober.PipelineProbeResult{SomeDataDropped: true},
				},
				expectedStatus: metav1.ConditionFalse,
				expectedReason: conditions.ReasonSelfMonSomeDataDropped,
			},
			{
				name: "some data dropped shadows other problems",
				probe: prober.OTelPipelineProbeResult{
					PipelineProbeResult: prober.PipelineProbeResult{SomeDataDropped: true},
					Throttling:          true,
				},
				expectedStatus: metav1.ConditionFalse,
				expectedReason: conditions.ReasonSelfMonSomeDataDropped,
			},
			{
				name: "all data dropped",
				probe: prober.OTelPipelineProbeResult{
					PipelineProbeResult: prober.PipelineProbeResult{AllDataDropped: true},
				},
				expectedStatus: metav1.ConditionFalse,
				expectedReason: conditions.ReasonSelfMonAllDataDropped,
			},
			{
				name: "all data dropped shadows other problems",
				probe: prober.OTelPipelineProbeResult{
					PipelineProbeResult: prober.PipelineProbeResult{AllDataDropped: true},
					Throttling:          true,
				},
				expectedStatus: metav1.ConditionFalse,
				expectedReason: conditions.ReasonSelfMonAllDataDropped,
			},
		}

		for _, tt := range tests {
			t.Run(tt.name, func(t *testing.T) {
				pipeline := testutils.NewTracePipelineBuilder().Build()
				fakeClient := fake.NewClientBuilder().WithScheme(scheme).WithObjects(&pipeline).WithStatusSubresource(&pipeline).Build()

				pipelineLockStub := &mocks.PipelineLock{}
				pipelineLockStub.On("TryAcquireLock", mock.Anything, mock.Anything).Return(nil)
				pipelineLockStub.On("IsLockHolder", mock.Anything, mock.Anything).Return(true, nil)

				gatewayProberStub := &mocks.DeploymentProber{}
				gatewayProberStub.On("IsReady", mock.Anything, mock.Anything).Return(true, nil)

				flowHealthProberStub := &mocks.FlowHealthProber{}
				flowHealthProberStub.On("Probe", mock.Anything, pipeline.Name).Return(tt.probe, tt.probeErr)

				sut := Reconciler{
					Client:                   fakeClient,
					config:                   testConfig,
					pipelineLock:             pipelineLockStub,
					prober:                   gatewayProberStub,
					flowHealthProbingEnabled: true,
					flowHealthProber:         flowHealthProberStub,
					overridesHandler:         overridesHandlerStub,
					istioStatusChecker:       istioStatusCheckerStub,
				}
				_, err := sut.Reconcile(context.Background(), ctrl.Request{NamespacedName: types.NamespacedName{Name: pipeline.Name}})
				require.NoError(t, err)

				var updatedPipeline telemetryv1alpha1.TracePipeline
				_ = fakeClient.Get(context.Background(), types.NamespacedName{Name: pipeline.Name}, &updatedPipeline)

				requireHasStatusCondition(t, updatedPipeline,
					conditions.TypeFlowHealthy,
					tt.expectedStatus,
					tt.expectedReason,
					conditions.MessageForTracePipeline(tt.expectedReason),
				)
			})
		}
	})

	t.Run("should remove running condition and set pending condition to true if trace gateway deployment becomes not ready again", func(t *testing.T) {
		pipeline := testutils.NewTracePipelineBuilder().
			WithOTLPOutput(testutils.OTLPEndpoint("localhost")).
			WithStatusConditions(
				metav1.Condition{
					Type:               conditions.TypeGatewayHealthy,
					Status:             metav1.ConditionTrue,
					Reason:             conditions.ReasonGatewayReady,
					Message:            conditions.MessageForTracePipeline(conditions.ReasonGatewayReady),
					LastTransitionTime: metav1.Now(),
				},
				metav1.Condition{
					Type:               conditions.TypeConfigurationGenerated,
					Status:             metav1.ConditionTrue,
					Reason:             conditions.TypeConfigurationGenerated,
					Message:            conditions.MessageForTracePipeline(conditions.TypeConfigurationGenerated),
					LastTransitionTime: metav1.Now(),
				},
				metav1.Condition{
					Type:               conditions.TypePending,
					Status:             metav1.ConditionFalse,
					Reason:             conditions.ReasonTraceGatewayDeploymentNotReady,
					Message:            conditions.MessageForTracePipeline(conditions.ReasonTraceGatewayDeploymentNotReady),
					LastTransitionTime: metav1.Now(),
				},
				metav1.Condition{
					Type:               conditions.TypeRunning,
					Status:             metav1.ConditionTrue,
					Reason:             conditions.ReasonTraceGatewayDeploymentReady,
					Message:            conditions.MessageForTracePipeline(conditions.ReasonTraceGatewayDeploymentReady),
					LastTransitionTime: metav1.Now(),
				}).
			Build()
		fakeClient := fake.NewClientBuilder().WithScheme(scheme).WithObjects(&pipeline).WithStatusSubresource(&pipeline).Build()

		pipelineLockStub := &mocks.PipelineLock{}
		pipelineLockStub.On("TryAcquireLock", mock.Anything, mock.Anything).Return(nil)
		pipelineLockStub.On("IsLockHolder", mock.Anything, mock.Anything).Return(true, nil)

		proberStub := &mocks.DeploymentProber{}
		proberStub.On("IsReady", mock.Anything, mock.Anything).Return(false, nil)

		sut := Reconciler{
			Client:             fakeClient,
			config:             testConfig,
			pipelineLock:       pipelineLockStub,
			prober:             proberStub,
			overridesHandler:   overridesHandlerStub,
			istioStatusChecker: istioStatusCheckerStub,
		}
		_, err := sut.Reconcile(context.Background(), ctrl.Request{NamespacedName: types.NamespacedName{Name: pipeline.Name}})
		require.NoError(t, err)

		var updatedPipeline telemetryv1alpha1.TracePipeline
		_ = fakeClient.Get(context.Background(), types.NamespacedName{Name: pipeline.Name}, &updatedPipeline)

		runningCond := meta.FindStatusCondition(updatedPipeline.Status.Conditions, conditions.TypeRunning)
		require.Nil(t, runningCond)

		conditionsSize := len(updatedPipeline.Status.Conditions)
		pendingCond := updatedPipeline.Status.Conditions[conditionsSize-1]
		require.Equal(t, conditions.TypePending, pendingCond.Type)
		require.Equal(t, metav1.ConditionTrue, pendingCond.Status)
		require.Equal(t, conditions.ReasonTraceGatewayDeploymentNotReady, pendingCond.Reason)
		pendingCondMsg := conditions.PendingTypeDeprecationMsg + conditions.MessageForTracePipeline(conditions.ReasonTraceGatewayDeploymentNotReady)
		require.Equal(t, pendingCondMsg, pendingCond.Message)
		require.Equal(t, updatedPipeline.Generation, pendingCond.ObservedGeneration)
		require.NotEmpty(t, pendingCond.LastTransitionTime)
	})

	t.Run("tls conditions", func(t *testing.T) {
		tests := []struct {
			name            string
			tlsCertErr      error
			expectedStatus  metav1.ConditionStatus
			expectedReason  string
			expectedMessage string
		}{
			{
				name:            "cert expired",
				tlsCertErr:      &tlscert.CertExpiredError{Expiry: time.Date(2020, time.November, 1, 0, 0, 0, 0, time.UTC)},
				expectedStatus:  metav1.ConditionFalse,
				expectedReason:  conditions.ReasonTLSCertificateExpired,
				expectedMessage: "TLS certificate expired on 2020-11-01",
			},
			{
				name:            "cert about to expire",
				tlsCertErr:      &tlscert.CertAboutToExpireError{Expiry: time.Date(2024, time.November, 1, 0, 0, 0, 0, time.UTC)},
				expectedStatus:  metav1.ConditionTrue,
				expectedReason:  conditions.ReasonTLSCertificateAboutToExpire,
				expectedMessage: "TLS certificate is about to expire, configured certificate is valid until 2024-11-01",
			},
			{
				name:            "cert decode failed",
				tlsCertErr:      tlscert.ErrCertDecodeFailed,
				expectedStatus:  metav1.ConditionFalse,
				expectedReason:  conditions.ReasonTLSCertificateInvalid,
				expectedMessage: "TLS certificate invalid: failed to decode PEM block containing cert",
			},
			{
				name:            "key decode failed",
				tlsCertErr:      tlscert.ErrKeyDecodeFailed,
				expectedStatus:  metav1.ConditionFalse,
				expectedReason:  conditions.ReasonTLSCertificateInvalid,
				expectedMessage: "TLS certificate invalid: failed to decode PEM block containing private key",
			},
			{
				name:            "key parse failed",
				tlsCertErr:      tlscert.ErrKeyParseFailed,
				expectedStatus:  metav1.ConditionFalse,
				expectedReason:  conditions.ReasonTLSCertificateInvalid,
				expectedMessage: "TLS certificate invalid: failed to parse private key",
			},
			{
				name:            "cert parse failed",
				tlsCertErr:      tlscert.ErrCertParseFailed,
				expectedStatus:  metav1.ConditionFalse,
				expectedReason:  conditions.ReasonTLSCertificateInvalid,
				expectedMessage: "TLS certificate invalid: failed to parse certificate",
			},
			{
				name:            "cert and key mismatch",
				tlsCertErr:      tlscert.ErrInvalidCertificateKeyPair,
				expectedStatus:  metav1.ConditionFalse,
				expectedReason:  conditions.ReasonTLSCertificateInvalid,
				expectedMessage: "TLS certificate invalid: certificate and private key do not match",
			},
		}
		for _, tt := range tests {
			t.Run(tt.name, func(t *testing.T) {
				pipeline := testutils.NewTracePipelineBuilder().WithOTLPOutput(testutils.OTLPClientTLS("ca", "fooCert", "fooKey")).Build()
				fakeClient := fake.NewClientBuilder().WithScheme(scheme).WithObjects(&pipeline).WithStatusSubresource(&pipeline).Build()

				pipelineLockStub := &mocks.PipelineLock{}
				pipelineLockStub.On("TryAcquireLock", mock.Anything, mock.Anything).Return(nil)
				pipelineLockStub.On("IsLockHolder", mock.Anything, mock.Anything).Return(true, nil)

				proberStub := &mocks.DeploymentProber{}
				proberStub.On("IsReady", mock.Anything, mock.Anything).Return(true, nil)

				tlsStub := &mocks.TLSCertValidator{}
				tlsStub.On("ValidateCertificate", mock.Anything, mock.Anything, mock.Anything).Return(tt.tlsCertErr)

				sut := Reconciler{
					Client:             fakeClient,
					config:             testConfig,
					pipelineLock:       pipelineLockStub,
					prober:             proberStub,
					tlsCertValidator:   tlsStub,
					overridesHandler:   overridesHandlerStub,
					istioStatusChecker: istioStatusCheckerStub,
				}
				_, err := sut.Reconcile(context.Background(), ctrl.Request{NamespacedName: types.NamespacedName{Name: pipeline.Name}})
				require.NoError(t, err)

				var updatedPipeline telemetryv1alpha1.TracePipeline
				_ = fakeClient.Get(context.Background(), types.NamespacedName{Name: pipeline.Name}, &updatedPipeline)

				requireHasStatusCondition(t, updatedPipeline,
					conditions.TypeConfigurationGenerated,
					tt.expectedStatus,
					tt.expectedReason,
					tt.expectedMessage,
				)
			})
		}
	})
}

func requireHasStatusCondition(t *testing.T, pipeline telemetryv1alpha1.TracePipeline, condType string, status metav1.ConditionStatus, reason, message string) {
	cond := meta.FindStatusCondition(pipeline.Status.Conditions, condType)
	require.NotNil(t, cond, "could not find condition of type %s", condType)
	require.Equal(t, status, cond.Status)
	require.Equal(t, reason, cond.Reason)
	require.Equal(t, message, cond.Message)
	require.Equal(t, pipeline.Generation, cond.ObservedGeneration)
	require.NotEmpty(t, cond.LastTransitionTime)
}

func requireHasLegacyRunningCondition(t *testing.T, pipeline telemetryv1alpha1.TracePipeline, condType string, status metav1.ConditionStatus, reason, message string) {
	cond := meta.FindStatusCondition(pipeline.Status.Conditions, conditions.TypeRunning)
	require.NotNil(t, cond, "could not find condition of type %s", condType)
	require.Equal(t, status, cond.Status)
	require.Equal(t, reason, cond.Reason)
	require.Equal(t, message, cond.Message)
	require.Equal(t, pipeline.Generation, cond.ObservedGeneration)
	require.NotEmpty(t, cond.LastTransitionTime)
}<|MERGE_RESOLUTION|>--- conflicted
+++ resolved
@@ -79,7 +79,7 @@
 			conditions.TypeGatewayHealthy,
 			metav1.ConditionFalse,
 			conditions.ReasonGatewayNotReady,
-			conditions.MessageForTracePipeline(conditions.ReasonGatewayNotReady),
+			"Trace gateway Deployment is not ready",
 		)
 
 		runningCond := meta.FindStatusCondition(updatedPipeline.Status.Conditions, conditions.TypeRunning)
@@ -125,7 +125,7 @@
 			conditions.TypeGatewayHealthy,
 			metav1.ConditionTrue,
 			conditions.ReasonGatewayReady,
-			conditions.MessageForTracePipeline(conditions.ReasonGatewayReady),
+			"Trace gateway Deployment is ready",
 		)
 
 		conditionsSize := len(updatedPipeline.Status.Conditions)
@@ -181,7 +181,7 @@
 			conditions.TypeConfigurationGenerated,
 			metav1.ConditionFalse,
 			conditions.ReasonReferencedSecretMissing,
-			conditions.MessageForTracePipeline(conditions.ReasonReferencedSecretMissing),
+			"One or more referenced Secrets are missing",
 		)
 
 		runningCond := meta.FindStatusCondition(updatedPipeline.Status.Conditions, conditions.TypeRunning)
@@ -234,22 +234,12 @@
 		var updatedPipeline telemetryv1alpha1.TracePipeline
 		_ = fakeClient.Get(context.Background(), types.NamespacedName{Name: pipeline.Name}, &updatedPipeline)
 
-<<<<<<< HEAD
 		requireHasStatusCondition(t, updatedPipeline,
 			conditions.TypeConfigurationGenerated,
 			metav1.ConditionTrue,
-			conditions.ReasonConfigurationGenerated,
-			"",
+			conditions.ReasonGatewayConfigured,
+			"Trace gateway successfully configured",
 		)
-=======
-		configurationGeneratedCond := meta.FindStatusCondition(updatedPipeline.Status.Conditions, conditions.TypeConfigurationGenerated)
-		require.NotNil(t, configurationGeneratedCond, "could not find condition of type %s", conditions.TypeConfigurationGenerated)
-		require.Equal(t, metav1.ConditionTrue, configurationGeneratedCond.Status)
-		require.Equal(t, conditions.ReasonGatewayConfigured, configurationGeneratedCond.Reason)
-		require.Equal(t, conditions.MessageForTracePipeline(conditions.ReasonGatewayConfigured), configurationGeneratedCond.Message)
-		require.Equal(t, updatedPipeline.Generation, configurationGeneratedCond.ObservedGeneration)
-		require.NotEmpty(t, configurationGeneratedCond.LastTransitionTime)
->>>>>>> 8cc1113e
 
 		conditionsSize := len(updatedPipeline.Status.Conditions)
 		runningCond := updatedPipeline.Status.Conditions[conditionsSize-1]
@@ -291,7 +281,7 @@
 			conditions.TypeConfigurationGenerated,
 			metav1.ConditionFalse,
 			conditions.ReasonMaxPipelinesExceeded,
-			conditions.MessageForTracePipeline(conditions.ReasonMaxPipelinesExceeded),
+			"Maximum pipeline count limit exceeded",
 		)
 
 		runningCond := meta.FindStatusCondition(updatedPipeline.Status.Conditions, conditions.TypeRunning)
@@ -310,41 +300,46 @@
 
 	t.Run("flow healthy", func(t *testing.T) {
 		tests := []struct {
-			name           string
-			probe          prober.OTelPipelineProbeResult
-			probeErr       error
-			expectedStatus metav1.ConditionStatus
-			expectedReason string
+			name            string
+			probe           prober.OTelPipelineProbeResult
+			probeErr        error
+			expectedStatus  metav1.ConditionStatus
+			expectedReason  string
+			expectedMessage string
 		}{
 			{
-				name:           "prober fails",
-				probeErr:       assert.AnError,
-				expectedStatus: metav1.ConditionUnknown,
-				expectedReason: conditions.ReasonSelfMonProbingNotReachable,
+				name:            "prober fails",
+				probeErr:        assert.AnError,
+				expectedStatus:  metav1.ConditionUnknown,
+				expectedReason:  conditions.ReasonSelfMonProbingNotReachable,
+				expectedMessage: "Self monitoring probing not reachable",
 			},
 			{
 				name: "healthy",
 				probe: prober.OTelPipelineProbeResult{
 					PipelineProbeResult: prober.PipelineProbeResult{Healthy: true},
 				},
-				expectedStatus: metav1.ConditionTrue,
-				expectedReason: conditions.ReasonSelfMonFlowHealthy,
+				expectedStatus:  metav1.ConditionTrue,
+				expectedReason:  conditions.ReasonSelfMonFlowHealthy,
+				expectedMessage: "No problems detected in the trace flow",
 			},
 			{
 				name: "throttling",
 				probe: prober.OTelPipelineProbeResult{
 					Throttling: true,
 				},
-				expectedStatus: metav1.ConditionFalse,
-				expectedReason: conditions.ReasonSelfMonGatewayThrottling,
+				expectedStatus:  metav1.ConditionFalse,
+				expectedReason:  conditions.ReasonSelfMonGatewayThrottling,
+				expectedMessage: "Trace gateway experiencing high influx: unable to receive traces at current rate. See troubleshooting: https://kyma-project.io/#/telemetry-manager/user/03-traces?id=gateway-throttling",
 			},
 			{
 				name: "buffer filling up",
 				probe: prober.OTelPipelineProbeResult{
 					QueueAlmostFull: true,
 				},
-				expectedStatus: metav1.ConditionFalse,
-				expectedReason: conditions.ReasonSelfMonBufferFillingUp,
+				expectedStatus:  metav1.ConditionFalse,
+				expectedReason:  conditions.ReasonSelfMonBufferFillingUp,
+				expectedMessage: "Buffer nearing capacity: incoming trace rate exceeds export rate. See troubleshooting: https://kyma-project.io/#/telemetry-manager/user/03-traces?id=buffer-filling-up",
 			},
 			{
 				name: "buffer filling up shadows other problems",
@@ -352,16 +347,18 @@
 					QueueAlmostFull: true,
 					Throttling:      true,
 				},
-				expectedStatus: metav1.ConditionFalse,
-				expectedReason: conditions.ReasonSelfMonBufferFillingUp,
+				expectedStatus:  metav1.ConditionFalse,
+				expectedReason:  conditions.ReasonSelfMonBufferFillingUp,
+				expectedMessage: "Buffer nearing capacity: incoming trace rate exceeds export rate. See troubleshooting: https://kyma-project.io/#/telemetry-manager/user/03-traces?id=buffer-filling-up",
 			},
 			{
 				name: "some data dropped",
 				probe: prober.OTelPipelineProbeResult{
 					PipelineProbeResult: prober.PipelineProbeResult{SomeDataDropped: true},
 				},
-				expectedStatus: metav1.ConditionFalse,
-				expectedReason: conditions.ReasonSelfMonSomeDataDropped,
+				expectedStatus:  metav1.ConditionFalse,
+				expectedReason:  conditions.ReasonSelfMonSomeDataDropped,
+				expectedMessage: "Some traces dropped: backend unreachable or rejecting. See troubleshooting: https://kyma-project.io/#/telemetry-manager/user/03-traces?id=traces-not-arriving-at-the-destination",
 			},
 			{
 				name: "some data dropped shadows other problems",
@@ -369,16 +366,18 @@
 					PipelineProbeResult: prober.PipelineProbeResult{SomeDataDropped: true},
 					Throttling:          true,
 				},
-				expectedStatus: metav1.ConditionFalse,
-				expectedReason: conditions.ReasonSelfMonSomeDataDropped,
+				expectedStatus:  metav1.ConditionFalse,
+				expectedReason:  conditions.ReasonSelfMonSomeDataDropped,
+				expectedMessage: "Some traces dropped: backend unreachable or rejecting. See troubleshooting: https://kyma-project.io/#/telemetry-manager/user/03-traces?id=traces-not-arriving-at-the-destination",
 			},
 			{
 				name: "all data dropped",
 				probe: prober.OTelPipelineProbeResult{
 					PipelineProbeResult: prober.PipelineProbeResult{AllDataDropped: true},
 				},
-				expectedStatus: metav1.ConditionFalse,
-				expectedReason: conditions.ReasonSelfMonAllDataDropped,
+				expectedStatus:  metav1.ConditionFalse,
+				expectedReason:  conditions.ReasonSelfMonAllDataDropped,
+				expectedMessage: "All traces dropped: backend unreachable or rejecting. See troubleshooting: https://kyma-project.io/#/telemetry-manager/user/03-traces?id=traces-not-arriving-at-the-destination",
 			},
 			{
 				name: "all data dropped shadows other problems",
@@ -386,8 +385,9 @@
 					PipelineProbeResult: prober.PipelineProbeResult{AllDataDropped: true},
 					Throttling:          true,
 				},
-				expectedStatus: metav1.ConditionFalse,
-				expectedReason: conditions.ReasonSelfMonAllDataDropped,
+				expectedStatus:  metav1.ConditionFalse,
+				expectedReason:  conditions.ReasonSelfMonAllDataDropped,
+				expectedMessage: "All traces dropped: backend unreachable or rejecting. See troubleshooting: https://kyma-project.io/#/telemetry-manager/user/03-traces?id=traces-not-arriving-at-the-destination",
 			},
 		}
 
@@ -426,7 +426,7 @@
 					conditions.TypeFlowHealthy,
 					tt.expectedStatus,
 					tt.expectedReason,
-					conditions.MessageForTracePipeline(tt.expectedReason),
+					tt.expectedMessage,
 				)
 			})
 		}
