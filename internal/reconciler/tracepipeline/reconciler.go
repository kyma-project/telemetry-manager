--- conflicted
+++ resolved
@@ -66,15 +66,6 @@
 
 type Reconciler struct {
 	client.Client
-<<<<<<< HEAD
-	config                     Config
-	prober                     DeploymentProber
-	flowHealthProbingEnabled   bool
-	flowHealthProber           FlowHealthProber
-	overridesHandler           *overrides.Handler
-	istioStatusChecker         istiostatus.Checker
-	pipelinesConditionsCleared bool
-=======
 	config                   Config
 	prober                   DeploymentProber
 	flowHealthProbingEnabled bool
@@ -82,7 +73,7 @@
 	overridesHandler         *overrides.Handler
 	istioStatusChecker       istiostatus.Checker
 	tlsCertValidator         TLSCertValidator
->>>>>>> abdd26b8
+	pipelinesConditionsCleared bool
 }
 
 func NewReconciler(client client.Client,
@@ -151,16 +142,12 @@
 	if err = r.List(ctx, &allPipelinesList); err != nil {
 		return fmt.Errorf("failed to list trace pipelines: %w", err)
 	}
-<<<<<<< HEAD
 
 	if err = r.clearPipelinesConditions(ctx, allPipelinesList.Items); err != nil {
 		return fmt.Errorf("failed to clear the conditions list for trace pipelines: %w", err)
 	}
 
-	deployablePipelines, err := getDeployableTracePipelines(ctx, allPipelinesList.Items, r, lock)
-=======
 	reconcilablePipelines, err := r.getReconcilablePipelines(ctx, allPipelinesList.Items, lock)
->>>>>>> abdd26b8
 	if err != nil {
 		return fmt.Errorf("failed to fetch deployable trace pipelines: %w", err)
 	}
@@ -280,7 +267,18 @@
 	return defaultReplicaCount
 }
 
-<<<<<<< HEAD
+func tlsCertValidationRequired(pipeline *telemetryv1alpha1.TracePipeline) bool {
+	otlp := pipeline.Spec.Output.Otlp
+	if otlp == nil {
+		return false
+	}
+	if otlp.TLS == nil {
+		return false
+	}
+
+	return otlp.TLS.Cert != nil || otlp.TLS.Key != nil
+}
+
 func (r *Reconciler) clearPipelinesConditions(ctx context.Context, allPipelines []telemetryv1alpha1.TracePipeline) error {
 	if r.pipelinesConditionsCleared {
 		return nil
@@ -295,16 +293,4 @@
 	r.pipelinesConditionsCleared = true
 
 	return nil
-=======
-func tlsCertValidationRequired(pipeline *telemetryv1alpha1.TracePipeline) bool {
-	otlp := pipeline.Spec.Output.Otlp
-	if otlp == nil {
-		return false
-	}
-	if otlp.TLS == nil {
-		return false
-	}
-
-	return otlp.TLS.Cert != nil || otlp.TLS.Key != nil
->>>>>>> abdd26b8
 }