/*
Copyright 2021.

Licensed under the Apache License, Version 2.0 (the "License");
you may not use this file except in compliance with the License.
You may obtain a copy of the License at

    http://www.apache.org/licenses/LICENSE-2.0

Unless required by applicable law or agreed to in writing, software
distributed under the License is distributed on an "AS IS" BASIS,
WITHOUT WARRANTIES OR CONDITIONS OF ANY KIND, either express or implied.
See the License for the specific language governing permissions and
limitations under the License.
*/

package tracepipeline

import (
	"context"
	"fmt"

	corev1 "k8s.io/api/core/v1"
	"k8s.io/apimachinery/pkg/types"
	ctrl "sigs.k8s.io/controller-runtime"
	"sigs.k8s.io/controller-runtime/pkg/client"
	"sigs.k8s.io/controller-runtime/pkg/controller/controllerutil"
	logf "sigs.k8s.io/controller-runtime/pkg/log"

	telemetryv1alpha1 "github.com/kyma-project/telemetry-manager/apis/telemetry/v1alpha1"
	"github.com/kyma-project/telemetry-manager/internal/configchecksum"
	"github.com/kyma-project/telemetry-manager/internal/kubernetes"
	"github.com/kyma-project/telemetry-manager/internal/overrides"
	commonresources "github.com/kyma-project/telemetry-manager/internal/resources/common"
<<<<<<< HEAD
	otelcoreresources "github.com/kyma-project/telemetry-manager/internal/resources/otelcollector/core"
	otelgatewayresources "github.com/kyma-project/telemetry-manager/internal/resources/otelcollector/gateway"
=======
	collectorresources "github.com/kyma-project/telemetry-manager/internal/resources/otelcollector"
	"github.com/kyma-project/telemetry-manager/internal/secretref"
>>>>>>> 49e8769f
)

type Config struct {
	Gateway                otelgatewayresources.Config
	OverridesConfigMapName types.NamespacedName
	MaxPipelines           int
}

//go:generate mockery --name DeploymentProber --filename deployment_prober.go
type DeploymentProber interface {
	IsReady(ctx context.Context, name types.NamespacedName) (bool, error)
}

type Reconciler struct {
	client.Client
	config           Config
	prober           DeploymentProber
	overridesHandler overrides.GlobalConfigHandler
}

func NewReconciler(client client.Client, config Config, prober DeploymentProber, overridesHandler overrides.GlobalConfigHandler) *Reconciler {
	return &Reconciler{
		Client:           client,
		config:           config,
		prober:           prober,
		overridesHandler: overridesHandler,
	}
}

func (r *Reconciler) Reconcile(ctx context.Context, req ctrl.Request) (ctrl.Result, error) {
	log := logf.FromContext(ctx)

	log.V(1).Info("Reconciliation triggered")

	overrideConfig, err := r.overridesHandler.UpdateOverrideConfig(ctx, r.config.OverridesConfigMapName)
	if err != nil {
		return ctrl.Result{}, err
	}

	if err := r.overridesHandler.CheckGlobalConfig(overrideConfig.Global); err != nil {
		return ctrl.Result{}, err
	}
	if overrideConfig.Tracing.Paused {
		log.V(1).Info("Skipping reconciliation of tracepipeline as reconciliation is paused")
		return ctrl.Result{}, nil
	}

	var tracePipeline telemetryv1alpha1.TracePipeline
	if err := r.Get(ctx, req.NamespacedName, &tracePipeline); err != nil {
		return ctrl.Result{}, client.IgnoreNotFound(err)
	}

	return ctrl.Result{}, r.doReconcile(ctx, &tracePipeline)
}

func (r *Reconciler) doReconcile(ctx context.Context, pipeline *telemetryv1alpha1.TracePipeline) error {
	var err error
	lockAcquired := true

	defer func() {
		if statusErr := r.updateStatus(ctx, pipeline.Name, lockAcquired); statusErr != nil {
			if err != nil {
				err = fmt.Errorf("failed while updating status: %v: %v", statusErr, err)
			} else {
				err = fmt.Errorf("failed to update status: %v", statusErr)
			}
		}
	}()

	lock := kubernetes.NewResourceCountLock(r.Client, types.NamespacedName{
		Name:      "telemetry-tracepipeline-lock",
		Namespace: r.config.Gateway.Namespace,
	}, r.config.MaxPipelines)
	if err = lock.TryAcquireLock(ctx, pipeline); err != nil {
		lockAcquired = false
		return err
	}

	var allPipelinesList telemetryv1alpha1.TracePipelineList
	if err = r.List(ctx, &allPipelinesList); err != nil {
		return fmt.Errorf("failed to list trace pipelines: %w", err)
	}

	if err = r.reconcileTraceGateway(ctx, pipeline, allPipelinesList.Items); err != nil {
		return fmt.Errorf("failed to reconcile trace gateway: %w", err)
	}

	return nil
}

func (r *Reconciler) reconcileTraceGateway(ctx context.Context, pipeline *telemetryv1alpha1.TracePipeline, allPipelines []telemetryv1alpha1.TracePipeline) error {
	namespacedBaseName := types.NamespacedName{
		Name:      r.config.Gateway.BaseName,
		Namespace: r.config.Gateway.Namespace,
	}

	var err error
	serviceAccount := commonresources.MakeServiceAccount(namespacedBaseName)
	if err = controllerutil.SetOwnerReference(pipeline, serviceAccount, r.Scheme()); err != nil {
		return err
	}
	if err = kubernetes.CreateOrUpdateServiceAccount(ctx, r, serviceAccount); err != nil {
		return fmt.Errorf("failed to create otel collector service account: %w", err)
	}

	clusterRole := otelgatewayresources.MakeClusterRole(namespacedBaseName)
	if err = controllerutil.SetOwnerReference(pipeline, clusterRole, r.Scheme()); err != nil {
		return err
	}
	if err = kubernetes.CreateOrUpdateClusterRole(ctx, r, clusterRole); err != nil {
		return fmt.Errorf("failed to create otel collector cluster role: %w", err)
	}

	clusterRoleBinding := commonresources.MakeClusterRoleBinding(namespacedBaseName)
	if err = controllerutil.SetOwnerReference(pipeline, clusterRoleBinding, r.Scheme()); err != nil {
		return err
	}
	if err = kubernetes.CreateOrUpdateClusterRoleBinding(ctx, r, clusterRoleBinding); err != nil {
		return fmt.Errorf("failed to create otel collector cluster role Binding: %w", err)
	}

<<<<<<< HEAD
	gatewayConfig, envVars, err := makeGatewayConfig(ctx, r, allPipelines)
=======
	var tracePipelineList telemetryv1alpha1.TracePipelineList
	if err = r.List(ctx, &tracePipelineList); err != nil {
		return fmt.Errorf("failed to list trace pipelines: %w", err)
	}
	deployablePipelines, err := getDeployableTracePipelines(ctx, tracePipelineList.Items, r, lock)
	if err != nil {
		return fmt.Errorf("failed to fetch deployable trace pipelines: %w", err)
	}
	collectorConfig, envVars, err := makeOtelCollectorConfig(ctx, r, deployablePipelines)
>>>>>>> 49e8769f
	if err != nil {
		return fmt.Errorf("failed to make otel collector config: %v", err)
	}

	secret := otelgatewayresources.MakeSecret(r.config.Gateway, envVars)
	if err = controllerutil.SetOwnerReference(pipeline, secret, r.Scheme()); err != nil {
		return err
	}
	if err = kubernetes.CreateOrUpdateSecret(ctx, r.Client, secret); err != nil {
		return fmt.Errorf("failed to create otel collector env secret: %w", err)
	}

	configMap := otelcoreresources.MakeConfigMap(namespacedBaseName, *gatewayConfig)
	if err = controllerutil.SetOwnerReference(pipeline, configMap, r.Scheme()); err != nil {
		return err
	}
	if err = kubernetes.CreateOrUpdateConfigMap(ctx, r.Client, configMap); err != nil {
		return fmt.Errorf("failed to create otel collector configmap: %w", err)
	}

	configHash := configchecksum.Calculate([]corev1.ConfigMap{*configMap}, []corev1.Secret{*secret})
	deployment := otelgatewayresources.MakeDeployment(r.config.Gateway, configHash, len(allPipelines))
	if err = controllerutil.SetOwnerReference(pipeline, deployment, r.Scheme()); err != nil {
		return err
	}
	if err = kubernetes.CreateOrUpdateDeployment(ctx, r.Client, deployment); err != nil {
		return fmt.Errorf("failed to create otel collector deployment: %w", err)
	}

	otlpService := otelgatewayresources.MakeOTLPService(r.config.Gateway)
	if err = controllerutil.SetOwnerReference(pipeline, otlpService, r.Scheme()); err != nil {
		return err
	}
	if err = kubernetes.CreateOrUpdateService(ctx, r.Client, otlpService); err != nil {
		//nolint:dupword // otel collector collector service is a real name.
		return fmt.Errorf("failed to create otel collector collector service: %w", err)
	}

	openCensusService := otelgatewayresources.MakeOpenCensusService(r.config.Gateway)
	if err = controllerutil.SetOwnerReference(pipeline, openCensusService, r.Scheme()); err != nil {
		return err
	}
	if err = kubernetes.CreateOrUpdateService(ctx, r.Client, openCensusService); err != nil {
		return fmt.Errorf("failed to create otel collector open census service: %w", err)
	}

	metricsService := otelgatewayresources.MakeMetricsService(r.config.Gateway)
	if err = controllerutil.SetOwnerReference(pipeline, metricsService, r.Scheme()); err != nil {
		return err
	}
	if err = kubernetes.CreateOrUpdateService(ctx, r.Client, metricsService); err != nil {
		return fmt.Errorf("failed to create otel collector metrics service: %w", err)
	}

	networkPolicyPorts := makeNetworkPolicyPorts()
	networkPolicy := otelgatewayresources.MakeNetworkPolicy(r.config.Gateway, networkPolicyPorts)
	if err = controllerutil.SetOwnerReference(pipeline, networkPolicy, r.Scheme()); err != nil {
		return err
	}
	if err = kubernetes.CreateOrUpdateNetworkPolicy(ctx, r.Client, networkPolicy); err != nil {
		return fmt.Errorf("failed to create otel collector network policy: %w", err)
	}

	return nil
}

// getDeployableTracePipelines returns the list of trace pipelines that are ready to be rendered into the otel collector configuration. A pipeline is deployable if it is not being deleted, all secret references exist, and is not above the pipeline limit.
func getDeployableTracePipelines(ctx context.Context, allPipelines []telemetryv1alpha1.TracePipeline, client client.Client, lock *kubernetes.ResourceCountLock) ([]telemetryv1alpha1.TracePipeline, error) {
	var deployablePipelines []telemetryv1alpha1.TracePipeline
	for i := range allPipelines {
		if !allPipelines[i].GetDeletionTimestamp().IsZero() {
			continue
		}

		if secretref.ReferencesNonExistentSecret(ctx, client, &allPipelines[i]) {
			continue
		}

		hasLock, err := lock.IsLockHolder(ctx, &allPipelines[i])
		if err != nil {
			return nil, err
		}

		if hasLock {
			deployablePipelines = append(deployablePipelines, allPipelines[i])
		}
	}
	return deployablePipelines, nil
}<|MERGE_RESOLUTION|>--- conflicted
+++ resolved
@@ -32,13 +32,9 @@
 	"github.com/kyma-project/telemetry-manager/internal/kubernetes"
 	"github.com/kyma-project/telemetry-manager/internal/overrides"
 	commonresources "github.com/kyma-project/telemetry-manager/internal/resources/common"
-<<<<<<< HEAD
 	otelcoreresources "github.com/kyma-project/telemetry-manager/internal/resources/otelcollector/core"
 	otelgatewayresources "github.com/kyma-project/telemetry-manager/internal/resources/otelcollector/gateway"
-=======
-	collectorresources "github.com/kyma-project/telemetry-manager/internal/resources/otelcollector"
 	"github.com/kyma-project/telemetry-manager/internal/secretref"
->>>>>>> 49e8769f
 )
 
 type Config struct {
@@ -121,8 +117,12 @@
 	if err = r.List(ctx, &allPipelinesList); err != nil {
 		return fmt.Errorf("failed to list trace pipelines: %w", err)
 	}
-
-	if err = r.reconcileTraceGateway(ctx, pipeline, allPipelinesList.Items); err != nil {
+	deployablePipelines, err := getDeployableTracePipelines(ctx, allPipelinesList.Items, r, lock)
+	if err != nil {
+		return fmt.Errorf("failed to fetch deployable trace pipelines: %w", err)
+	}
+
+	if err = r.reconcileTraceGateway(ctx, pipeline, deployablePipelines); err != nil {
 		return fmt.Errorf("failed to reconcile trace gateway: %w", err)
 	}
 
@@ -160,19 +160,7 @@
 		return fmt.Errorf("failed to create otel collector cluster role Binding: %w", err)
 	}
 
-<<<<<<< HEAD
 	gatewayConfig, envVars, err := makeGatewayConfig(ctx, r, allPipelines)
-=======
-	var tracePipelineList telemetryv1alpha1.TracePipelineList
-	if err = r.List(ctx, &tracePipelineList); err != nil {
-		return fmt.Errorf("failed to list trace pipelines: %w", err)
-	}
-	deployablePipelines, err := getDeployableTracePipelines(ctx, tracePipelineList.Items, r, lock)
-	if err != nil {
-		return fmt.Errorf("failed to fetch deployable trace pipelines: %w", err)
-	}
-	collectorConfig, envVars, err := makeOtelCollectorConfig(ctx, r, deployablePipelines)
->>>>>>> 49e8769f
 	if err != nil {
 		return fmt.Errorf("failed to make otel collector config: %v", err)
 	}
