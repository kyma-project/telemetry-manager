/*
Copyright 2021.

Licensed under the Apache License, Version 2.0 (the "License");
you may not use this file except in compliance with the License.
You may obtain a copy of the License at

    http://www.apache.org/licenses/LICENSE-2.0

Unless required by applicable law or agreed to in writing, software
distributed under the License is distributed on an "AS IS" BASIS,
WITHOUT WARRANTIES OR CONDITIONS OF ANY KIND, either express or implied.
See the License for the specific language governing permissions and
limitations under the License.
*/

package tracepipeline

import (
	"context"
	"errors"
	"fmt"

	"gopkg.in/yaml.v3"
	metav1 "k8s.io/apimachinery/pkg/apis/meta/v1"
	"k8s.io/apimachinery/pkg/types"
	ctrl "sigs.k8s.io/controller-runtime"
	"sigs.k8s.io/controller-runtime/pkg/client"
	logf "sigs.k8s.io/controller-runtime/pkg/log"

	operatorv1alpha1 "github.com/kyma-project/telemetry-manager/apis/operator/v1alpha1"
	telemetryv1alpha1 "github.com/kyma-project/telemetry-manager/apis/telemetry/v1alpha1"
<<<<<<< HEAD
	"github.com/kyma-project/telemetry-manager/internal/errortypes"
	"github.com/kyma-project/telemetry-manager/internal/istiostatus"
=======
>>>>>>> e6125997
	"github.com/kyma-project/telemetry-manager/internal/k8sutils"
	"github.com/kyma-project/telemetry-manager/internal/otelcollector/config/otlpexporter"
	"github.com/kyma-project/telemetry-manager/internal/otelcollector/config/trace/gateway"
	"github.com/kyma-project/telemetry-manager/internal/otelcollector/ports"
	"github.com/kyma-project/telemetry-manager/internal/overrides"
	"github.com/kyma-project/telemetry-manager/internal/resources/otelcollector"
	"github.com/kyma-project/telemetry-manager/internal/selfmonitor/prober"
	"github.com/kyma-project/telemetry-manager/internal/tlscert"
)

const defaultReplicaCount int32 = 2

type Config struct {
	Gateway      otelcollector.GatewayConfig
	MaxPipelines int
}

type GatewayConfigBuilder interface {
	Build(ctx context.Context, pipelines []telemetryv1alpha1.TracePipeline) (*gateway.Config, otlpexporter.EnvVars, error)
}

type GatewayApplierDeleter interface {
	ApplyResources(ctx context.Context, c client.Client, opts otelcollector.GatewayApplyOptions) error
	DeleteResources(ctx context.Context, c client.Client, isIstioActive bool) error
}

type PipelineLock interface {
	TryAcquireLock(ctx context.Context, owner metav1.Object) error
	IsLockHolder(ctx context.Context, owner metav1.Object) error
}

type DeploymentProber interface {
	IsReady(ctx context.Context, name types.NamespacedName) (bool, error)
}

type FlowHealthProber interface {
	Probe(ctx context.Context, pipelineName string) (prober.OTelPipelineProbeResult, error)
}

type OverridesHandler interface {
	LoadOverrides(ctx context.Context) (*overrides.Config, error)
}

type IstioStatusChecker interface {
	IsIstioActive(ctx context.Context) bool
}

type pipelineValidator interface {
	validate(ctx context.Context, pipeline *telemetryv1alpha1.TracePipeline) error
}

type Reconciler struct {
	client.Client

	config Config

	// Dependencies
	flowHealthProber      FlowHealthProber
	gatewayApplierDeleter GatewayApplierDeleter
	gatewayConfigBuilder  GatewayConfigBuilder
	gatewayProber         DeploymentProber
	istioStatusChecker    IstioStatusChecker
	overridesHandler      OverridesHandler
	pipelineLock          PipelineLock
<<<<<<< HEAD
	prober                DeploymentProber
	flowHealthProber      FlowHealthProber
	overridesHandler      OverridesHandler
	istioStatusChecker    IstioStatusChecker
	pipelineValidator     pipelineValidator
=======
	tlsCertValidator      TLSCertValidator
>>>>>>> e6125997
}

func New(
	client client.Client,
	config Config,
	flowHealthProber FlowHealthProber,
<<<<<<< HEAD
	overridesHandler *overrides.Handler) *Reconciler {

	pipelineLock := resourcelock.New(client,
		types.NamespacedName{
			Name:      "telemetry-tracepipeline-lock",
			Namespace: config.Gateway.Namespace,
		}, config.MaxPipelines)

	return &Reconciler{
		Client: client,
		config: config,
		gatewayConfigBuilder: &gateway.Builder{
			Reader: client,
		},
		gatewayApplierDeleter: &otelcollector.GatewayApplierDeleter{
			Config: config.Gateway,
		},
		pipelineLock:       pipelineLock,
		prober:             prober,
		flowHealthProber:   flowHealthProber,
		overridesHandler:   overridesHandler,
		istioStatusChecker: istiostatus.NewChecker(client),
		pipelineValidator:  NewValidator(client, pipelineLock),
=======
	gatewayApplierDeleter GatewayApplierDeleter,
	gatewayConfigBuilder GatewayConfigBuilder,
	gatewayProber DeploymentProber,
	istioStatusChecker IstioStatusChecker,
	overridesHandler OverridesHandler,
	pipelineLock PipelineLock,
	tlsCertValidator TLSCertValidator,
) *Reconciler {
	return &Reconciler{
		Client:                client,
		config:                config,
		flowHealthProber:      flowHealthProber,
		gatewayApplierDeleter: gatewayApplierDeleter,
		gatewayConfigBuilder:  gatewayConfigBuilder,
		gatewayProber:         gatewayProber,
		istioStatusChecker:    istioStatusChecker,
		overridesHandler:      overridesHandler,
		pipelineLock:          pipelineLock,
		tlsCertValidator:      tlsCertValidator,
>>>>>>> e6125997
	}
}

func (r *Reconciler) Reconcile(ctx context.Context, req ctrl.Request) (ctrl.Result, error) {
	logf.FromContext(ctx).V(1).Info("Reconciling")

	overrideConfig, err := r.overridesHandler.LoadOverrides(ctx)
	if err != nil {
		return ctrl.Result{}, err
	}

	if overrideConfig.Tracing.Paused {
		logf.FromContext(ctx).V(1).Info("Skipping reconciliation: paused using override config")
		return ctrl.Result{}, nil
	}

	var tracePipeline telemetryv1alpha1.TracePipeline
	if err := r.Get(ctx, req.NamespacedName, &tracePipeline); err != nil {
		return ctrl.Result{}, client.IgnoreNotFound(err)
	}

	return ctrl.Result{}, r.doReconcile(ctx, &tracePipeline)
}

func (r *Reconciler) doReconcile(ctx context.Context, pipeline *telemetryv1alpha1.TracePipeline) error {
	var err error

	defer func() {
		if statusErr := r.updateStatus(ctx, pipeline.Name); statusErr != nil {
			if err != nil {
				err = fmt.Errorf("failed while updating status: %w: %w", statusErr, err)
			} else {
				err = fmt.Errorf("failed to update status: %w", statusErr)
			}
		}
	}()

	if err = r.pipelineLock.TryAcquireLock(ctx, pipeline); err != nil {
		return err
	}

	var allPipelinesList telemetryv1alpha1.TracePipelineList
	if err = r.List(ctx, &allPipelinesList); err != nil {
		return fmt.Errorf("failed to list trace pipelines: %w", err)
	}

	reconcilablePipelines, err := r.getReconcilablePipelines(ctx, allPipelinesList.Items)
	if err != nil {
		return fmt.Errorf("failed to fetch deployable trace pipelines: %w", err)
	}

	if len(reconcilablePipelines) == 0 {
		logf.FromContext(ctx).V(1).Info("cleaning up trace pipeline resources: all trace pipelines are non-reconcilable")
		if err = r.gatewayApplierDeleter.DeleteResources(ctx, r.Client, r.istioStatusChecker.IsIstioActive(ctx)); err != nil {
			return fmt.Errorf("failed to delete gateway resources: %w", err)
		}
		return nil
	}

	if err = r.reconcileTraceGateway(ctx, pipeline, reconcilablePipelines); err != nil {
		return fmt.Errorf("failed to reconcile trace gateway: %w", err)
	}

	return nil
}

// getReconcilablePipelines returns the list of trace pipelines that are ready to be rendered into the otel collector configuration. A pipeline is deployable if it is not being deleted, all secret references exist, and is not above the pipeline limit.
func (r *Reconciler) getReconcilablePipelines(ctx context.Context, allPipelines []telemetryv1alpha1.TracePipeline) ([]telemetryv1alpha1.TracePipeline, error) {
	var reconcilablePipelines []telemetryv1alpha1.TracePipeline
	for i := range allPipelines {
		isReconcilable, err := r.isReconcilable(ctx, &allPipelines[i])
		if err != nil {
			return nil, err
		}

		if isReconcilable {
			reconcilablePipelines = append(reconcilablePipelines, allPipelines[i])
		}
	}
	return reconcilablePipelines, nil
}

func (r *Reconciler) isReconcilable(ctx context.Context, pipeline *telemetryv1alpha1.TracePipeline) (bool, error) {
	if !pipeline.GetDeletionTimestamp().IsZero() {
		return false, nil
	}

	err := r.pipelineValidator.validate(ctx, pipeline)

	// Pipeline with a certificate that is about to expire is still considered reconcilable
	if err == nil || tlscert.IsCertAboutToExpireError(err) {
		return true, nil
	}

	// Remaining errors imply that the pipeline is not reconcilable
	// In case that one of the requests to the Kubernetes API server failed, then the pipeline is also considered non-reconcilable and the error is returned to trigger a requeue
	var APIRequestFailed *errortypes.APIRequestFailedError
	if errors.As(err, &APIRequestFailed) {
		return false, APIRequestFailed.Err
	}

	return false, nil
}

func (r *Reconciler) reconcileTraceGateway(ctx context.Context, pipeline *telemetryv1alpha1.TracePipeline, allPipelines []telemetryv1alpha1.TracePipeline) error {
	collectorConfig, collectorEnvVars, err := r.gatewayConfigBuilder.Build(ctx, allPipelines)
	if err != nil {
		return fmt.Errorf("failed to create collector config: %w", err)
	}

	collectorConfigYAML, err := yaml.Marshal(collectorConfig)
	if err != nil {
		return fmt.Errorf("failed to marshal collector config: %w", err)
	}

	isIstioActive := r.istioStatusChecker.IsIstioActive(ctx)

	allowedPorts := []int32{
		ports.OTLPHTTP,
		ports.OTLPGRPC,
		ports.Metrics,
		ports.HealthCheck,
	}

	if isIstioActive {
		allowedPorts = append(allowedPorts, ports.IstioEnvoy)
	}

	opts := otelcollector.GatewayApplyOptions{
		AllowedPorts:                   allowedPorts,
		CollectorConfigYAML:            string(collectorConfigYAML),
		CollectorEnvVars:               collectorEnvVars,
		IstioEnabled:                   isIstioActive,
		IstioExcludePorts:              []int32{ports.Metrics},
		Replicas:                       r.getReplicaCountFromTelemetry(ctx),
		ResourceRequirementsMultiplier: len(allPipelines),
	}

	if err := r.gatewayApplierDeleter.ApplyResources(
		ctx,
		k8sutils.NewOwnerReferenceSetter(r.Client, pipeline),
		opts,
	); err != nil {
		return fmt.Errorf("failed to apply gateway resources: %w", err)
	}

	return nil
}

func (r *Reconciler) getReplicaCountFromTelemetry(ctx context.Context) int32 {
	var telemetries operatorv1alpha1.TelemetryList
	if err := r.List(ctx, &telemetries); err != nil {
		logf.FromContext(ctx).V(1).Error(err, "Failed to list telemetry: using default scaling")
		return defaultReplicaCount
	}
	for i := range telemetries.Items {
		telemetrySpec := telemetries.Items[i].Spec
		if telemetrySpec.Trace == nil {
			continue
		}

		scaling := telemetrySpec.Trace.Gateway.Scaling
		if scaling.Type != operatorv1alpha1.StaticScalingStrategyType {
			continue
		}

		static := scaling.Static
		if static != nil && static.Replicas > 0 {
			return static.Replicas
		}
	}
	return defaultReplicaCount
}

func tlsValidationRequired(pipeline *telemetryv1alpha1.TracePipeline) bool {
	otlp := pipeline.Spec.Output.Otlp
	if otlp == nil {
		return false
	}
	if otlp.TLS == nil {
		return false
	}

	return otlp.TLS.Cert != nil || otlp.TLS.Key != nil || otlp.TLS.CA != nil
}<|MERGE_RESOLUTION|>--- conflicted
+++ resolved
@@ -30,11 +30,7 @@
 
 	operatorv1alpha1 "github.com/kyma-project/telemetry-manager/apis/operator/v1alpha1"
 	telemetryv1alpha1 "github.com/kyma-project/telemetry-manager/apis/telemetry/v1alpha1"
-<<<<<<< HEAD
 	"github.com/kyma-project/telemetry-manager/internal/errortypes"
-	"github.com/kyma-project/telemetry-manager/internal/istiostatus"
-=======
->>>>>>> e6125997
 	"github.com/kyma-project/telemetry-manager/internal/k8sutils"
 	"github.com/kyma-project/telemetry-manager/internal/otelcollector/config/otlpexporter"
 	"github.com/kyma-project/telemetry-manager/internal/otelcollector/config/trace/gateway"
@@ -99,46 +95,13 @@
 	istioStatusChecker    IstioStatusChecker
 	overridesHandler      OverridesHandler
 	pipelineLock          PipelineLock
-<<<<<<< HEAD
-	prober                DeploymentProber
-	flowHealthProber      FlowHealthProber
-	overridesHandler      OverridesHandler
-	istioStatusChecker    IstioStatusChecker
 	pipelineValidator     pipelineValidator
-=======
-	tlsCertValidator      TLSCertValidator
->>>>>>> e6125997
 }
 
 func New(
 	client client.Client,
 	config Config,
 	flowHealthProber FlowHealthProber,
-<<<<<<< HEAD
-	overridesHandler *overrides.Handler) *Reconciler {
-
-	pipelineLock := resourcelock.New(client,
-		types.NamespacedName{
-			Name:      "telemetry-tracepipeline-lock",
-			Namespace: config.Gateway.Namespace,
-		}, config.MaxPipelines)
-
-	return &Reconciler{
-		Client: client,
-		config: config,
-		gatewayConfigBuilder: &gateway.Builder{
-			Reader: client,
-		},
-		gatewayApplierDeleter: &otelcollector.GatewayApplierDeleter{
-			Config: config.Gateway,
-		},
-		pipelineLock:       pipelineLock,
-		prober:             prober,
-		flowHealthProber:   flowHealthProber,
-		overridesHandler:   overridesHandler,
-		istioStatusChecker: istiostatus.NewChecker(client),
-		pipelineValidator:  NewValidator(client, pipelineLock),
-=======
 	gatewayApplierDeleter GatewayApplierDeleter,
 	gatewayConfigBuilder GatewayConfigBuilder,
 	gatewayProber DeploymentProber,
@@ -157,8 +120,7 @@
 		istioStatusChecker:    istioStatusChecker,
 		overridesHandler:      overridesHandler,
 		pipelineLock:          pipelineLock,
-		tlsCertValidator:      tlsCertValidator,
->>>>>>> e6125997
+		pipelineValidator:  NewValidator(client, pipelineLock),
 	}
 }
 
