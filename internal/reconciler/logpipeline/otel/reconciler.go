package otel

import (
	"context"
	"errors"
	"fmt"

	"gopkg.in/yaml.v3"
	"sigs.k8s.io/controller-runtime/pkg/client"
	logf "sigs.k8s.io/controller-runtime/pkg/log"

	operatorv1alpha1 "github.com/kyma-project/telemetry-manager/apis/operator/v1alpha1"
	telemetryv1alpha1 "github.com/kyma-project/telemetry-manager/apis/telemetry/v1alpha1"
	"github.com/kyma-project/telemetry-manager/internal/errortypes"
	"github.com/kyma-project/telemetry-manager/internal/otelcollector/config/log/agent"
	"github.com/kyma-project/telemetry-manager/internal/otelcollector/config/log/gateway"
	"github.com/kyma-project/telemetry-manager/internal/otelcollector/config/otlpexporter"
	"github.com/kyma-project/telemetry-manager/internal/otelcollector/config/processors"
	"github.com/kyma-project/telemetry-manager/internal/otelcollector/ports"
	"github.com/kyma-project/telemetry-manager/internal/reconciler/commonstatus"
	"github.com/kyma-project/telemetry-manager/internal/reconciler/logpipeline"
	"github.com/kyma-project/telemetry-manager/internal/resources/otelcollector"
	"github.com/kyma-project/telemetry-manager/internal/selfmonitor/prober"
	k8sutils "github.com/kyma-project/telemetry-manager/internal/utils/k8s"
	logpipelineutils "github.com/kyma-project/telemetry-manager/internal/utils/logpipeline"
	telemetryutils "github.com/kyma-project/telemetry-manager/internal/utils/telemetry"
	"github.com/kyma-project/telemetry-manager/internal/validators/tlscert"
)

const defaultReplicaCount int32 = 2

type GatewayConfigBuilder interface {
	Build(ctx context.Context, pipelines []telemetryv1alpha1.LogPipeline, opts gateway.BuildOptions) (*gateway.Config, otlpexporter.EnvVars, error)
}

type GatewayApplierDeleter interface {
	ApplyResources(ctx context.Context, c client.Client, opts otelcollector.GatewayApplyOptions) error
	DeleteResources(ctx context.Context, c client.Client, isIstioActive bool) error
}

type FlowHealthProber interface {
	Probe(ctx context.Context, pipelineName string) (prober.OTelPipelineProbeResult, error)
}

type IstioStatusChecker interface {
	IsIstioActive(ctx context.Context) bool
}

type AgentConfigBuilder interface {
	Build(ctx context.Context, pipelines []telemetryv1alpha1.LogPipeline, options agent.BuildOptions) (*agent.Config, otlpexporter.EnvVars, error)
}

type AgentApplierDeleter interface {
	ApplyResources(ctx context.Context, c client.Client, opts otelcollector.AgentApplyOptions) error
	DeleteResources(ctx context.Context, c client.Client) error
}

var _ logpipeline.LogPipelineReconciler = &Reconciler{}

type Reconciler struct {
	client.Client

	telemetryNamespace string
	moduleVersion      string

	// Dependencies
	flowHealthProber      FlowHealthProber
	agentConfigBuilder    AgentConfigBuilder
	agentProber           commonstatus.Prober
	agentApplierDeleter   AgentApplierDeleter
	gatewayApplierDeleter GatewayApplierDeleter
	gatewayConfigBuilder  GatewayConfigBuilder
	gatewayProber         commonstatus.Prober
	istioStatusChecker    IstioStatusChecker
	pipelineValidator     *Validator
	errToMessageConverter commonstatus.ErrorToMessageConverter
}

func New(
	client client.Client,
	telemetryNamespace string,
	moduleVersion string,
	flowHeathProber FlowHealthProber,
	agentConfigBuilder AgentConfigBuilder,
	agentApplierDeleter AgentApplierDeleter,
	agentProber commonstatus.Prober,
	gatewayApplierDeleter GatewayApplierDeleter,
	gatewayConfigBuilder GatewayConfigBuilder,
	gatewayProber commonstatus.Prober,
	istioStatusChecker IstioStatusChecker,
	pipelineValidator *Validator,
	errToMessageConverter commonstatus.ErrorToMessageConverter,
) *Reconciler {
	return &Reconciler{
		Client:                client,
		telemetryNamespace:    telemetryNamespace,
		moduleVersion:         moduleVersion,
		flowHealthProber:      flowHeathProber,
		agentConfigBuilder:    agentConfigBuilder,
		agentApplierDeleter:   agentApplierDeleter,
		agentProber:           agentProber,
		gatewayApplierDeleter: gatewayApplierDeleter,
		gatewayConfigBuilder:  gatewayConfigBuilder,
		gatewayProber:         gatewayProber,
		istioStatusChecker:    istioStatusChecker,
		pipelineValidator:     pipelineValidator,
		errToMessageConverter: errToMessageConverter,
	}
}

func (r *Reconciler) Reconcile(ctx context.Context, pipeline *telemetryv1alpha1.LogPipeline) error {
	logf.FromContext(ctx).V(1).Info("Reconciling LogPipeline")

	err := r.doReconcile(ctx, pipeline)

	if statusErr := r.updateStatus(ctx, pipeline.Name); statusErr != nil {
		if err != nil {
			err = fmt.Errorf("failed while updating status: %w: %w", statusErr, err)
		} else {
			err = fmt.Errorf("failed to update status: %w", statusErr)
		}
	}

	return err
}

func (r *Reconciler) SupportedOutput() logpipelineutils.Mode {
	return logpipelineutils.OTel
}

func (r *Reconciler) doReconcile(ctx context.Context, pipeline *telemetryv1alpha1.LogPipeline) error {
	allPipelines, err := logpipeline.GetPipelinesForType(ctx, r.Client, r.SupportedOutput())
	if err != nil {
		return err
	}

	reconcilablePipelines, err := r.getReconcilablePipelines(ctx, allPipelines)
	if err != nil {
		return fmt.Errorf("failed to fetch deployable log pipelines: %w", err)
	}

	var reconcilablePipelinesRequiringAgents = r.getPipelinesRequiringAgents(reconcilablePipelines)

	if len(reconcilablePipelinesRequiringAgents) == 0 {
		logf.FromContext(ctx).V(1).Info("cleaning up log agent resources: no log pipelines require an agent")

		if err = r.agentApplierDeleter.DeleteResources(ctx, r.Client); err != nil {
			return fmt.Errorf("failed to delete agent resources: %w", err)
		}
	}

	if len(reconcilablePipelines) == 0 {
		logf.FromContext(ctx).V(1).Info("cleaning up log pipeline resources: all log pipelines are non-reconcilable")

		if err = r.gatewayApplierDeleter.DeleteResources(ctx, r.Client, r.istioStatusChecker.IsIstioActive(ctx)); err != nil {
			return fmt.Errorf("failed to delete gateway resources: %w", err)
		}

		return nil
	}

	if err := r.reconcileLogGateway(ctx, pipeline, allPipelines); err != nil {
		return fmt.Errorf("failed to reconcile log gateway: %w", err)
	}

	if isLogAgentRequired(pipeline) {
		if err := r.reconcileLogAgent(ctx, pipeline, allPipelines); err != nil {
			return fmt.Errorf("failed to reconcile log agent: %w", err)
		}
	}

	return nil
}

// getReconcilablePipelines returns the list of log pipelines that are ready to be rendered into the otel collector configuration.
// A pipeline is deployable if it is not being deleted, all secret references exist, and is not above the pipeline limit.
func (r *Reconciler) getReconcilablePipelines(ctx context.Context, allPipelines []telemetryv1alpha1.LogPipeline) ([]telemetryv1alpha1.LogPipeline, error) {
	var reconcilablePipelines []telemetryv1alpha1.LogPipeline

	for i := range allPipelines {
		isReconcilable, err := r.isReconcilable(ctx, &allPipelines[i])
		if err != nil {
			return nil, err
		}

		if isReconcilable {
			reconcilablePipelines = append(reconcilablePipelines, allPipelines[i])
		}
	}

	return reconcilablePipelines, nil
}

func (r *Reconciler) isReconcilable(ctx context.Context, pipeline *telemetryv1alpha1.LogPipeline) (bool, error) {
	if !pipeline.GetDeletionTimestamp().IsZero() {
		return false, nil
	}

	err := r.pipelineValidator.validate(ctx, pipeline)

	// Pipeline with a certificate that is about to expire is still considered reconcilable
	if err == nil || tlscert.IsCertAboutToExpireError(err) {
		return true, nil
	}

	// Remaining errors imply that the pipeline is not reconcilable
	// In case that one of the requests to the Kubernetes API server failed, then the pipeline is also considered non-reconcilable and the error is returned to trigger a requeue
	var APIRequestFailed *errortypes.APIRequestFailedError
	if errors.As(err, &APIRequestFailed) {
		return false, APIRequestFailed.Err
	}

	return false, nil
}

func (r *Reconciler) reconcileLogGateway(ctx context.Context, pipeline *telemetryv1alpha1.LogPipeline, allPipelines []telemetryv1alpha1.LogPipeline) error {
	clusterInfo := k8sutils.GetGardenerShootInfo(ctx, r.Client)
	collectorConfig, collectorEnvVars, err := r.gatewayConfigBuilder.Build(ctx, allPipelines, gateway.BuildOptions{
		ClusterName:                     clusterInfo.ClusterName,
		CloudProvider:                   clusterInfo.CloudProvider,
		Enrichments:                     r.getEnrichmentsFromTelemetry(ctx),
		InternalMetricCompatibilityMode: telemetryutils.GetCompatibilityModeFromTelemetry(ctx, r.Client, r.telemetryNamespace),
	})

	if err != nil {
		return fmt.Errorf("failed to create collector config: %w", err)
	}

	collectorConfigYAML, err := yaml.Marshal(collectorConfig)
	if err != nil {
		return fmt.Errorf("failed to marshal collector config: %w", err)
	}

	isIstioActive := r.istioStatusChecker.IsIstioActive(ctx)

	allowedPorts := getGatewayPorts()
	if isIstioActive {
		allowedPorts = append(allowedPorts, ports.IstioEnvoy)
	}

	opts := otelcollector.GatewayApplyOptions{
		AllowedPorts:                   allowedPorts,
		CollectorConfigYAML:            string(collectorConfigYAML),
		CollectorEnvVars:               collectorEnvVars,
		IstioEnabled:                   isIstioActive,
		IstioExcludePorts:              []int32{ports.Metrics},
		Replicas:                       r.getReplicaCountFromTelemetry(ctx),
		ResourceRequirementsMultiplier: len(allPipelines),
	}

	if err := r.gatewayApplierDeleter.ApplyResources(
		ctx,
		k8sutils.NewOwnerReferenceSetter(r.Client, pipeline),
		opts,
	); err != nil {
		return fmt.Errorf("failed to apply gateway resources: %w", err)
	}

	return nil
}

func (r *Reconciler) reconcileLogAgent(ctx context.Context, pipeline *telemetryv1alpha1.LogPipeline, allPipelines []telemetryv1alpha1.LogPipeline) error {
<<<<<<< HEAD
	agentConfig, envVars, err := r.agentConfigBuilder.Build(ctx, allPipelines, agent.BuildOptions{
		InstrumentationScopeVersion: r.moduleVersion,
		AgentNamespace:              r.telemetryNamespace,
		ClusterName:                 k8sutils.GetGardenerShootInfo(ctx, r.Client).ClusterName,
		CloudProvider:               k8sutils.GetGardenerShootInfo(ctx, r.Client).CloudProvider,
		Enrichments:                 r.getEnrichmentsFromTelemetry(ctx),
=======
	agentConfig := r.agentConfigBuilder.Build(allPipelines, agent.BuildOptions{
		InstrumentationScopeVersion:     r.moduleVersion,
		AgentNamespace:                  r.telemetryNamespace,
		InternalMetricCompatibilityMode: telemetryutils.GetCompatibilityModeFromTelemetry(ctx, r.Client, r.telemetryNamespace),
>>>>>>> 8822ef8f
	})
	if err != nil {
		return fmt.Errorf("failed to build agent config: %w", err)
	}

	agentConfigYAML, err := yaml.Marshal(agentConfig)
	if err != nil {
		return fmt.Errorf("failed to marshal agent config: %w", err)
	}

	isIstioActive := r.istioStatusChecker.IsIstioActive(ctx)
	allowedPorts := getAgentPorts()

	if isIstioActive {
		allowedPorts = append(allowedPorts, ports.IstioEnvoy)
	}

	if err := r.agentApplierDeleter.ApplyResources(
		ctx,
		k8sutils.NewOwnerReferenceSetter(r.Client, pipeline),
		otelcollector.AgentApplyOptions{
			AllowedPorts:        allowedPorts,
			CollectorConfigYAML: string(agentConfigYAML),
			CollectorEnvVars:    envVars,
		},
	); err != nil {
		return fmt.Errorf("failed to apply agent resources: %w", err)
	}

	return nil
}

func (r *Reconciler) getReplicaCountFromTelemetry(ctx context.Context) int32 {
	telemetry, err := telemetryutils.GetDefaultTelemetryInstance(ctx, r.Client, r.telemetryNamespace)
	if err != nil {
		logf.FromContext(ctx).V(1).Error(err, "Failed to get telemetry: using default scaling")
		return defaultReplicaCount
	}

	if telemetry.Spec.Log != nil &&
		telemetry.Spec.Log.Gateway.Scaling.Type == operatorv1alpha1.StaticScalingStrategyType &&
		telemetry.Spec.Log.Gateway.Scaling.Static != nil && telemetry.Spec.Log.Gateway.Scaling.Static.Replicas > 0 {
		return telemetry.Spec.Log.Gateway.Scaling.Static.Replicas
	}

	return defaultReplicaCount
}

func (r *Reconciler) getEnrichmentsFromTelemetry(ctx context.Context) processors.Enrichments {
	telemetry, err := telemetryutils.GetDefaultTelemetryInstance(ctx, r.Client, r.telemetryNamespace)
	if err != nil {
		logf.FromContext(ctx).V(1).Error(err, "Failed to get telemetry: using default enrichments configuration")
		return processors.Enrichments{}
	}

	if telemetry.Spec.Log != nil &&
		telemetry.Spec.Log.Enrichments != nil {
		mapPodLabels := func(values []operatorv1alpha1.PodLabel, fn func(operatorv1alpha1.PodLabel) processors.PodLabel) []processors.PodLabel {
			var result []processors.PodLabel
			for i := range values {
				result = append(result, fn(values[i]))
			}

			return result
		}

		return processors.Enrichments{
			Enabled: telemetry.Spec.Log.Enrichments.Enabled,
			PodLabels: mapPodLabels(telemetry.Spec.Log.Enrichments.ExtractPodLabels, func(value operatorv1alpha1.PodLabel) processors.PodLabel {
				return processors.PodLabel{
					Key:       value.Key,
					KeyPrefix: value.KeyPrefix,
				}
			}),
		}
	}

	return processors.Enrichments{}
}

func getGatewayPorts() []int32 {
	return []int32{
		ports.Metrics,
		ports.HealthCheck,
		ports.OTLPHTTP,
		ports.OTLPGRPC,
	}
}

func getAgentPorts() []int32 {
	return []int32{
		ports.Metrics,
		ports.HealthCheck,
	}
}

func (r *Reconciler) getPipelinesRequiringAgents(allPipelines []telemetryv1alpha1.LogPipeline) []telemetryv1alpha1.LogPipeline {
	var pipelinesRequiringAgents []telemetryv1alpha1.LogPipeline

	for i := range allPipelines {
		if isLogAgentRequired(&allPipelines[i]) {
			pipelinesRequiringAgents = append(pipelinesRequiringAgents, allPipelines[i])
		}
	}

	return pipelinesRequiringAgents
}

func isLogAgentRequired(pipeline *telemetryv1alpha1.LogPipeline) bool {
	input := pipeline.Spec.Input

	return input.Application != nil && input.Application.Enabled != nil && *input.Application.Enabled
}<|MERGE_RESOLUTION|>--- conflicted
+++ resolved
@@ -260,19 +260,14 @@
 }
 
 func (r *Reconciler) reconcileLogAgent(ctx context.Context, pipeline *telemetryv1alpha1.LogPipeline, allPipelines []telemetryv1alpha1.LogPipeline) error {
-<<<<<<< HEAD
 	agentConfig, envVars, err := r.agentConfigBuilder.Build(ctx, allPipelines, agent.BuildOptions{
 		InstrumentationScopeVersion: r.moduleVersion,
 		AgentNamespace:              r.telemetryNamespace,
 		ClusterName:                 k8sutils.GetGardenerShootInfo(ctx, r.Client).ClusterName,
 		CloudProvider:               k8sutils.GetGardenerShootInfo(ctx, r.Client).CloudProvider,
 		Enrichments:                 r.getEnrichmentsFromTelemetry(ctx),
-=======
-	agentConfig := r.agentConfigBuilder.Build(allPipelines, agent.BuildOptions{
-		InstrumentationScopeVersion:     r.moduleVersion,
-		AgentNamespace:                  r.telemetryNamespace,
+
 		InternalMetricCompatibilityMode: telemetryutils.GetCompatibilityModeFromTelemetry(ctx, r.Client, r.telemetryNamespace),
->>>>>>> 8822ef8f
 	})
 	if err != nil {
 		return fmt.Errorf("failed to build agent config: %w", err)
