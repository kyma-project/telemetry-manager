package otel

import (
	"context"
	"errors"
	"fmt"

	"gopkg.in/yaml.v3"
	"k8s.io/apimachinery/pkg/types"
	"sigs.k8s.io/controller-runtime/pkg/client"
	logf "sigs.k8s.io/controller-runtime/pkg/log"

	operatorv1alpha1 "github.com/kyma-project/telemetry-manager/apis/operator/v1alpha1"
	telemetryv1alpha1 "github.com/kyma-project/telemetry-manager/apis/telemetry/v1alpha1"
	"github.com/kyma-project/telemetry-manager/internal/errortypes"
	"github.com/kyma-project/telemetry-manager/internal/otelcollector/config/log/agent"
	"github.com/kyma-project/telemetry-manager/internal/otelcollector/config/log/gateway"
	"github.com/kyma-project/telemetry-manager/internal/otelcollector/config/otlpexporter"
	"github.com/kyma-project/telemetry-manager/internal/otelcollector/config/processors"
	"github.com/kyma-project/telemetry-manager/internal/otelcollector/ports"
	"github.com/kyma-project/telemetry-manager/internal/resourcelock"
	"github.com/kyma-project/telemetry-manager/internal/resources/otelcollector"
	"github.com/kyma-project/telemetry-manager/internal/selfmonitor/prober"
	k8sutils "github.com/kyma-project/telemetry-manager/internal/utils/k8s"
	logpipelineutils "github.com/kyma-project/telemetry-manager/internal/utils/logpipeline"
	telemetryutils "github.com/kyma-project/telemetry-manager/internal/utils/telemetry"
	"github.com/kyma-project/telemetry-manager/internal/validators/tlscert"
)

const defaultReplicaCount int32 = 2

type GatewayConfigBuilder interface {
	Build(ctx context.Context, pipelines []telemetryv1alpha1.LogPipeline, opts gateway.BuildOptions) (*gateway.Config, otlpexporter.EnvVars, error)
}

type GatewayApplierDeleter interface {
	ApplyResources(ctx context.Context, c client.Client, opts otelcollector.GatewayApplyOptions) error
	DeleteResources(ctx context.Context, c client.Client, isIstioActive bool) error
}

type GatewayFlowHealthProber interface {
	Probe(ctx context.Context, pipelineName string) (prober.OTelGatewayProbeResult, error)
}

type AgentFlowHealthProber interface {
	Probe(ctx context.Context, pipelineName string) (prober.OTelAgentProbeResult, error)
}

type IstioStatusChecker interface {
	IsIstioActive(ctx context.Context) bool
}

type AgentConfigBuilder interface {
	Build(ctx context.Context, pipelines []telemetryv1alpha1.LogPipeline, options agent.BuildOptions) (*agent.Config, otlpexporter.EnvVars, error)
}

type AgentApplierDeleter interface {
	ApplyResources(ctx context.Context, c client.Client, opts otelcollector.AgentApplyOptions) error
	DeleteResources(ctx context.Context, c client.Client) error
}

// var _ logpipeline.LogPipelineReconciler = &Reconciler{}

type PipelineValidator interface {
	Validate(ctx context.Context, pipeline *telemetryv1alpha1.LogPipeline) error
}

type Prober interface {
	IsReady(ctx context.Context, name types.NamespacedName) error
}

type ErrorToMessageConverter interface {
	Convert(err error) string
}

type Reconciler struct {
	client.Client

	telemetryNamespace string
	moduleVersion      string

	// Dependencies
<<<<<<< HEAD
	gatewayFlowHealthProber GatewayFlowHealthProber
	agentFlowHealthProber   AgentFlowHealthProber
	agentConfigBuilder      AgentConfigBuilder
	agentProber             commonstatus.Prober
	agentApplierDeleter     AgentApplierDeleter
	gatewayApplierDeleter   GatewayApplierDeleter
	gatewayConfigBuilder    GatewayConfigBuilder
	gatewayProber           commonstatus.Prober
	istioStatusChecker      IstioStatusChecker
	pipelineValidator       *Validator
	errToMessageConverter   commonstatus.ErrorToMessageConverter
=======
	flowHealthProber      FlowHealthProber
	agentConfigBuilder    AgentConfigBuilder
	agentProber           Prober
	agentApplierDeleter   AgentApplierDeleter
	gatewayApplierDeleter GatewayApplierDeleter
	gatewayConfigBuilder  GatewayConfigBuilder
	gatewayProber         Prober
	istioStatusChecker    IstioStatusChecker
	pipelineLock          PipelineLock
	pipelineValidator     PipelineValidator
	errToMessageConverter ErrorToMessageConverter
>>>>>>> 0e12f59b
}

func New(
	client client.Client,
	telemetryNamespace string,
	moduleVersion string,
	gatewayFlowHeathProber GatewayFlowHealthProber,
	agentFlowHealthProber AgentFlowHealthProber,
	agentConfigBuilder AgentConfigBuilder,
	agentApplierDeleter AgentApplierDeleter,
	agentProber Prober,
	gatewayApplierDeleter GatewayApplierDeleter,
	gatewayConfigBuilder GatewayConfigBuilder,
	gatewayProber Prober,
	istioStatusChecker IstioStatusChecker,
	pipelineLock PipelineLock,
	pipelineValidator PipelineValidator,
	errToMessageConverter ErrorToMessageConverter,
) *Reconciler {
	return &Reconciler{
<<<<<<< HEAD
		Client:                  client,
		telemetryNamespace:      telemetryNamespace,
		moduleVersion:           moduleVersion,
		gatewayFlowHealthProber: gatewayFlowHeathProber,
		agentFlowHealthProber:   agentFlowHealthProber,
		agentConfigBuilder:      agentConfigBuilder,
		agentApplierDeleter:     agentApplierDeleter,
		agentProber:             agentProber,
		gatewayApplierDeleter:   gatewayApplierDeleter,
		gatewayConfigBuilder:    gatewayConfigBuilder,
		gatewayProber:           gatewayProber,
		istioStatusChecker:      istioStatusChecker,
		pipelineValidator:       pipelineValidator,
		errToMessageConverter:   errToMessageConverter,
=======
		Client:                client,
		telemetryNamespace:    telemetryNamespace,
		moduleVersion:         moduleVersion,
		flowHealthProber:      flowHeathProber,
		agentConfigBuilder:    agentConfigBuilder,
		agentApplierDeleter:   agentApplierDeleter,
		agentProber:           agentProber,
		gatewayApplierDeleter: gatewayApplierDeleter,
		gatewayConfigBuilder:  gatewayConfigBuilder,
		gatewayProber:         gatewayProber,
		istioStatusChecker:    istioStatusChecker,
		pipelineLock:          pipelineLock,
		pipelineValidator:     pipelineValidator,
		errToMessageConverter: errToMessageConverter,
>>>>>>> 0e12f59b
	}
}

func (r *Reconciler) Reconcile(ctx context.Context, pipeline *telemetryv1alpha1.LogPipeline) error {
	logf.FromContext(ctx).V(1).Info("Reconciling LogPipeline")

	err := r.doReconcile(ctx, pipeline)

	if statusErr := r.updateStatus(ctx, pipeline.Name); statusErr != nil {
		if err != nil {
			err = fmt.Errorf("failed while updating status: %w: %w", statusErr, err)
		} else {
			err = fmt.Errorf("failed to update status: %w", statusErr)
		}
	}

	return err
}

func (r *Reconciler) SupportedOutput() logpipelineutils.Mode {
	return logpipelineutils.OTel
}

func (r *Reconciler) doReconcile(ctx context.Context, pipeline *telemetryv1alpha1.LogPipeline) error {
	if err := r.pipelineLock.TryAcquireLock(ctx, pipeline); err != nil {
		if errors.Is(err, resourcelock.ErrMaxPipelinesExceeded) {
			logf.FromContext(ctx).V(1).Info("Skipping reconciliation: maximum pipeline count limit exceeded")
			return nil
		}

		return fmt.Errorf("failed to acquire lock: %w", err)
	}

	allPipelines, err := logpipelineutils.GetPipelinesForType(ctx, r.Client, r.SupportedOutput())
	if err != nil {
		return err
	}

	reconcilablePipelines, err := r.getReconcilablePipelines(ctx, allPipelines)
	if err != nil {
		return fmt.Errorf("failed to fetch deployable log pipelines: %w", err)
	}

	var reconcilablePipelinesRequiringAgents = r.getPipelinesRequiringAgents(reconcilablePipelines)

	if len(reconcilablePipelinesRequiringAgents) == 0 {
		logf.FromContext(ctx).V(1).Info("cleaning up log agent resources: no log pipelines require an agent")

		if err = r.agentApplierDeleter.DeleteResources(ctx, r.Client); err != nil {
			return fmt.Errorf("failed to delete agent resources: %w", err)
		}
	}

	if len(reconcilablePipelines) == 0 {
		logf.FromContext(ctx).V(1).Info("cleaning up log pipeline resources: all log pipelines are non-reconcilable")

		if err = r.gatewayApplierDeleter.DeleteResources(ctx, r.Client, r.istioStatusChecker.IsIstioActive(ctx)); err != nil {
			return fmt.Errorf("failed to delete gateway resources: %w", err)
		}

		return nil
	}

	if err := r.reconcileLogGateway(ctx, pipeline, allPipelines); err != nil {
		return fmt.Errorf("failed to reconcile log gateway: %w", err)
	}

	if isLogAgentRequired(pipeline) {
		if err := r.reconcileLogAgent(ctx, pipeline, allPipelines); err != nil {
			return fmt.Errorf("failed to reconcile log agent: %w", err)
		}
	}

	return nil
}

// getReconcilablePipelines returns the list of log pipelines that are ready to be rendered into the otel collector configuration.
// A pipeline is deployable if it is not being deleted, all secret references exist, and is not above the pipeline limit.
func (r *Reconciler) getReconcilablePipelines(ctx context.Context, allPipelines []telemetryv1alpha1.LogPipeline) ([]telemetryv1alpha1.LogPipeline, error) {
	var reconcilablePipelines []telemetryv1alpha1.LogPipeline

	for i := range allPipelines {
		isReconcilable, err := r.isReconcilable(ctx, &allPipelines[i])
		if err != nil {
			return nil, err
		}

		if isReconcilable {
			reconcilablePipelines = append(reconcilablePipelines, allPipelines[i])
		}
	}

	return reconcilablePipelines, nil
}

func (r *Reconciler) isReconcilable(ctx context.Context, pipeline *telemetryv1alpha1.LogPipeline) (bool, error) {
	if !pipeline.GetDeletionTimestamp().IsZero() {
		return false, nil
	}

	err := r.pipelineValidator.Validate(ctx, pipeline)

	// Pipeline with a certificate that is about to expire is still considered reconcilable
	if err == nil || tlscert.IsCertAboutToExpireError(err) {
		return true, nil
	}

	// Remaining errors imply that the pipeline is not reconcilable
	// In case that one of the requests to the Kubernetes API server failed, then the pipeline is also considered non-reconcilable and the error is returned to trigger a requeue
	var APIRequestFailed *errortypes.APIRequestFailedError
	if errors.As(err, &APIRequestFailed) {
		return false, APIRequestFailed.Err
	}

	return false, nil
}

func (r *Reconciler) reconcileLogGateway(ctx context.Context, pipeline *telemetryv1alpha1.LogPipeline, allPipelines []telemetryv1alpha1.LogPipeline) error {
	clusterInfo := k8sutils.GetGardenerShootInfo(ctx, r.Client)
	collectorConfig, collectorEnvVars, err := r.gatewayConfigBuilder.Build(ctx, allPipelines, gateway.BuildOptions{
		ClusterName:                     clusterInfo.ClusterName,
		CloudProvider:                   clusterInfo.CloudProvider,
		Enrichments:                     r.getEnrichmentsFromTelemetry(ctx),
		InternalMetricCompatibilityMode: telemetryutils.GetCompatibilityModeFromTelemetry(ctx, r.Client, r.telemetryNamespace),
	})

	if err != nil {
		return fmt.Errorf("failed to create collector config: %w", err)
	}

	collectorConfigYAML, err := yaml.Marshal(collectorConfig)
	if err != nil {
		return fmt.Errorf("failed to marshal collector config: %w", err)
	}

	isIstioActive := r.istioStatusChecker.IsIstioActive(ctx)

	allowedPorts := getGatewayPorts()
	if isIstioActive {
		allowedPorts = append(allowedPorts, ports.IstioEnvoy)
	}

	opts := otelcollector.GatewayApplyOptions{
		AllowedPorts:                   allowedPorts,
		CollectorConfigYAML:            string(collectorConfigYAML),
		CollectorEnvVars:               collectorEnvVars,
		IstioEnabled:                   isIstioActive,
		IstioExcludePorts:              []int32{ports.Metrics},
		Replicas:                       r.getReplicaCountFromTelemetry(ctx),
		ResourceRequirementsMultiplier: len(allPipelines),
	}

	if err := r.gatewayApplierDeleter.ApplyResources(
		ctx,
		k8sutils.NewOwnerReferenceSetter(r.Client, pipeline),
		opts,
	); err != nil {
		return fmt.Errorf("failed to apply gateway resources: %w", err)
	}

	return nil
}

func (r *Reconciler) reconcileLogAgent(ctx context.Context, pipeline *telemetryv1alpha1.LogPipeline, allPipelines []telemetryv1alpha1.LogPipeline) error {
	agentConfig, envVars, err := r.agentConfigBuilder.Build(ctx, allPipelines, agent.BuildOptions{
		InstrumentationScopeVersion: r.moduleVersion,
		AgentNamespace:              r.telemetryNamespace,
		ClusterName:                 k8sutils.GetGardenerShootInfo(ctx, r.Client).ClusterName,
		CloudProvider:               k8sutils.GetGardenerShootInfo(ctx, r.Client).CloudProvider,
		Enrichments:                 r.getEnrichmentsFromTelemetry(ctx),

		InternalMetricCompatibilityMode: telemetryutils.GetCompatibilityModeFromTelemetry(ctx, r.Client, r.telemetryNamespace),
	})
	if err != nil {
		return fmt.Errorf("failed to build agent config: %w", err)
	}

	agentConfigYAML, err := yaml.Marshal(agentConfig)
	if err != nil {
		return fmt.Errorf("failed to marshal agent config: %w", err)
	}

	isIstioActive := r.istioStatusChecker.IsIstioActive(ctx)
	allowedPorts := getAgentPorts()

	if isIstioActive {
		allowedPorts = append(allowedPorts, ports.IstioEnvoy)
	}

	if err := r.agentApplierDeleter.ApplyResources(
		ctx,
		k8sutils.NewOwnerReferenceSetter(r.Client, pipeline),
		otelcollector.AgentApplyOptions{
			AllowedPorts:        allowedPorts,
			CollectorConfigYAML: string(agentConfigYAML),
			CollectorEnvVars:    envVars,
		},
	); err != nil {
		return fmt.Errorf("failed to apply agent resources: %w", err)
	}

	return nil
}

func (r *Reconciler) getReplicaCountFromTelemetry(ctx context.Context) int32 {
	telemetry, err := telemetryutils.GetDefaultTelemetryInstance(ctx, r.Client, r.telemetryNamespace)
	if err != nil {
		logf.FromContext(ctx).V(1).Error(err, "Failed to get telemetry: using default scaling")
		return defaultReplicaCount
	}

	if telemetry.Spec.Log != nil &&
		telemetry.Spec.Log.Gateway.Scaling.Type == operatorv1alpha1.StaticScalingStrategyType &&
		telemetry.Spec.Log.Gateway.Scaling.Static != nil && telemetry.Spec.Log.Gateway.Scaling.Static.Replicas > 0 {
		return telemetry.Spec.Log.Gateway.Scaling.Static.Replicas
	}

	return defaultReplicaCount
}

func (r *Reconciler) getEnrichmentsFromTelemetry(ctx context.Context) processors.Enrichments {
	telemetry, err := telemetryutils.GetDefaultTelemetryInstance(ctx, r.Client, r.telemetryNamespace)
	if err != nil {
		logf.FromContext(ctx).V(1).Error(err, "Failed to get telemetry: using default enrichments configuration")
		return processors.Enrichments{}
	}

	if telemetry.Spec.Log != nil &&
		telemetry.Spec.Log.Enrichments != nil {
		mapPodLabels := func(values []operatorv1alpha1.PodLabel, fn func(operatorv1alpha1.PodLabel) processors.PodLabel) []processors.PodLabel {
			var result []processors.PodLabel
			for i := range values {
				result = append(result, fn(values[i]))
			}

			return result
		}

		return processors.Enrichments{
			Enabled: telemetry.Spec.Log.Enrichments.Enabled,
			PodLabels: mapPodLabels(telemetry.Spec.Log.Enrichments.ExtractPodLabels, func(value operatorv1alpha1.PodLabel) processors.PodLabel {
				return processors.PodLabel{
					Key:       value.Key,
					KeyPrefix: value.KeyPrefix,
				}
			}),
		}
	}

	return processors.Enrichments{}
}

func getGatewayPorts() []int32 {
	return []int32{
		ports.Metrics,
		ports.HealthCheck,
		ports.OTLPHTTP,
		ports.OTLPGRPC,
	}
}

func getAgentPorts() []int32 {
	return []int32{
		ports.Metrics,
		ports.HealthCheck,
	}
}

func (r *Reconciler) getPipelinesRequiringAgents(allPipelines []telemetryv1alpha1.LogPipeline) []telemetryv1alpha1.LogPipeline {
	var pipelinesRequiringAgents []telemetryv1alpha1.LogPipeline

	for i := range allPipelines {
		if isLogAgentRequired(&allPipelines[i]) {
			pipelinesRequiringAgents = append(pipelinesRequiringAgents, allPipelines[i])
		}
	}

	return pipelinesRequiringAgents
}

func isLogAgentRequired(pipeline *telemetryv1alpha1.LogPipeline) bool {
	input := pipeline.Spec.Input

	return input.Application != nil && input.Application.Enabled != nil && *input.Application.Enabled
}<|MERGE_RESOLUTION|>--- conflicted
+++ resolved
@@ -80,31 +80,18 @@
 	moduleVersion      string
 
 	// Dependencies
-<<<<<<< HEAD
 	gatewayFlowHealthProber GatewayFlowHealthProber
 	agentFlowHealthProber   AgentFlowHealthProber
 	agentConfigBuilder      AgentConfigBuilder
-	agentProber             commonstatus.Prober
+	agentProber             Prober
 	agentApplierDeleter     AgentApplierDeleter
 	gatewayApplierDeleter   GatewayApplierDeleter
 	gatewayConfigBuilder    GatewayConfigBuilder
-	gatewayProber           commonstatus.Prober
+	gatewayProber           Prober
 	istioStatusChecker      IstioStatusChecker
-	pipelineValidator       *Validator
-	errToMessageConverter   commonstatus.ErrorToMessageConverter
-=======
-	flowHealthProber      FlowHealthProber
-	agentConfigBuilder    AgentConfigBuilder
-	agentProber           Prober
-	agentApplierDeleter   AgentApplierDeleter
-	gatewayApplierDeleter GatewayApplierDeleter
-	gatewayConfigBuilder  GatewayConfigBuilder
-	gatewayProber         Prober
-	istioStatusChecker    IstioStatusChecker
-	pipelineLock          PipelineLock
-	pipelineValidator     PipelineValidator
-	errToMessageConverter ErrorToMessageConverter
->>>>>>> 0e12f59b
+	pipelineLock            PipelineLock
+	pipelineValidator       PipelineValidator
+	errToMessageConverter   ErrorToMessageConverter
 }
 
 func New(
@@ -125,7 +112,6 @@
 	errToMessageConverter ErrorToMessageConverter,
 ) *Reconciler {
 	return &Reconciler{
-<<<<<<< HEAD
 		Client:                  client,
 		telemetryNamespace:      telemetryNamespace,
 		moduleVersion:           moduleVersion,
@@ -138,24 +124,9 @@
 		gatewayConfigBuilder:    gatewayConfigBuilder,
 		gatewayProber:           gatewayProber,
 		istioStatusChecker:      istioStatusChecker,
+		pipelineLock:            pipelineLock,
 		pipelineValidator:       pipelineValidator,
 		errToMessageConverter:   errToMessageConverter,
-=======
-		Client:                client,
-		telemetryNamespace:    telemetryNamespace,
-		moduleVersion:         moduleVersion,
-		flowHealthProber:      flowHeathProber,
-		agentConfigBuilder:    agentConfigBuilder,
-		agentApplierDeleter:   agentApplierDeleter,
-		agentProber:           agentProber,
-		gatewayApplierDeleter: gatewayApplierDeleter,
-		gatewayConfigBuilder:  gatewayConfigBuilder,
-		gatewayProber:         gatewayProber,
-		istioStatusChecker:    istioStatusChecker,
-		pipelineLock:          pipelineLock,
-		pipelineValidator:     pipelineValidator,
-		errToMessageConverter: errToMessageConverter,
->>>>>>> 0e12f59b
 	}
 }
 
