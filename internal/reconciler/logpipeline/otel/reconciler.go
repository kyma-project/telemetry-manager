package otel

import (
	"context"
	"errors"
	"fmt"

	"gopkg.in/yaml.v3"
	"k8s.io/apimachinery/pkg/types"
	"sigs.k8s.io/controller-runtime/pkg/client"
	logf "sigs.k8s.io/controller-runtime/pkg/log"

	operatorv1alpha1 "github.com/kyma-project/telemetry-manager/apis/operator/v1alpha1"
	telemetryv1alpha1 "github.com/kyma-project/telemetry-manager/apis/telemetry/v1alpha1"
	"github.com/kyma-project/telemetry-manager/internal/errortypes"
	"github.com/kyma-project/telemetry-manager/internal/otelcollector/config/log/agent"
	"github.com/kyma-project/telemetry-manager/internal/otelcollector/config/log/gateway"
	"github.com/kyma-project/telemetry-manager/internal/otelcollector/config/otlpexporter"
	"github.com/kyma-project/telemetry-manager/internal/otelcollector/ports"
	"github.com/kyma-project/telemetry-manager/internal/resourcelock"
	"github.com/kyma-project/telemetry-manager/internal/resources/otelcollector"
	"github.com/kyma-project/telemetry-manager/internal/selfmonitor/prober"
	k8sutils "github.com/kyma-project/telemetry-manager/internal/utils/k8s"
	logpipelineutils "github.com/kyma-project/telemetry-manager/internal/utils/logpipeline"
	telemetryutils "github.com/kyma-project/telemetry-manager/internal/utils/telemetry"
	"github.com/kyma-project/telemetry-manager/internal/validators/tlscert"
)

const defaultReplicaCount int32 = 2

type GatewayConfigBuilder interface {
	Build(ctx context.Context, pipelines []telemetryv1alpha1.LogPipeline, opts gateway.BuildOptions) (*gateway.Config, otlpexporter.EnvVars, error)
}

type GatewayApplierDeleter interface {
	ApplyResources(ctx context.Context, c client.Client, opts otelcollector.GatewayApplyOptions) error
	DeleteResources(ctx context.Context, c client.Client, isIstioActive bool) error
}

type GatewayFlowHealthProber interface {
	Probe(ctx context.Context, pipelineName string) (prober.OTelGatewayProbeResult, error)
}

type AgentFlowHealthProber interface {
	Probe(ctx context.Context, pipelineName string) (prober.OTelAgentProbeResult, error)
}

type IstioStatusChecker interface {
	IsIstioActive(ctx context.Context) bool
}

type AgentConfigBuilder interface {
	Build(ctx context.Context, pipelines []telemetryv1alpha1.LogPipeline, options agent.BuildOptions) (*agent.Config, otlpexporter.EnvVars, error)
}

type AgentApplierDeleter interface {
	ApplyResources(ctx context.Context, c client.Client, opts otelcollector.AgentApplyOptions) error
	DeleteResources(ctx context.Context, c client.Client) error
}

// var _ logpipeline.LogPipelineReconciler = &Reconciler{}

type PipelineValidator interface {
	Validate(ctx context.Context, pipeline *telemetryv1alpha1.LogPipeline) error
}

type Prober interface {
	IsReady(ctx context.Context, name types.NamespacedName) error
}

type ErrorToMessageConverter interface {
	Convert(err error) string
}

type Reconciler struct {
	client.Client

	telemetryNamespace string
	moduleVersion      string

	// Dependencies
	gatewayFlowHealthProber GatewayFlowHealthProber
	agentFlowHealthProber   AgentFlowHealthProber
	agentConfigBuilder      AgentConfigBuilder
	agentProber             Prober
	agentApplierDeleter     AgentApplierDeleter
	gatewayApplierDeleter   GatewayApplierDeleter
	gatewayConfigBuilder    GatewayConfigBuilder
	gatewayProber           Prober
	istioStatusChecker      IstioStatusChecker
	pipelineLock            PipelineLock
	pipelineValidator       PipelineValidator
	errToMessageConverter   ErrorToMessageConverter
}

func New(
	client client.Client,
	telemetryNamespace string,
	moduleVersion string,
	gatewayFlowHeathProber GatewayFlowHealthProber,
	agentFlowHealthProber AgentFlowHealthProber,
	agentConfigBuilder AgentConfigBuilder,
	agentApplierDeleter AgentApplierDeleter,
	agentProber Prober,
	gatewayApplierDeleter GatewayApplierDeleter,
	gatewayConfigBuilder GatewayConfigBuilder,
	gatewayProber Prober,
	istioStatusChecker IstioStatusChecker,
	pipelineLock PipelineLock,
	pipelineValidator PipelineValidator,
	errToMessageConverter ErrorToMessageConverter,
) *Reconciler {
	return &Reconciler{
		Client:                  client,
		telemetryNamespace:      telemetryNamespace,
		moduleVersion:           moduleVersion,
		gatewayFlowHealthProber: gatewayFlowHeathProber,
		agentFlowHealthProber:   agentFlowHealthProber,
		agentConfigBuilder:      agentConfigBuilder,
		agentApplierDeleter:     agentApplierDeleter,
		agentProber:             agentProber,
		gatewayApplierDeleter:   gatewayApplierDeleter,
		gatewayConfigBuilder:    gatewayConfigBuilder,
		gatewayProber:           gatewayProber,
		istioStatusChecker:      istioStatusChecker,
		pipelineLock:            pipelineLock,
		pipelineValidator:       pipelineValidator,
		errToMessageConverter:   errToMessageConverter,
	}
}

func (r *Reconciler) Reconcile(ctx context.Context, pipeline *telemetryv1alpha1.LogPipeline) error {
	logf.FromContext(ctx).V(1).Info("Reconciling LogPipeline")

	err := r.doReconcile(ctx, pipeline)

	if statusErr := r.updateStatus(ctx, pipeline.Name); statusErr != nil {
		if err != nil {
			err = fmt.Errorf("failed while updating status: %w: %w", statusErr, err)
		} else {
			err = fmt.Errorf("failed to update status: %w", statusErr)
		}
	}

	return err
}

func (r *Reconciler) SupportedOutput() logpipelineutils.Mode {
	return logpipelineutils.OTel
}

func (r *Reconciler) doReconcile(ctx context.Context, pipeline *telemetryv1alpha1.LogPipeline) error {
	if err := r.pipelineLock.TryAcquireLock(ctx, pipeline); err != nil {
		if errors.Is(err, resourcelock.ErrMaxPipelinesExceeded) {
			logf.FromContext(ctx).V(1).Info("Skipping reconciliation: maximum pipeline count limit exceeded")
			return nil
		}

		return fmt.Errorf("failed to acquire lock: %w", err)
	}

	allPipelines, err := logpipelineutils.GetPipelinesForType(ctx, r.Client, r.SupportedOutput())
	if err != nil {
		return err
	}

	reconcilablePipelines, err := r.getReconcilablePipelines(ctx, allPipelines)
	if err != nil {
		return fmt.Errorf("failed to fetch deployable log pipelines: %w", err)
	}

	var reconcilablePipelinesRequiringAgents = r.getPipelinesRequiringAgents(reconcilablePipelines)

	if len(reconcilablePipelinesRequiringAgents) == 0 {
		logf.FromContext(ctx).V(1).Info("cleaning up log agent resources: no log pipelines require an agent")

		if err = r.agentApplierDeleter.DeleteResources(ctx, r.Client); err != nil {
			return fmt.Errorf("failed to delete agent resources: %w", err)
		}
	}

	if len(reconcilablePipelines) == 0 {
		logf.FromContext(ctx).V(1).Info("cleaning up log pipeline resources: all log pipelines are non-reconcilable")

		if err = r.gatewayApplierDeleter.DeleteResources(ctx, r.Client, r.istioStatusChecker.IsIstioActive(ctx)); err != nil {
			return fmt.Errorf("failed to delete gateway resources: %w", err)
		}

		return nil
	}

	if err := r.reconcileLogGateway(ctx, pipeline, reconcilablePipelines); err != nil {
		return fmt.Errorf("failed to reconcile log gateway: %w", err)
	}

	if len(reconcilablePipelinesRequiringAgents) > 0 {
		if err := r.reconcileLogAgent(ctx, pipeline, reconcilablePipelinesRequiringAgents); err != nil {
			return fmt.Errorf("failed to reconcile log agent: %w", err)
		}
	}

	return nil
}

// getReconcilablePipelines returns the list of log pipelines that are ready to be rendered into the otel collector configuration.
// A pipeline is deployable if it is not being deleted, all secret references exist, and is not above the pipeline limit.
func (r *Reconciler) getReconcilablePipelines(ctx context.Context, allPipelines []telemetryv1alpha1.LogPipeline) ([]telemetryv1alpha1.LogPipeline, error) {
	var reconcilablePipelines []telemetryv1alpha1.LogPipeline

	for i := range allPipelines {
		isReconcilable, err := r.isReconcilable(ctx, &allPipelines[i])
		if err != nil {
			return nil, err
		}

		if isReconcilable {
			reconcilablePipelines = append(reconcilablePipelines, allPipelines[i])
		}
	}

	return reconcilablePipelines, nil
}

func (r *Reconciler) isReconcilable(ctx context.Context, pipeline *telemetryv1alpha1.LogPipeline) (bool, error) {
	if !pipeline.GetDeletionTimestamp().IsZero() {
		return false, nil
	}

	err := r.pipelineValidator.Validate(ctx, pipeline)

	// Pipeline with a certificate that is about to expire is still considered reconcilable
	if err == nil || tlscert.IsCertAboutToExpireError(err) {
		return true, nil
	}

	// Remaining errors imply that the pipeline is not reconcilable
	// In case that one of the requests to the Kubernetes API server failed, then the pipeline is also considered non-reconcilable and the error is returned to trigger a requeue
	var APIRequestFailed *errortypes.APIRequestFailedError
	if errors.As(err, &APIRequestFailed) {
		return false, APIRequestFailed.Err
	}

	return false, nil
}

func (r *Reconciler) reconcileLogGateway(ctx context.Context, pipeline *telemetryv1alpha1.LogPipeline, allPipelines []telemetryv1alpha1.LogPipeline) error {
	clusterInfo := k8sutils.GetGardenerShootInfo(ctx, r.Client)

	collectorConfig, collectorEnvVars, err := r.gatewayConfigBuilder.Build(ctx, allPipelines, gateway.BuildOptions{
		ClusterName:   clusterInfo.ClusterName,
		CloudProvider: clusterInfo.CloudProvider,
<<<<<<< HEAD
		Enrichments:   telemetryutils.GetEnrichmentsFromTelemetry(ctx, r.Client, r.telemetryNamespace),
=======
		Enrichments:   r.getEnrichmentsFromTelemetry(ctx),
		ModuleVersion: r.moduleVersion,
>>>>>>> e6d9ebb4
	})
	if err != nil {
		return fmt.Errorf("failed to create collector config: %w", err)
	}

	collectorConfigYAML, err := yaml.Marshal(collectorConfig)
	if err != nil {
		return fmt.Errorf("failed to marshal collector config: %w", err)
	}

	isIstioActive := r.istioStatusChecker.IsIstioActive(ctx)

	allowedPorts := getGatewayPorts()
	if isIstioActive {
		allowedPorts = append(allowedPorts, ports.IstioEnvoy)
	}

	opts := otelcollector.GatewayApplyOptions{
		AllowedPorts:                   allowedPorts,
		CollectorConfigYAML:            string(collectorConfigYAML),
		CollectorEnvVars:               collectorEnvVars,
		IstioEnabled:                   isIstioActive,
		IstioExcludePorts:              []int32{ports.Metrics},
		Replicas:                       r.getReplicaCountFromTelemetry(ctx),
		ResourceRequirementsMultiplier: len(allPipelines),
	}

	if err := r.gatewayApplierDeleter.ApplyResources(
		ctx,
		k8sutils.NewOwnerReferenceSetter(r.Client, pipeline),
		opts,
	); err != nil {
		return fmt.Errorf("failed to apply gateway resources: %w", err)
	}

	return nil
}

func (r *Reconciler) reconcileLogAgent(ctx context.Context, pipeline *telemetryv1alpha1.LogPipeline, allPipelines []telemetryv1alpha1.LogPipeline) error {
	agentConfig, envVars, err := r.agentConfigBuilder.Build(ctx, allPipelines, agent.BuildOptions{
		InstrumentationScopeVersion: r.moduleVersion,
		AgentNamespace:              r.telemetryNamespace,
		ClusterName:                 k8sutils.GetGardenerShootInfo(ctx, r.Client).ClusterName,
		CloudProvider:               k8sutils.GetGardenerShootInfo(ctx, r.Client).CloudProvider,
		Enrichments:                 telemetryutils.GetEnrichmentsFromTelemetry(ctx, r.Client, r.telemetryNamespace),
	})
	if err != nil {
		return fmt.Errorf("failed to build agent config: %w", err)
	}

	agentConfigYAML, err := yaml.Marshal(agentConfig)
	if err != nil {
		return fmt.Errorf("failed to marshal agent config: %w", err)
	}

	isIstioActive := r.istioStatusChecker.IsIstioActive(ctx)
	allowedPorts := getAgentPorts()

	if isIstioActive {
		allowedPorts = append(allowedPorts, ports.IstioEnvoy)
	}

	if err := r.agentApplierDeleter.ApplyResources(
		ctx,
		k8sutils.NewOwnerReferenceSetter(r.Client, pipeline),
		otelcollector.AgentApplyOptions{
			AllowedPorts:        allowedPorts,
			CollectorConfigYAML: string(agentConfigYAML),
			CollectorEnvVars:    envVars,
		},
	); err != nil {
		return fmt.Errorf("failed to apply agent resources: %w", err)
	}

	return nil
}

func (r *Reconciler) getReplicaCountFromTelemetry(ctx context.Context) int32 {
	telemetry, err := telemetryutils.GetDefaultTelemetryInstance(ctx, r.Client, r.telemetryNamespace)
	if err != nil {
		logf.FromContext(ctx).V(1).Error(err, "Failed to get telemetry: using default scaling")
		return defaultReplicaCount
	}

	if telemetry.Spec.Log != nil &&
		telemetry.Spec.Log.Gateway.Scaling.Type == operatorv1alpha1.StaticScalingStrategyType &&
		telemetry.Spec.Log.Gateway.Scaling.Static != nil && telemetry.Spec.Log.Gateway.Scaling.Static.Replicas > 0 {
		return telemetry.Spec.Log.Gateway.Scaling.Static.Replicas
	}

	return defaultReplicaCount
}

func getGatewayPorts() []int32 {
	return []int32{
		ports.Metrics,
		ports.HealthCheck,
		ports.OTLPHTTP,
		ports.OTLPGRPC,
	}
}

func getAgentPorts() []int32 {
	return []int32{
		ports.Metrics,
		ports.HealthCheck,
	}
}

func (r *Reconciler) getPipelinesRequiringAgents(allPipelines []telemetryv1alpha1.LogPipeline) []telemetryv1alpha1.LogPipeline {
	var pipelinesRequiringAgents = make([]telemetryv1alpha1.LogPipeline, 0)

	for i := range allPipelines {
		if isLogAgentRequired(&allPipelines[i]) {
			pipelinesRequiringAgents = append(pipelinesRequiringAgents, allPipelines[i])
		}
	}

	return pipelinesRequiringAgents
}

func isLogAgentRequired(pipeline *telemetryv1alpha1.LogPipeline) bool {
	input := pipeline.Spec.Input

	return input.Application != nil && input.Application.Enabled != nil && *input.Application.Enabled
}<|MERGE_RESOLUTION|>--- conflicted
+++ resolved
@@ -249,13 +249,10 @@
 	collectorConfig, collectorEnvVars, err := r.gatewayConfigBuilder.Build(ctx, allPipelines, gateway.BuildOptions{
 		ClusterName:   clusterInfo.ClusterName,
 		CloudProvider: clusterInfo.CloudProvider,
-<<<<<<< HEAD
 		Enrichments:   telemetryutils.GetEnrichmentsFromTelemetry(ctx, r.Client, r.telemetryNamespace),
-=======
-		Enrichments:   r.getEnrichmentsFromTelemetry(ctx),
 		ModuleVersion: r.moduleVersion,
->>>>>>> e6d9ebb4
 	})
+
 	if err != nil {
 		return fmt.Errorf("failed to create collector config: %w", err)
 	}
