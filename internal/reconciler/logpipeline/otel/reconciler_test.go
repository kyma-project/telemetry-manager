--- conflicted
+++ resolved
@@ -2,8 +2,9 @@
 
 import (
 	"context"
+	"testing"
+
 	"github.com/stretchr/testify/assert"
-	"testing"
 
 	"github.com/stretchr/testify/mock"
 	"github.com/stretchr/testify/require"
@@ -323,7 +324,6 @@
 		gatewayConfigBuilderMock.AssertExpectations(t)
 	})
 
-<<<<<<< HEAD
 	t.Run("flow healthy", func(t *testing.T) {
 		tests := []struct {
 			name            string
@@ -475,8 +475,6 @@
 		}
 	})
 
-=======
->>>>>>> 82073313
 	// TODO: "referenced secret missing" (requires SecretRefValidator to be implemented)
 	// TODO: "referenced secret exists" (requires SecretRefValidator to be implemented)
 	// TODO: "flow healthy" (requires SelfMonitoring to be implemented)
@@ -500,10 +498,14 @@
 		gatewayProberStub := commonStatusStubs.NewDeploymentSetProber(nil)
 		agentProberStub := commonStatusStubs.NewDaemonSetProber(nil)
 
+		flowHealthProberStub := &mocks.FlowHealthProber{}
+		flowHealthProberStub.On("Probe", mock.Anything, pipeline.Name).Return(prober.OTelPipelineProbeResult{}, nil)
+
 		sut := New(
 			fakeClient,
 			telemetryNamespace,
 			moduleVersion,
+			flowHealthProberStub,
 			&mocks.AgentConfigBuilder{},
 			agentApplierDeleterMock,
 			agentProberStub,
@@ -549,10 +551,14 @@
 		gatewayProberStub := commonStatusStubs.NewDeploymentSetProber(nil)
 		agentProberStub := commonStatusStubs.NewDaemonSetProber(nil)
 
+		flowHealthProberStub := &mocks.FlowHealthProber{}
+		flowHealthProberStub.On("Probe", mock.Anything, mock.Anything).Return(prober.OTelPipelineProbeResult{}, nil)
+
 		sut := New(
 			fakeClient,
 			telemetryNamespace,
 			moduleVersion,
+			flowHealthProberStub,
 			agentConfigBuilderMock,
 			agentApplierDeleterMock,
 			agentProberStub,
@@ -599,10 +605,14 @@
 		gatewayProberStub := commonStatusStubs.NewDeploymentSetProber(nil)
 		agentProberStub := commonStatusStubs.NewDaemonSetProber(nil)
 
+		flowHealthProberStub := &mocks.FlowHealthProber{}
+		flowHealthProberStub.On("Probe", mock.Anything, mock.Anything).Return(prober.OTelPipelineProbeResult{}, nil)
+
 		sut := New(
 			fakeClient,
 			telemetryNamespace,
 			moduleVersion,
+			flowHealthProberStub,
 			&mocks.AgentConfigBuilder{},
 			agentApplierDeleterMock,
 			agentProberStub,
