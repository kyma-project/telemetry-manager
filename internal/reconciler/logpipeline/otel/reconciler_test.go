--- conflicted
+++ resolved
@@ -396,327 +396,6 @@
 					Status: metav1.ConditionTrue,
 					Reason: conditions.ReasonLogAgentNotRequired,
 				},
-<<<<<<< HEAD
-			),
-			FilterSpecValidator: stubs.NewFilterSpecValidator(nil),
-		}
-
-		errToMsg := &conditions.ErrorToMessageConverter{}
-		sut := New(
-			globals,
-			fakeClient,
-			gatewayFlowHeathProber,
-			agentFlowHealthProber,
-			agentConfigBuilderMock,
-			agentApplierDeleterMock,
-			agentProberStub,
-			gatewayApplierDeleterMock,
-			gatewayConfigBuilderMock,
-			gatewayProberStub,
-			istioStatusCheckerStub,
-			pipelineLock,
-			pipelineValidatorWithStubs,
-			errToMsg)
-		err := sut.Reconcile(t.Context(), &pipeline)
-		require.NoError(t, err)
-
-		var updatedPipeline telemetryv1alpha1.LogPipeline
-
-		_ = fakeClient.Get(t.Context(), types.NamespacedName{Name: pipeline.Name}, &updatedPipeline)
-
-		requireHasStatusCondition(t, updatedPipeline,
-			conditions.TypeConfigurationGenerated,
-			metav1.ConditionFalse,
-			conditions.ReasonOTTLSpecInvalid,
-			"OTTL specification is invalid, invalid TransformSpec: error while parsing statements. Fix the syntax error indicated by the message or see troubleshooting: https://kyma-project.io/#/telemetry-manager/user/02-logs?id=ottl_spec_invalid_with_unspecific_error_message",
-		)
-
-		agentConfigBuilderMock.AssertNotCalled(t, "Build", mock.Anything, mock.Anything, mock.Anything)
-		gatewayConfigBuilderMock.AssertNotCalled(t, "Build", mock.Anything, mock.Anything, mock.Anything)
-	})
-
-	t.Run("invalid filter spec", func(t *testing.T) {
-		pipeline := testutils.NewLogPipelineBuilder().Build()
-		fakeClient := testutils.NewFakeClientWrapper().WithScheme(scheme).WithObjects(&pipeline).WithStatusSubresource(&pipeline).Build()
-
-		gatewayConfigBuilderMock := &mocks.GatewayConfigBuilder{}
-		gatewayConfigBuilderMock.On("Build", mock.Anything, containsPipeline(pipeline), mock.Anything).Return(&common.Config{}, nil, nil)
-
-		agentConfigBuilderMock := &mocks.AgentConfigBuilder{}
-		agentConfigBuilderMock.On("Build", mock.Anything, containsPipeline(pipeline), mock.Anything).Return(&common.Config{}, nil, nil)
-
-		gatewayApplierDeleterMock := &mocks.GatewayApplierDeleter{}
-		gatewayApplierDeleterMock.On("ApplyResources", mock.Anything, mock.Anything, mock.Anything).Return(nil)
-		gatewayApplierDeleterMock.On("DeleteResources", mock.Anything, mock.Anything, mock.Anything).Return(nil)
-
-		agentApplierDeleterMock := &mocks.AgentApplierDeleter{}
-		agentApplierDeleterMock.On("ApplyResources", mock.Anything, mock.Anything, mock.Anything).Return(nil)
-		agentApplierDeleterMock.On("DeleteResources", mock.Anything, mock.Anything).Return(nil)
-
-		gatewayProberStub := commonStatusStubs.NewDeploymentSetProber(nil)
-
-		agentProberStub := commonStatusStubs.NewDaemonSetProber(nil)
-
-		gatewayFlowHeathProber := &mocks.GatewayFlowHealthProber{}
-		gatewayFlowHeathProber.On("Probe", mock.Anything, pipeline.Name).Return(prober.OTelGatewayProbeResult{}, nil)
-
-		agentFlowHealthProber := &mocks.AgentFlowHealthProber{}
-		agentFlowHealthProber.On("Probe", mock.Anything, pipeline.Name).Return(prober.OTelAgentProbeResult{}, nil)
-
-		pipelineLock := &mocks.PipelineLock{}
-		pipelineLock.On("TryAcquireLock", mock.Anything, mock.Anything).Return(nil)
-		pipelineLock.On("ReleaseLock", mock.Anything).Return(nil)
-		pipelineLock.On("IsLockHolder", mock.Anything, mock.Anything).Return(nil)
-
-		pipelineValidatorWithStubs := &Validator{
-			PipelineLock:           pipelineLock,
-			EndpointValidator:      stubs.NewEndpointValidator(nil),
-			TLSCertValidator:       stubs.NewTLSCertValidator(nil),
-			SecretRefValidator:     stubs.NewSecretRefValidator(nil),
-			TransformSpecValidator: stubs.NewTransformSpecValidator(nil),
-			FilterSpecValidator: stubs.NewFilterSpecValidator(
-				&ottl.InvalidOTTLSpecError{
-					Err: fmt.Errorf("invalid FilterSpec: error while parsing statements"),
-				},
-			),
-		}
-
-		errToMsg := &conditions.ErrorToMessageConverter{}
-		sut := New(
-			globals,
-			fakeClient,
-			gatewayFlowHeathProber,
-			agentFlowHealthProber,
-			agentConfigBuilderMock,
-			agentApplierDeleterMock,
-			agentProberStub,
-			gatewayApplierDeleterMock,
-			gatewayConfigBuilderMock,
-			gatewayProberStub,
-			istioStatusCheckerStub,
-			pipelineLock,
-			pipelineValidatorWithStubs,
-			errToMsg)
-		err := sut.Reconcile(t.Context(), &pipeline)
-		require.NoError(t, err)
-
-		var updatedPipeline telemetryv1alpha1.LogPipeline
-
-		_ = fakeClient.Get(t.Context(), types.NamespacedName{Name: pipeline.Name}, &updatedPipeline)
-
-		requireHasStatusCondition(t, updatedPipeline,
-			conditions.TypeConfigurationGenerated,
-			metav1.ConditionFalse,
-			conditions.ReasonOTTLSpecInvalid,
-			"OTTL specification is invalid, invalid FilterSpec: error while parsing statements. Fix the syntax error indicated by the message or see troubleshooting: https://kyma-project.io/#/telemetry-manager/user/02-logs?id=ottl_spec_invalid_with_unspecific_error_message",
-		)
-
-		agentConfigBuilderMock.AssertNotCalled(t, "Build", mock.Anything, mock.Anything, mock.Anything)
-		gatewayConfigBuilderMock.AssertNotCalled(t, "Build", mock.Anything, mock.Anything, mock.Anything)
-	})
-
-	t.Run("one log pipeline does not require an agent", func(t *testing.T) {
-		pipeline := testutils.NewLogPipelineBuilder().WithName("pipeline").WithOTLPOutput().WithApplicationInput(false).Build()
-		fakeClient := testutils.NewFakeClientWrapper().WithScheme(scheme).WithObjects(&pipeline).WithStatusSubresource(&pipeline).Build()
-
-		agentApplierDeleterMock := &mocks.AgentApplierDeleter{}
-		agentApplierDeleterMock.On("DeleteResources", mock.Anything, mock.Anything).Return(nil).Times(1)
-
-		gatewayConfigBuilderMock := &mocks.GatewayConfigBuilder{}
-		gatewayConfigBuilderMock.On("Build", mock.Anything, containsPipeline(pipeline), mock.Anything).Return(&common.Config{}, nil, nil).Times(1)
-
-		gatewayApplierDeleterMock := &mocks.GatewayApplierDeleter{}
-		gatewayApplierDeleterMock.On("ApplyResources", mock.Anything, mock.Anything, mock.Anything).Return(nil)
-
-		gatewayProberStub := commonStatusStubs.NewDeploymentSetProber(nil)
-		agentProberStub := commonStatusStubs.NewDaemonSetProber(nil)
-
-		gatewayFlowHeathProber := &mocks.GatewayFlowHealthProber{}
-		gatewayFlowHeathProber.On("Probe", mock.Anything, pipeline.Name).Return(prober.OTelGatewayProbeResult{}, nil)
-
-		agentFlowHealthProber := &mocks.AgentFlowHealthProber{}
-		agentFlowHealthProber.On("Probe", mock.Anything, pipeline.Name).Return(prober.OTelAgentProbeResult{}, nil)
-
-		pipelineLock := &mocks.PipelineLock{}
-		pipelineLock.On("TryAcquireLock", mock.Anything, mock.Anything).Return(nil)
-		pipelineLock.On("ReleaseLock", mock.Anything).Return(nil)
-		pipelineLock.On("IsLockHolder", mock.Anything, mock.Anything).Return(nil)
-
-		pipelineValidatorWithStubs := &Validator{
-			PipelineLock:           pipelineLock,
-			EndpointValidator:      stubs.NewEndpointValidator(nil),
-			TLSCertValidator:       stubs.NewTLSCertValidator(nil),
-			SecretRefValidator:     stubs.NewSecretRefValidator(nil),
-			TransformSpecValidator: stubs.NewTransformSpecValidator(nil),
-			FilterSpecValidator:    stubs.NewFilterSpecValidator(nil),
-		}
-
-		sut := New(
-			globals,
-			fakeClient,
-			gatewayFlowHeathProber,
-			agentFlowHealthProber,
-			&mocks.AgentConfigBuilder{},
-			agentApplierDeleterMock,
-			agentProberStub,
-			gatewayApplierDeleterMock,
-			gatewayConfigBuilderMock,
-			gatewayProberStub,
-			istioStatusCheckerStub,
-			pipelineLock,
-			pipelineValidatorWithStubs,
-			&conditions.ErrorToMessageConverter{})
-		err := sut.Reconcile(t.Context(), &pipeline)
-		require.NoError(t, err)
-
-		var updatedPipeline telemetryv1alpha1.LogPipeline
-
-		_ = fakeClient.Get(t.Context(), types.NamespacedName{Name: pipeline.Name}, &updatedPipeline)
-
-		requireHasStatusCondition(t, updatedPipeline,
-			conditions.TypeAgentHealthy,
-			metav1.ConditionTrue,
-			conditions.ReasonLogAgentNotRequired,
-			"")
-
-		agentApplierDeleterMock.AssertExpectations(t)
-		gatewayConfigBuilderMock.AssertExpectations(t)
-	})
-
-	t.Run("some log pipelines do not require an agent", func(t *testing.T) {
-		pipeline1 := testutils.NewLogPipelineBuilder().WithName("pipeline1").WithOTLPOutput().WithApplicationInput(false).Build()
-		pipeline2 := testutils.NewLogPipelineBuilder().WithName("pipeline2").WithOTLPOutput().WithApplicationInput(true).Build()
-		fakeClient := testutils.NewFakeClientWrapper().WithScheme(scheme).WithObjects(&pipeline1, &pipeline2).WithStatusSubresource(&pipeline1, &pipeline2).Build()
-
-		agentConfigBuilder := &mocks.AgentConfigBuilder{}
-		agentConfigBuilder.On("Build", mock.Anything, mock.Anything, mock.Anything).Return(&common.Config{}, nil, nil)
-
-		agentApplierDeleterMock := &mocks.AgentApplierDeleter{}
-		agentApplierDeleterMock.On("ApplyResources", mock.Anything, mock.Anything, mock.Anything).Return(nil)
-
-		gatewayConfigBuilderMock := &mocks.GatewayConfigBuilder{}
-		gatewayConfigBuilderMock.On("Build", mock.Anything, mock.Anything, mock.Anything).Return(&common.Config{}, nil, nil)
-
-		gatewayApplierDeleterMock := &mocks.GatewayApplierDeleter{}
-		gatewayApplierDeleterMock.On("ApplyResources", mock.Anything, mock.Anything, mock.Anything).Return(nil)
-
-		gatewayProberStub := commonStatusStubs.NewDeploymentSetProber(nil)
-		agentProberStub := commonStatusStubs.NewDaemonSetProber(nil)
-
-		gatewayFlowHeathProber := &mocks.GatewayFlowHealthProber{}
-		gatewayFlowHeathProber.On("Probe", mock.Anything, mock.Anything).Return(prober.OTelGatewayProbeResult{}, nil)
-
-		agentFlowHealthProber := &mocks.AgentFlowHealthProber{}
-		agentFlowHealthProber.On("Probe", mock.Anything, mock.Anything).Return(prober.OTelAgentProbeResult{}, nil)
-
-		pipelineLock := &mocks.PipelineLock{}
-		pipelineLock.On("TryAcquireLock", mock.Anything, mock.Anything).Return(nil)
-		pipelineLock.On("ReleaseLock", mock.Anything).Return(nil)
-		pipelineLock.On("IsLockHolder", mock.Anything, mock.Anything).Return(nil)
-
-		pipelineValidatorWithStubs := &Validator{
-			PipelineLock:           pipelineLock,
-			EndpointValidator:      stubs.NewEndpointValidator(nil),
-			TLSCertValidator:       stubs.NewTLSCertValidator(nil),
-			SecretRefValidator:     stubs.NewSecretRefValidator(nil),
-			TransformSpecValidator: stubs.NewTransformSpecValidator(nil),
-			FilterSpecValidator:    stubs.NewFilterSpecValidator(nil),
-		}
-
-		sut := New(
-			globals,
-			fakeClient,
-			gatewayFlowHeathProber,
-			agentFlowHealthProber,
-			agentConfigBuilder,
-			agentApplierDeleterMock,
-			agentProberStub,
-			gatewayApplierDeleterMock,
-			gatewayConfigBuilderMock,
-			gatewayProberStub,
-			istioStatusCheckerStub,
-			pipelineLock,
-			pipelineValidatorWithStubs,
-			&conditions.ErrorToMessageConverter{})
-		err1 := sut.Reconcile(t.Context(), &pipeline1)
-		err2 := sut.Reconcile(t.Context(), &pipeline2)
-
-		require.NoError(t, err1)
-		require.NoError(t, err2)
-
-		var updatedPipeline1 telemetryv1alpha1.LogPipeline
-
-		_ = fakeClient.Get(t.Context(), types.NamespacedName{Name: pipeline1.Name}, &updatedPipeline1)
-
-		requireHasStatusCondition(t, updatedPipeline1,
-			conditions.TypeAgentHealthy,
-			metav1.ConditionTrue,
-			conditions.ReasonLogAgentNotRequired,
-			"")
-
-		agentConfigBuilder.AssertExpectations(t)
-		agentApplierDeleterMock.AssertExpectations(t)
-		gatewayConfigBuilderMock.AssertExpectations(t)
-	})
-
-	t.Run("all log pipelines do not require an agent", func(t *testing.T) {
-		pipeline1 := testutils.NewLogPipelineBuilder().WithName("pipeline1").WithOTLPOutput().WithApplicationInput(false).Build()
-		pipeline2 := testutils.NewLogPipelineBuilder().WithName("pipeline2").WithOTLPOutput().WithApplicationInput(false).Build()
-		fakeClient := testutils.NewFakeClientWrapper().WithScheme(scheme).WithObjects(&pipeline1, &pipeline2).WithStatusSubresource(&pipeline1, &pipeline2).Build()
-
-		agentApplierDeleterMock := &mocks.AgentApplierDeleter{}
-		agentApplierDeleterMock.On("DeleteResources", mock.Anything, mock.Anything).Return(nil).Times(2)
-
-		gatewayConfigBuilderMock := &mocks.GatewayConfigBuilder{}
-		gatewayConfigBuilderMock.On("Build", mock.Anything, containsPipelines([]telemetryv1alpha1.LogPipeline{pipeline1, pipeline2}), mock.Anything).Return(&common.Config{}, nil, nil)
-
-		gatewayApplierDeleterMock := &mocks.GatewayApplierDeleter{}
-		gatewayApplierDeleterMock.On("ApplyResources", mock.Anything, mock.Anything, mock.Anything).Return(nil)
-
-		gatewayProberStub := commonStatusStubs.NewDeploymentSetProber(nil)
-		agentProberStub := commonStatusStubs.NewDaemonSetProber(nil)
-
-		gatewayFlowHeathProber := &mocks.GatewayFlowHealthProber{}
-		gatewayFlowHeathProber.On("Probe", mock.Anything, mock.Anything).Return(prober.OTelGatewayProbeResult{}, nil)
-
-		agentFlowHealthProber := &mocks.AgentFlowHealthProber{}
-		agentFlowHealthProber.On("Probe", mock.Anything, mock.Anything).Return(prober.OTelAgentProbeResult{}, nil)
-
-		pipelineLock := &mocks.PipelineLock{}
-		pipelineLock.On("TryAcquireLock", mock.Anything, mock.Anything).Return(nil)
-		pipelineLock.On("ReleaseLock", mock.Anything).Return(nil)
-		pipelineLock.On("IsLockHolder", mock.Anything, mock.Anything).Return(nil)
-
-		pipelineValidatorWithStubs := &Validator{
-			PipelineLock:           pipelineLock,
-			EndpointValidator:      stubs.NewEndpointValidator(nil),
-			TLSCertValidator:       stubs.NewTLSCertValidator(nil),
-			SecretRefValidator:     stubs.NewSecretRefValidator(nil),
-			TransformSpecValidator: stubs.NewTransformSpecValidator(nil),
-			FilterSpecValidator:    stubs.NewFilterSpecValidator(nil),
-		}
-
-		sut := New(
-			globals,
-			fakeClient,
-			gatewayFlowHeathProber,
-			agentFlowHealthProber,
-			&mocks.AgentConfigBuilder{},
-			agentApplierDeleterMock,
-			agentProberStub,
-			gatewayApplierDeleterMock,
-			gatewayConfigBuilderMock,
-			gatewayProberStub,
-			istioStatusCheckerStub,
-			pipelineLock,
-			pipelineValidatorWithStubs,
-			&conditions.ErrorToMessageConverter{})
-		err1 := sut.Reconcile(t.Context(), &pipeline1)
-		err2 := sut.Reconcile(t.Context(), &pipeline2)
-
-		require.NoError(t, err1)
-		require.NoError(t, err2)
-=======
 				"pipeline2": {
 					Type:   conditions.TypeAgentHealthy,
 					Status: metav1.ConditionTrue,
@@ -739,7 +418,6 @@
 					Build()
 				pipelines = append(pipelines, &pipeline)
 			}
->>>>>>> b7a14e9b
 
 			fakeClient := newTestClient(t, pipelines...)
 			sut := newTestReconciler(fakeClient)
