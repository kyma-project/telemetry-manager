package fluentbit

import (
	"errors"
	"fmt"
	"testing"
	"time"

	"github.com/stretchr/testify/assert"
	"github.com/stretchr/testify/mock"
	"github.com/stretchr/testify/require"
	corev1 "k8s.io/api/core/v1"
	"k8s.io/apimachinery/pkg/api/meta"
	metav1 "k8s.io/apimachinery/pkg/apis/meta/v1"
	"sigs.k8s.io/controller-runtime/pkg/client"

	telemetryv1alpha1 "github.com/kyma-project/telemetry-manager/apis/telemetry/v1alpha1"
	"github.com/kyma-project/telemetry-manager/internal/conditions"
	"github.com/kyma-project/telemetry-manager/internal/errortypes"
	commonStatusStubs "github.com/kyma-project/telemetry-manager/internal/reconciler/commonstatus/stubs"
	logpipelinefluentbitmocks "github.com/kyma-project/telemetry-manager/internal/reconciler/logpipeline/fluentbit/mocks"
	logpipelinemocks "github.com/kyma-project/telemetry-manager/internal/reconciler/logpipeline/mocks"
	"github.com/kyma-project/telemetry-manager/internal/reconciler/logpipeline/stubs"
	"github.com/kyma-project/telemetry-manager/internal/resourcelock"
	"github.com/kyma-project/telemetry-manager/internal/selfmonitor/prober"
	testutils "github.com/kyma-project/telemetry-manager/internal/utils/test"
	"github.com/kyma-project/telemetry-manager/internal/validators/secretref"
	"github.com/kyma-project/telemetry-manager/internal/validators/tlscert"
	"github.com/kyma-project/telemetry-manager/internal/workloadstatus"
)

func TestAppInput(t *testing.T) {
	pipeline := testutils.NewLogPipelineBuilder().WithApplicationInput(false).Build()
	testClient := newTestClient(t, &pipeline)
	reconciler := newTestReconciler(testClient)

	result := reconcileAndGet(t, testClient, reconciler, pipeline.Name)
	require.NoError(t, result.err)
}

func TestMaxPipelines(t *testing.T) {
	pipeline := testutils.NewLogPipelineBuilder().
		WithFinalizer("FLUENT_BIT_SECTIONS_CONFIG_MAP").
		WithCustomFilter("Name grep").
		Build()
	testClient := newTestClient(t, &pipeline)

	pipelineLock := &mocks.PipelineLock{}
	pipelineLock.On("TryAcquireLock", mock.Anything, mock.Anything).Return(resourcelock.ErrMaxPipelinesExceeded)
	pipelineLock.On("IsLockHolder", mock.Anything, mock.Anything).Return(resourcelock.ErrMaxPipelinesExceeded)

	reconciler := newTestReconciler(testClient,
		WithPipelineValidator(newTestValidator(withPipelineLock(pipelineLock))),
	)

	result := reconcileAndGet(t, testClient, reconciler, pipeline.Name)
	require.NoError(t, result.err)

	assertCondition(t, result.pipeline,
		conditions.TypeConfigurationGenerated,
		metav1.ConditionFalse,
		conditions.ReasonMaxPipelinesExceeded,
		"Maximum pipeline count limit exceeded")

	assertCondition(t, result.pipeline,
		conditions.TypeFlowHealthy,
		metav1.ConditionFalse,
		conditions.ReasonSelfMonConfigNotGenerated,
		"No logs delivered to backend because LogPipeline specification is not applied to the configuration of Log agent. Check the 'ConfigurationGenerated' condition for more details")
}

func TestTLSConditions(t *testing.T) {
	tests := []struct {
		name                  string
		tlsCertErr            error
		expectedStatus        metav1.ConditionStatus
		expectedReason        string
		expectedMsg           string
		expectAgentConfigured bool
	}{
		{
			name:           "cert expired",
			tlsCertErr:     &tlscert.CertExpiredError{Expiry: time.Date(2020, time.November, 1, 0, 0, 0, 0, time.UTC)},
			expectedStatus: metav1.ConditionFalse,
			expectedReason: conditions.ReasonTLSCertificateExpired,
			expectedMsg:    "TLS certificate expired on 2020-11-01",
		},
		{
			name:                  "cert about to expire",
			tlsCertErr:            &tlscert.CertAboutToExpireError{Expiry: time.Date(2024, time.November, 1, 0, 0, 0, 0, time.UTC)},
			expectedStatus:        metav1.ConditionTrue,
			expectedReason:        conditions.ReasonTLSCertificateAboutToExpire,
			expectedMsg:           "TLS certificate is about to expire, configured certificate is valid until 2024-11-01",
			expectAgentConfigured: true,
		},
		{
			name:           "ca expired",
			tlsCertErr:     &tlscert.CertExpiredError{Expiry: time.Date(2020, time.November, 1, 0, 0, 0, 0, time.UTC), IsCa: true},
			expectedStatus: metav1.ConditionFalse,
			expectedReason: conditions.ReasonTLSCertificateExpired,
			expectedMsg:    "TLS CA certificate expired on 2020-11-01",
		},
		{
			name:                  "ca about to expire",
			tlsCertErr:            &tlscert.CertAboutToExpireError{Expiry: time.Date(2024, time.November, 1, 0, 0, 0, 0, time.UTC), IsCa: true},
			expectedStatus:        metav1.ConditionTrue,
			expectedReason:        conditions.ReasonTLSCertificateAboutToExpire,
			expectedMsg:           "TLS CA certificate is about to expire, configured certificate is valid until 2024-11-01",
			expectAgentConfigured: true,
		},
		{
			name:           "cert decode failed",
			tlsCertErr:     tlscert.ErrCertDecodeFailed,
			expectedStatus: metav1.ConditionFalse,
			expectedReason: conditions.ReasonTLSConfigurationInvalid,
			expectedMsg:    "TLS configuration invalid: failed to decode PEM block containing certificate",
		},
		{
			name:           "key decode failed",
			tlsCertErr:     tlscert.ErrKeyDecodeFailed,
			expectedStatus: metav1.ConditionFalse,
			expectedReason: conditions.ReasonTLSConfigurationInvalid,
			expectedMsg:    "TLS configuration invalid: failed to decode PEM block containing private key",
		},
		{
			name:           "cert parse failed",
			tlsCertErr:     tlscert.ErrCertParseFailed,
			expectedStatus: metav1.ConditionFalse,
			expectedReason: conditions.ReasonTLSConfigurationInvalid,
			expectedMsg:    "TLS configuration invalid: failed to parse certificate",
		},
		{
			name:           "cert and key mismatch",
			tlsCertErr:     tlscert.ErrInvalidCertificateKeyPair,
			expectedStatus: metav1.ConditionFalse,
			expectedReason: conditions.ReasonTLSConfigurationInvalid,
			expectedMsg:    "TLS configuration invalid: certificate and private key do not match",
		},
	}

	for _, tt := range tests {
		t.Run(tt.name, func(t *testing.T) {
			pipeline := testutils.NewLogPipelineBuilder().
				WithFinalizer("FLUENT_BIT_SECTIONS_CONFIG_MAP").
				WithHTTPOutput(testutils.HTTPClientTLSFromString("ca", "fooCert", "fooKey")).
				Build()
			testClient := newTestClient(t, &pipeline)

			reconciler := newTestReconciler(testClient,
				WithPipelineValidator(newTestValidator(withTLSCertValidator(stubs.NewTLSCertValidator(tt.tlsCertErr)))),
			)

			result := reconcileAndGet(t, testClient, reconciler, pipeline.Name)
			require.NoError(t, result.err)

			assertCondition(t, result.pipeline,
				conditions.TypeConfigurationGenerated,
				tt.expectedStatus,
				tt.expectedReason,
				tt.expectedMsg)

			// Check flow healthy condition when configuration generation fails
			if tt.expectedStatus == metav1.ConditionFalse {
				assertCondition(t, result.pipeline,
					conditions.TypeFlowHealthy,
					metav1.ConditionFalse,
					conditions.ReasonSelfMonConfigNotGenerated,
					"No logs delivered to backend because LogPipeline specification is not applied to the configuration of Log agent. Check the 'ConfigurationGenerated' condition for more details")
			}
		})
	}
}

func TestPodErrorConditions(t *testing.T) {
	tests := []struct {
		name           string
		probeErr       error
		expectedStatus metav1.ConditionStatus
		expectedReason string
		expectedMsg    string
	}{
		{
			name:           "pod is OOM",
			probeErr:       &workloadstatus.PodIsPendingError{ContainerName: "foo", Reason: "OOMKilled", Message: ""},
			expectedStatus: metav1.ConditionFalse,
			expectedReason: conditions.ReasonAgentNotReady,
			expectedMsg:    "Pod is in the pending state because container: foo is not running due to: OOMKilled. Please check the container: foo logs.",
		},
		{
			name:           "pod is CrashLoop",
			probeErr:       &workloadstatus.PodIsPendingError{ContainerName: "foo", Message: "Error"},
			expectedStatus: metav1.ConditionFalse,
			expectedReason: conditions.ReasonAgentNotReady,
			expectedMsg:    "Pod is in the pending state because container: foo is not running due to: Error. Please check the container: foo logs.",
		},
		{
			name:           "no Pods deployed",
			probeErr:       workloadstatus.ErrNoPodsDeployed,
			expectedStatus: metav1.ConditionFalse,
			expectedReason: conditions.ReasonAgentNotReady,
			expectedMsg:    "No Pods deployed",
		},
		{
			name:           "fluent bit rollout in progress",
			probeErr:       &workloadstatus.RolloutInProgressError{},
			expectedStatus: metav1.ConditionTrue,
			expectedReason: conditions.ReasonRolloutInProgress,
			expectedMsg:    "Pods are being started/updated",
		},
	}

	for _, tt := range tests {
		t.Run(tt.name, func(t *testing.T) {
			pipeline := testutils.NewLogPipelineBuilder().WithFinalizer("FLUENT_BIT_SECTIONS_CONFIG_MAP").Build()
			testClient := newTestClient(t, &pipeline)

			reconciler := newTestReconciler(testClient,
				WithAgentProber(commonStatusStubs.NewDaemonSetProber(tt.probeErr)),
			)

			result := reconcileAndGet(t, testClient, reconciler, pipeline.Name)
			require.NoError(t, result.err)

			cond := meta.FindStatusCondition(result.pipeline.Status.Conditions, conditions.TypeAgentHealthy)
			require.Equal(t, tt.expectedStatus, cond.Status)
			require.Equal(t, tt.expectedReason, cond.Reason)
			require.Equal(t, tt.expectedMsg, cond.Message)
		})
	}
}

func TestUnsupportedMode(t *testing.T) {
	tests := []struct {
		name         string
		hasCustom    bool
		expectedMode bool
	}{
		{
			name:         "with custom plugin",
			hasCustom:    true,
			expectedMode: true,
		},
		{
			name:         "without custom plugin",
			hasCustom:    false,
			expectedMode: false,
		},
	}

	for _, tt := range tests {
		t.Run(tt.name, func(t *testing.T) {
			pipelineBuilder := testutils.NewLogPipelineBuilder().WithFinalizer("FLUENT_BIT_SECTIONS_CONFIG_MAP")
			if tt.hasCustom {
				pipelineBuilder = pipelineBuilder.WithCustomFilter("Name grep")
			}

			pipeline := pipelineBuilder.Build()

			testClient := newTestClient(t, &pipeline)
			reconciler := newTestReconciler(testClient)

			result := reconcileAndGet(t, testClient, reconciler, pipeline.Name)
			require.NoError(t, result.err)
			require.Equal(t, tt.expectedMode, *result.pipeline.Status.UnsupportedMode)
		})
	}
}

func TestReferencedSecret(t *testing.T) {
	tests := []struct {
		name       string
		setupObjs  func() (telemetryv1alpha1.LogPipeline, []client.Object)
		secretErr  error
		expectErr  error
		conditions []conditionCheck
	}{
		{
			name: "API request failed",
			setupObjs: func() (telemetryv1alpha1.LogPipeline, []client.Object) {
				p := testutils.NewLogPipelineBuilder().WithFinalizer("FLUENT_BIT_SECTIONS_CONFIG_MAP").Build()
				return p, []client.Object{&p}
			},
			secretErr: &errortypes.APIRequestFailedError{Err: errors.New("server error")},
			expectErr: errors.New("server error"),
			conditions: []conditionCheck{
				{conditions.TypeConfigurationGenerated, metav1.ConditionFalse, conditions.ReasonValidationFailed, "Pipeline validation failed due to an error from the Kubernetes API server"},
				{conditions.TypeFlowHealthy, metav1.ConditionFalse, conditions.ReasonSelfMonConfigNotGenerated, "No logs delivered to backend because LogPipeline specification is not applied to the configuration of Log agent. Check the 'ConfigurationGenerated' condition for more details"},
			},
		},
		{
			name: "secret missing",
			setupObjs: func() (telemetryv1alpha1.LogPipeline, []client.Object) {
				p := testutils.NewLogPipelineBuilder().WithFinalizer("FLUENT_BIT_SECTIONS_CONFIG_MAP").Build()
				return p, []client.Object{&p}
			},
			secretErr: fmt.Errorf("%w: Secret 'some-secret' of Namespace 'some-namespace'", secretref.ErrSecretRefNotFound),
			conditions: []conditionCheck{
				{conditions.TypeConfigurationGenerated, metav1.ConditionFalse, conditions.ReasonReferencedSecretMissing, "One or more referenced Secrets are missing: Secret 'some-secret' of Namespace 'some-namespace'"},
				{conditions.TypeFlowHealthy, metav1.ConditionFalse, conditions.ReasonSelfMonConfigNotGenerated, "No logs delivered to backend because LogPipeline specification is not applied to the configuration of Log agent. Check the 'ConfigurationGenerated' condition for more details"},
			},
		},
		{
			name: "referenced secret exists",
			setupObjs: func() (telemetryv1alpha1.LogPipeline, []client.Object) {
				secret := &corev1.Secret{
					ObjectMeta: metav1.ObjectMeta{
						Name:      "some-secret",
						Namespace: "some-namespace",
					},
					Data: map[string][]byte{"host": nil},
				}
				p := testutils.NewLogPipelineBuilder().
					WithFinalizer("FLUENT_BIT_SECTIONS_CONFIG_MAP").
					WithHTTPOutput(testutils.HTTPHostFromSecret("some-secret", "some-namespace", "host")).
					Build()

				return p, []client.Object{&p, secret}
			},
			secretErr: nil,
			conditions: []conditionCheck{
				{conditions.TypeConfigurationGenerated, metav1.ConditionTrue, conditions.ReasonAgentConfigured, "LogPipeline specification is successfully applied to the configuration of Log agent"},
			},
		},
	}

	for _, tt := range tests {
		t.Run(tt.name, func(t *testing.T) {
			pipeline, objs := tt.setupObjs()
			testClient := newTestClientWithObjs(t, objs...)

			reconciler := newTestReconciler(testClient,
				WithPipelineValidator(newTestValidator(withSecretRefValidator(stubs.NewSecretRefValidator(tt.secretErr)))),
			)

			result := reconcileAndGet(t, testClient, reconciler, pipeline.Name)

			if tt.expectErr != nil {
				require.Error(t, result.err)
			} else {
				require.NoError(t, result.err)
			}

			for _, check := range tt.conditions {
				assertCondition(t, result.pipeline, check.condType, check.status, check.reason, check.message)
			}
		})
	}
}

func TestLogAgent(t *testing.T) {
	tests := []struct {
		name            string
		proberError     error
		expectedStatus  metav1.ConditionStatus
		expectedReason  string
		expectedMessage string
	}{
		{
			name:            "log agent is not ready",
			proberError:     workloadstatus.ErrDaemonSetNotFound,
			expectedStatus:  metav1.ConditionFalse,
			expectedReason:  conditions.ReasonAgentNotReady,
			expectedMessage: "DaemonSet is not yet created",
		},
		{
			name:            "log agent is ready",
			proberError:     nil,
			expectedStatus:  metav1.ConditionTrue,
			expectedReason:  conditions.ReasonAgentReady,
			expectedMessage: "Log agent DaemonSet is ready",
		},
		{
			name:            "log agent prober fails",
			proberError:     workloadstatus.ErrDaemonSetFetching,
			expectedStatus:  metav1.ConditionFalse,
			expectedReason:  conditions.ReasonAgentNotReady,
			expectedMessage: "Failed to get DaemonSet",
		},
	}

	for _, tt := range tests {
		t.Run(tt.name, func(t *testing.T) {
			pipeline := testutils.NewLogPipelineBuilder().WithFinalizer("FLUENT_BIT_SECTIONS_CONFIG_MAP").Build()
			testClient := newTestClient(t, &pipeline)

			reconciler := newTestReconciler(testClient,
				WithAgentProber(commonStatusStubs.NewDaemonSetProber(tt.proberError)),
			)

			result := reconcileAndGet(t, testClient, reconciler, pipeline.Name)
			require.NoError(t, result.err)

			assertCondition(t, result.pipeline,
				conditions.TypeAgentHealthy,
				tt.expectedStatus,
				tt.expectedReason,
				tt.expectedMessage)
		})
	}
}

func TestFlowHealthy(t *testing.T) {
	tests := []struct {
		name           string
		probe          prober.FluentBitProbeResult
		probeErr       error
		expectedStatus metav1.ConditionStatus
		expectedReason string
		expectedMsg    string
	}{
		{
			name:           "prober fails",
			probeErr:       assert.AnError,
			expectedStatus: metav1.ConditionUnknown,
			expectedReason: conditions.ReasonSelfMonAgentProbingFailed,
			expectedMsg:    "Could not determine the health of the telemetry flow because the self monitor probing of agent failed",
		},
		{
			name: "healthy",
			probe: prober.FluentBitProbeResult{
				PipelineProbeResult: prober.PipelineProbeResult{Healthy: true},
			},
			expectedStatus: metav1.ConditionTrue,
			expectedReason: conditions.ReasonSelfMonFlowHealthy,
			expectedMsg:    "No problems detected in the telemetry flow",
		},
		{
			name: "buffer filling up",
			probe: prober.FluentBitProbeResult{
				BufferFillingUp: true,
			},
			expectedStatus: metav1.ConditionFalse,
			expectedReason: conditions.ReasonSelfMonAgentBufferFillingUp,
			expectedMsg:    "Buffer nearing capacity. Incoming log rate exceeds export rate. See troubleshooting: https://kyma-project.io/#/telemetry-manager/user/02-logs?id=agent-buffer-filling-up",
		},
		{
			name: "no logs delivered",
			probe: prober.FluentBitProbeResult{
				NoLogsDelivered: true,
			},
			expectedStatus: metav1.ConditionFalse,
			expectedReason: conditions.ReasonSelfMonAgentNoLogsDelivered,
			expectedMsg:    "Backend is not reachable or rejecting logs. Logs are buffered and not yet dropped. See troubleshooting: https://kyma-project.io/#/telemetry-manager/user/02-logs?id=no-logs-arrive-at-the-backend",
		},
		{
			name: "no logs delivered shadows other problems",
			probe: prober.FluentBitProbeResult{
				NoLogsDelivered: true,
				BufferFillingUp: true,
			},
			expectedStatus: metav1.ConditionFalse,
			expectedReason: conditions.ReasonSelfMonAgentNoLogsDelivered,
			expectedMsg:    "Backend is not reachable or rejecting logs. Logs are buffered and not yet dropped. See troubleshooting: https://kyma-project.io/#/telemetry-manager/user/02-logs?id=no-logs-arrive-at-the-backend",
		},
		{
			name: "some data dropped",
			probe: prober.FluentBitProbeResult{
				PipelineProbeResult: prober.PipelineProbeResult{SomeDataDropped: true},
			},
			expectedStatus: metav1.ConditionFalse,
			expectedReason: conditions.ReasonSelfMonAgentSomeDataDropped,
			expectedMsg:    "Backend is reachable, but rejecting logs. Some logs are dropped. See troubleshooting: https://kyma-project.io/#/telemetry-manager/user/02-logs?id=not-all-logs-arrive-at-the-backend",
		},
		{
			name: "some data dropped shadows other problems",
			probe: prober.FluentBitProbeResult{
				PipelineProbeResult: prober.PipelineProbeResult{SomeDataDropped: true},
				BufferFillingUp:     true,
			},
			expectedStatus: metav1.ConditionFalse,
			expectedReason: conditions.ReasonSelfMonAgentSomeDataDropped,
			expectedMsg:    "Backend is reachable, but rejecting logs. Some logs are dropped. See troubleshooting: https://kyma-project.io/#/telemetry-manager/user/02-logs?id=not-all-logs-arrive-at-the-backend",
		},
		{
			name: "all data dropped",
			probe: prober.FluentBitProbeResult{
				PipelineProbeResult: prober.PipelineProbeResult{AllDataDropped: true},
			},
			expectedStatus: metav1.ConditionFalse,
			expectedReason: conditions.ReasonSelfMonAgentAllDataDropped,
			expectedMsg:    "Backend is not reachable or rejecting logs. All logs are dropped. See troubleshooting: https://kyma-project.io/#/telemetry-manager/user/02-logs?id=no-logs-arrive-at-the-backend",
		},
		{
			name: "all data dropped shadows other problems",
			probe: prober.FluentBitProbeResult{
				PipelineProbeResult: prober.PipelineProbeResult{
					AllDataDropped:  true,
					SomeDataDropped: true,
				},
			},
			expectedStatus: metav1.ConditionFalse,
			expectedReason: conditions.ReasonSelfMonAgentAllDataDropped,
			expectedMsg:    "Backend is not reachable or rejecting logs. All logs are dropped. See troubleshooting: https://kyma-project.io/#/telemetry-manager/user/02-logs?id=no-logs-arrive-at-the-backend",
		},
	}

	for _, tt := range tests {
		t.Run(tt.name, func(t *testing.T) {
			pipeline := testutils.NewLogPipelineBuilder().WithFinalizer("FLUENT_BIT_SECTIONS_CONFIG_MAP").Build()
			testClient := newTestClient(t, &pipeline)

			flowHealthProber := &logpipelinemocks.FlowHealthProber{}
			flowHealthProber.On("Probe", mock.Anything, pipeline.Name).Return(tt.probe, tt.probeErr)

			reconciler := newTestReconciler(testClient, WithFlowHealthProber(flowHealthProber))

			result := reconcileAndGet(t, testClient, reconciler, pipeline.Name)
			require.NoError(t, result.err)

			cond := meta.FindStatusCondition(result.pipeline.Status.Conditions, conditions.TypeFlowHealthy)
			require.Equal(t, tt.expectedStatus, cond.Status)
			require.Equal(t, tt.expectedReason, cond.Reason)

			if tt.expectedMsg != "" {
				require.Equal(t, tt.expectedMsg, cond.Message)
			}
		})
	}
<<<<<<< HEAD
=======
}

func TestFIPSMode(t *testing.T) {
	tests := []struct {
		name         string
		fipsEnabled  bool
		reconcilable bool
		conditions   []conditionCheck
	}{
		{
			name:         "FIPS mode enabled",
			fipsEnabled:  true,
			reconcilable: false,
			conditions: []conditionCheck{
				{conditions.TypeConfigurationGenerated, metav1.ConditionFalse, conditions.ReasonNoFluentbitInFipsMode, "HTTP/custom output types are not supported when FIPS mode is enabled"},
				{conditions.TypeFlowHealthy, metav1.ConditionFalse, conditions.ReasonSelfMonConfigNotGenerated, "No logs delivered to backend because LogPipeline specification is not applied to the configuration of Log agent. Check the 'ConfigurationGenerated' condition for more details"},
			},
		},
		{
			name:         "FIPS mode disabled",
			fipsEnabled:  false,
			reconcilable: true,
			conditions: []conditionCheck{
				{conditions.TypeConfigurationGenerated, metav1.ConditionTrue, conditions.ReasonAgentConfigured, "LogPipeline specification is successfully applied to the configuration of Log agent"},
			},
		},
	}

	for _, tt := range tests {
		t.Run(tt.name, func(t *testing.T) {
			pipeline := testutils.NewLogPipelineBuilder().WithFinalizer("FLUENT_BIT_SECTIONS_CONFIG_MAP").Build()
			testClient := newTestClient(t, &pipeline)
			reconciler := newFIPSReconciler(testClient, tt.fipsEnabled)

			reconcilable, err := reconciler.IsReconcilable(t.Context(), &pipeline)
			require.NoError(t, err)
			require.Equal(t, tt.reconcilable, reconcilable)

			result := reconcileAndGet(t, testClient, reconciler, pipeline.Name)
			require.NoError(t, result.err)

			for _, check := range tt.conditions {
				assertCondition(t, result.pipeline, check.condType, check.status, check.reason, check.message)
			}
		})
	}
}

func TestFIPSModeWithComplexPipelines(t *testing.T) {
	tests := []struct {
		name               string
		setupPipeline      func() telemetryv1alpha1.LogPipeline
		expectReconcilable bool
	}{
		{
			name: "FIPS mode ignores pipeline with TLS errors",
			setupPipeline: func() telemetryv1alpha1.LogPipeline {
				return testutils.NewLogPipelineBuilder().
					WithFinalizer("FLUENT_BIT_SECTIONS_CONFIG_MAP").
					WithHTTPOutput(testutils.HTTPClientTLSFromString("ca", "invalidCert", "invalidKey")).
					Build()
			},
			expectReconcilable: false,
		},
		{
			name: "FIPS mode ignores pipeline with custom filters",
			setupPipeline: func() telemetryv1alpha1.LogPipeline {
				return testutils.NewLogPipelineBuilder().
					WithFinalizer("FLUENT_BIT_SECTIONS_CONFIG_MAP").
					WithCustomFilter("Name grep").
					Build()
			},
			expectReconcilable: false,
		},
		{
			name: "FIPS mode ignores pipeline with secret references",
			setupPipeline: func() telemetryv1alpha1.LogPipeline {
				return testutils.NewLogPipelineBuilder().
					WithFinalizer("FLUENT_BIT_SECTIONS_CONFIG_MAP").
					WithHTTPOutput(testutils.HTTPHostFromSecret("some-secret", "some-namespace", "host")).
					Build()
			},
			expectReconcilable: false,
		},
	}

	for _, tt := range tests {
		t.Run(tt.name, func(t *testing.T) {
			pipeline := tt.setupPipeline()
			testClient := newTestClient(t, &pipeline)
			reconciler := newFIPSReconciler(testClient, true) // Always FIPS enabled

			reconcilable, err := reconciler.IsReconcilable(t.Context(), &pipeline)
			require.NoError(t, err)
			require.Equal(t, tt.expectReconcilable, reconcilable)

			// In FIPS mode, all pipelines should get the same FIPS error condition regardless of other issues
			result := reconcileAndGet(t, testClient, reconciler, pipeline.Name)
			require.NoError(t, result.err)

			assertCondition(t, result.pipeline,
				conditions.TypeConfigurationGenerated,
				metav1.ConditionFalse,
				conditions.ReasonNoFluentbitInFipsMode,
				"HTTP/custom output types are not supported when FIPS mode is enabled")
		})
	}
}

func TestFIPSModeTransition(t *testing.T) {
	tests := []struct {
		name         string
		fipsEnabled  bool
		reconcilable bool
		shouldApply  bool
		shouldDelete bool
		condStatus   metav1.ConditionStatus
		condReason   string
		condMessage  string
	}{
		{
			name:         "FIPS disabled - applies resources",
			fipsEnabled:  false,
			reconcilable: true,
			shouldApply:  true,
			shouldDelete: false,
			condStatus:   metav1.ConditionTrue,
			condReason:   conditions.ReasonAgentConfigured,
			condMessage:  "LogPipeline specification is successfully applied to the configuration of Log agent",
		},
		{
			name:         "FIPS enabled - deletes resources",
			fipsEnabled:  true,
			reconcilable: false,
			shouldApply:  false,
			shouldDelete: true,
			condStatus:   metav1.ConditionFalse,
			condReason:   conditions.ReasonNoFluentbitInFipsMode,
			condMessage:  "HTTP/custom output types are not supported when FIPS mode is enabled",
		},
	}

	for _, tt := range tests {
		t.Run(tt.name, func(t *testing.T) {
			pipeline := testutils.NewLogPipelineBuilder().
				WithFinalizer("FLUENT_BIT_SECTIONS_CONFIG_MAP").
				WithHTTPOutput().
				Build()
			testClient := newTestClient(t, &pipeline)
			agentApplierDeleter := &logpipelinefluentbitmocks.AgentApplierDeleter{}

			reconciler := newReconcilerWithOverrides(testClient, func(m *reconcilerMocks) {
				if tt.shouldApply {
					agentApplierDeleter.On("ApplyResources", mock.Anything, mock.Anything, mock.Anything).Return(nil).Once()
				}

				if tt.shouldDelete {
					agentApplierDeleter.On("DeleteResources", mock.Anything, mock.Anything, mock.Anything).Return(nil).Once()
				}

				m.agentApplierDeleter = agentApplierDeleter
			}, func(globals *config.Global) {
				*globals = config.NewGlobal(
					config.WithTargetNamespace("default"),
					config.WithOperateInFIPSMode(tt.fipsEnabled),
				)
			})

			reconcilable, err := reconciler.IsReconcilable(t.Context(), &pipeline)
			require.NoError(t, err)
			require.Equal(t, tt.reconcilable, reconcilable)

			result := reconcileAndGet(t, testClient, reconciler, pipeline.Name)
			require.NoError(t, result.err)

			agentApplierDeleter.AssertExpectations(t)

			assertCondition(t, result.pipeline, conditions.TypeConfigurationGenerated,
				tt.condStatus, tt.condReason, tt.condMessage)
		})
	}
}

// Helper types and functions
type reconcileResult struct {
	pipeline telemetryv1alpha1.LogPipeline
	err      error
}

type conditionCheck struct {
	condType string
	status   metav1.ConditionStatus
	reason   string
	message  string
}

func newTestClient(t *testing.T, objs ...client.Object) client.Client {
	scheme := runtime.NewScheme()
	require.NoError(t, clientgoscheme.AddToScheme(scheme))
	require.NoError(t, telemetryv1alpha1.AddToScheme(scheme))

	return fake.NewClientBuilder().WithScheme(scheme).WithObjects(objs...).WithStatusSubresource(objs...).Build()
}

func newTestClientWithObjs(t *testing.T, objs ...client.Object) client.Client {
	scheme := runtime.NewScheme()
	require.NoError(t, clientgoscheme.AddToScheme(scheme))
	require.NoError(t, telemetryv1alpha1.AddToScheme(scheme))

	return fake.NewClientBuilder().WithScheme(scheme).WithObjects(objs...).WithStatusSubresource(objs...).Build()
}

func reconcileAndGet(t *testing.T, client client.Client, reconciler *Reconciler, pipelineName string) reconcileResult {
	var pl telemetryv1alpha1.LogPipeline
	require.NoError(t, client.Get(t.Context(), types.NamespacedName{Name: pipelineName}, &pl))

	err := reconciler.Reconcile(t.Context(), &pl)

	var updatedPipeline telemetryv1alpha1.LogPipeline
	require.NoError(t, client.Get(t.Context(), types.NamespacedName{Name: pipelineName}, &updatedPipeline))

	return reconcileResult{pipeline: updatedPipeline, err: err}
}

func assertCondition(t *testing.T, pipeline telemetryv1alpha1.LogPipeline, condType string, status metav1.ConditionStatus, reason, message string) {
	cond := meta.FindStatusCondition(pipeline.Status.Conditions, condType)
	require.NotNil(t, cond)
	require.Equal(t, status, cond.Status)
	require.Equal(t, reason, cond.Reason)
	require.Equal(t, message, cond.Message)
}

func newTestReconciler(client client.Client) *Reconciler {
	return newReconcilerWithMocks(client, defaultMocks())
}

func newMaxPipelinesReconciler(client client.Client) *Reconciler {
	defaultMocks := defaultMocks()
	// Create a new pipeline lock with different behavior
	pipelineLock := &logpipelinefluentbitmocks.PipelineLock{}
	pipelineLock.On("TryAcquireLock", mock.Anything, mock.Anything).Return(resourcelock.ErrMaxPipelinesExceeded)
	pipelineLock.On("IsLockHolder", mock.Anything, mock.Anything).Return(resourcelock.ErrMaxPipelinesExceeded)
	defaultMocks.pipelineLock = pipelineLock
	defaultMocks.validator.PipelineLock = pipelineLock

	return newReconcilerWithMocks(client, defaultMocks)
}

func newTLSReconciler(client client.Client, tlsErr error) *Reconciler {
	return newReconcilerWithOverrides(client, func(m *reconcilerMocks) {
		m.validator.TLSCertValidator = stubs.NewTLSCertValidator(tlsErr)
	})
}

func newPodErrorReconciler(client client.Client, probeErr error) *Reconciler {
	return newReconcilerWithOverrides(client, func(m *reconcilerMocks) {
		m.daemonSetProber = commonStatusStubs.NewDaemonSetProber(probeErr)
		m.errorConverter = &conditions.ErrorToMessageConverter{}
	})
}

func newSecretRefReconciler(client client.Client, secretErr error) *Reconciler {
	return newReconcilerWithOverrides(client, func(m *reconcilerMocks) {
		m.validator.SecretRefValidator = stubs.NewSecretRefValidator(secretErr)
	})
}

func newLogAgentReconciler(client client.Client, proberError error, errorConverter ErrorToMessageConverter) *Reconciler {
	return newReconcilerWithOverrides(client, func(m *reconcilerMocks) {
		m.daemonSetProber = commonStatusStubs.NewDaemonSetProber(proberError)
		m.errorConverter = errorConverter
	})
}

func newFlowHealthReconciler(client client.Client, pipeline telemetryv1alpha1.LogPipeline, probe prober.FluentBitProbeResult, probeErr error) *Reconciler {
	defaultMocks := defaultMocks()
	// Override the flow health prober with specific behavior
	flowHealthProber := &logpipelinemocks.FlowHealthProber{}
	flowHealthProber.On("Probe", mock.Anything, pipeline.Name).Return(probe, probeErr)
	defaultMocks.flowHealthProber = flowHealthProber

	return newReconcilerWithMocks(client, defaultMocks)
}

func newFIPSReconciler(client client.Client, fipsEnabled bool) *Reconciler {
	return newReconcilerWithOverrides(client, func(m *reconcilerMocks) {
		// No specific overrides needed - just pass FIPS config through globals
	}, func(globals *config.Global) {
		*globals = config.NewGlobal(
			config.WithTargetNamespace("default"),
			config.WithOperateInFIPSMode(fipsEnabled),
		)
	})
}

type reconcilerMocks struct {
	agentConfigBuilder  *logpipelinefluentbitmocks.AgentConfigBuilder
	agentApplierDeleter *logpipelinefluentbitmocks.AgentApplierDeleter
	daemonSetProber     AgentProber
	flowHealthProber    *logpipelinemocks.FlowHealthProber
	pipelineLock        *logpipelinefluentbitmocks.PipelineLock
	validator           *Validator
	errorConverter      ErrorToMessageConverter
}

func defaultMocks() reconcilerMocks {
	agentConfigBuilder := &logpipelinefluentbitmocks.AgentConfigBuilder{}
	agentConfigBuilder.On("Build", mock.Anything, mock.Anything, mock.Anything).Return(&builder.FluentBitConfig{}, nil)

	agentApplierDeleter := &logpipelinefluentbitmocks.AgentApplierDeleter{}
	agentApplierDeleter.On("ApplyResources", mock.Anything, mock.Anything, mock.Anything).Return(nil)
	agentApplierDeleter.On("DeleteResources", mock.Anything, mock.Anything, mock.Anything).Return(nil)

	flowHealthProber := &logpipelinemocks.FlowHealthProber{}
	flowHealthProber.On("Probe", mock.Anything, mock.Anything).Return(prober.FluentBitProbeResult{}, nil)

	pipelineLock := &logpipelinefluentbitmocks.PipelineLock{}
	pipelineLock.On("TryAcquireLock", mock.Anything, mock.Anything).Return(nil)
	pipelineLock.On("IsLockHolder", mock.Anything, mock.Anything).Return(nil)

	validator := &Validator{
		EndpointValidator:  stubs.NewEndpointValidator(nil),
		TLSCertValidator:   stubs.NewTLSCertValidator(nil),
		SecretRefValidator: stubs.NewSecretRefValidator(nil),
		PipelineLock:       pipelineLock,
	}

	errorConverter := &conditions.ErrorToMessageConverter{}

	return reconcilerMocks{
		agentConfigBuilder:  agentConfigBuilder,
		agentApplierDeleter: agentApplierDeleter,
		daemonSetProber:     commonStatusStubs.NewDaemonSetProber(nil),
		flowHealthProber:    flowHealthProber,
		pipelineLock:        pipelineLock,
		validator:           validator,
		errorConverter:      errorConverter,
	}
}

func newReconcilerWithMocks(client client.Client, mocks reconcilerMocks) *Reconciler {
	globals := config.NewGlobal(config.WithTargetNamespace("default"))
	return newReconcilerWithGlobalConfig(client, mocks, globals)
}

func newReconcilerWithGlobalConfig(client client.Client, mocks reconcilerMocks, globals config.Global) *Reconciler {
	return New(
		globals,
		client,
		mocks.agentConfigBuilder,
		mocks.agentApplierDeleter,
		mocks.daemonSetProber,
		mocks.flowHealthProber,
		&stubs.IstioStatusChecker{IsActive: false},
		mocks.pipelineLock,
		mocks.validator,
		mocks.errorConverter,
	)
}

func newReconcilerWithOverrides(client client.Client, overrideFn func(*reconcilerMocks), configOverrides ...func(*config.Global)) *Reconciler {
	mocks := defaultMocks()
	overrideFn(&mocks)

	globals := config.NewGlobal(config.WithTargetNamespace("default"))
	for _, override := range configOverrides {
		override(&globals)
	}

	return newReconcilerWithGlobalConfig(client, mocks, globals)
>>>>>>> 88389247
}<|MERGE_RESOLUTION|>--- conflicted
+++ resolved
@@ -16,9 +16,10 @@
 
 	telemetryv1alpha1 "github.com/kyma-project/telemetry-manager/apis/telemetry/v1alpha1"
 	"github.com/kyma-project/telemetry-manager/internal/conditions"
+	"github.com/kyma-project/telemetry-manager/internal/config"
 	"github.com/kyma-project/telemetry-manager/internal/errortypes"
 	commonStatusStubs "github.com/kyma-project/telemetry-manager/internal/reconciler/commonstatus/stubs"
-	logpipelinefluentbitmocks "github.com/kyma-project/telemetry-manager/internal/reconciler/logpipeline/fluentbit/mocks"
+	"github.com/kyma-project/telemetry-manager/internal/reconciler/logpipeline/fluentbit/mocks"
 	logpipelinemocks "github.com/kyma-project/telemetry-manager/internal/reconciler/logpipeline/mocks"
 	"github.com/kyma-project/telemetry-manager/internal/reconciler/logpipeline/stubs"
 	"github.com/kyma-project/telemetry-manager/internal/resourcelock"
@@ -29,7 +30,7 @@
 	"github.com/kyma-project/telemetry-manager/internal/workloadstatus"
 )
 
-func TestAppInput(t *testing.T) {
+func TestAppInputDisabled(t *testing.T) {
 	pipeline := testutils.NewLogPipelineBuilder().WithApplicationInput(false).Build()
 	testClient := newTestClient(t, &pipeline)
 	reconciler := newTestReconciler(testClient)
@@ -351,6 +352,7 @@
 	tests := []struct {
 		name            string
 		proberError     error
+		errorConverter  ErrorToMessageConverter
 		expectedStatus  metav1.ConditionStatus
 		expectedReason  string
 		expectedMessage string
@@ -358,6 +360,7 @@
 		{
 			name:            "log agent is not ready",
 			proberError:     workloadstatus.ErrDaemonSetNotFound,
+			errorConverter:  &conditions.ErrorToMessageConverter{},
 			expectedStatus:  metav1.ConditionFalse,
 			expectedReason:  conditions.ReasonAgentNotReady,
 			expectedMessage: "DaemonSet is not yet created",
@@ -365,6 +368,7 @@
 		{
 			name:            "log agent is ready",
 			proberError:     nil,
+			errorConverter:  &conditions.ErrorToMessageConverter{},
 			expectedStatus:  metav1.ConditionTrue,
 			expectedReason:  conditions.ReasonAgentReady,
 			expectedMessage: "Log agent DaemonSet is ready",
@@ -372,6 +376,7 @@
 		{
 			name:            "log agent prober fails",
 			proberError:     workloadstatus.ErrDaemonSetFetching,
+			errorConverter:  &conditions.ErrorToMessageConverter{},
 			expectedStatus:  metav1.ConditionFalse,
 			expectedReason:  conditions.ReasonAgentNotReady,
 			expectedMessage: "Failed to get DaemonSet",
@@ -516,47 +521,122 @@
 			}
 		})
 	}
-<<<<<<< HEAD
-=======
 }
 
 func TestFIPSMode(t *testing.T) {
 	tests := []struct {
-		name         string
-		fipsEnabled  bool
-		reconcilable bool
-		conditions   []conditionCheck
+		name               string
+		fipsEnabled        bool
+		pipeline           telemetryv1alpha1.LogPipeline
+		expectReconcilable bool
+		verifyResources    bool
+		conditions         []conditionCheck
 	}{
 		{
-			name:         "FIPS mode enabled",
-			fipsEnabled:  true,
-			reconcilable: false,
+			name:               "FIPS disabled - basic pipeline applies resources",
+			fipsEnabled:        false,
+			pipeline:           testutils.NewLogPipelineBuilder().WithHTTPOutput().Build(),
+			expectReconcilable: true,
+			verifyResources:    true,
+			conditions: []conditionCheck{
+				{conditions.TypeConfigurationGenerated, metav1.ConditionTrue, conditions.ReasonAgentConfigured, "LogPipeline specification is successfully applied to the configuration of Log agent"},
+			},
+		},
+		{
+			name:               "FIPS disabled - HTTP output applies resources",
+			fipsEnabled:        false,
+			pipeline:           testutils.NewLogPipelineBuilder().WithHTTPOutput().Build(),
+			expectReconcilable: true,
+			verifyResources:    true,
+			conditions: []conditionCheck{
+				{conditions.TypeConfigurationGenerated, metav1.ConditionTrue, conditions.ReasonAgentConfigured, "LogPipeline specification is successfully applied to the configuration of Log agent"},
+			},
+		},
+		{
+			name:               "FIPS enabled - basic pipeline deletes resources",
+			fipsEnabled:        true,
+			pipeline:           testutils.NewLogPipelineBuilder().WithHTTPOutput().Build(),
+			expectReconcilable: false,
+			verifyResources:    true,
 			conditions: []conditionCheck{
 				{conditions.TypeConfigurationGenerated, metav1.ConditionFalse, conditions.ReasonNoFluentbitInFipsMode, "HTTP/custom output types are not supported when FIPS mode is enabled"},
 				{conditions.TypeFlowHealthy, metav1.ConditionFalse, conditions.ReasonSelfMonConfigNotGenerated, "No logs delivered to backend because LogPipeline specification is not applied to the configuration of Log agent. Check the 'ConfigurationGenerated' condition for more details"},
 			},
 		},
 		{
-			name:         "FIPS mode disabled",
-			fipsEnabled:  false,
-			reconcilable: true,
-			conditions: []conditionCheck{
-				{conditions.TypeConfigurationGenerated, metav1.ConditionTrue, conditions.ReasonAgentConfigured, "LogPipeline specification is successfully applied to the configuration of Log agent"},
+			name:               "FIPS enabled - HTTP output deletes resources",
+			fipsEnabled:        true,
+			pipeline:           testutils.NewLogPipelineBuilder().WithHTTPOutput().Build(),
+			expectReconcilable: false,
+			verifyResources:    true,
+			conditions: []conditionCheck{
+				{conditions.TypeConfigurationGenerated, metav1.ConditionFalse, conditions.ReasonNoFluentbitInFipsMode, "HTTP/custom output types are not supported when FIPS mode is enabled"},
+				{conditions.TypeFlowHealthy, metav1.ConditionFalse, conditions.ReasonSelfMonConfigNotGenerated, "No logs delivered to backend because LogPipeline specification is not applied to the configuration of Log agent. Check the 'ConfigurationGenerated' condition for more details"},
+			},
+		},
+		{
+			name:               "FIPS enabled - pipeline with TLS errors",
+			fipsEnabled:        true,
+			pipeline:           testutils.NewLogPipelineBuilder().WithHTTPOutput(testutils.HTTPClientTLSFromString("ca", "invalidCert", "invalidKey")).Build(),
+			expectReconcilable: false,
+			verifyResources:    false,
+			conditions: []conditionCheck{
+				{conditions.TypeConfigurationGenerated, metav1.ConditionFalse, conditions.ReasonNoFluentbitInFipsMode, "HTTP/custom output types are not supported when FIPS mode is enabled"},
+			},
+		},
+		{
+			name:               "FIPS enabled - pipeline with custom filters",
+			fipsEnabled:        true,
+			pipeline:           testutils.NewLogPipelineBuilder().WithCustomFilter("Name grep").Build(),
+			expectReconcilable: false,
+			verifyResources:    false,
+			conditions: []conditionCheck{
+				{conditions.TypeConfigurationGenerated, metav1.ConditionFalse, conditions.ReasonNoFluentbitInFipsMode, "HTTP/custom output types are not supported when FIPS mode is enabled"},
+			},
+		},
+		{
+			name:               "FIPS enabled - pipeline with secret references",
+			fipsEnabled:        true,
+			pipeline:           testutils.NewLogPipelineBuilder().WithHTTPOutput(testutils.HTTPHostFromSecret("some-secret", "some-namespace", "host")).Build(),
+			expectReconcilable: false,
+			verifyResources:    false,
+			conditions: []conditionCheck{
+				{conditions.TypeConfigurationGenerated, metav1.ConditionFalse, conditions.ReasonNoFluentbitInFipsMode, "HTTP/custom output types are not supported when FIPS mode is enabled"},
 			},
 		},
 	}
 
 	for _, tt := range tests {
 		t.Run(tt.name, func(t *testing.T) {
-			pipeline := testutils.NewLogPipelineBuilder().WithFinalizer("FLUENT_BIT_SECTIONS_CONFIG_MAP").Build()
-			testClient := newTestClient(t, &pipeline)
-			reconciler := newFIPSReconciler(testClient, tt.fipsEnabled)
-
-			reconcilable, err := reconciler.IsReconcilable(t.Context(), &pipeline)
+			testClient := newTestClient(t, &tt.pipeline)
+
+			reconcilerOpts := []Option{
+				WithGlobals(config.NewGlobal(
+					config.WithTargetNamespace("default"),
+					config.WithOperateInFIPSMode(tt.fipsEnabled),
+				)),
+			}
+
+			// Only set up resource verification when explicitly testing apply/delete behavior
+			if tt.verifyResources {
+				agentApplierDeleter := &mocks.AgentApplierDeleter{}
+				if tt.fipsEnabled {
+					agentApplierDeleter.On("DeleteResources", mock.Anything, mock.Anything, mock.Anything).Return(nil).Once()
+				} else {
+					agentApplierDeleter.On("ApplyResources", mock.Anything, mock.Anything, mock.Anything).Return(nil).Once()
+				}
+				reconcilerOpts = append(reconcilerOpts, WithAgentApplierDeleter(agentApplierDeleter))
+
+				defer agentApplierDeleter.AssertExpectations(t)
+			}
+
+			reconciler := newTestReconciler(testClient, reconcilerOpts...)
+
+			reconcilable, err := reconciler.IsReconcilable(t.Context(), &tt.pipeline)
 			require.NoError(t, err)
-			require.Equal(t, tt.reconcilable, reconcilable)
-
-			result := reconcileAndGet(t, testClient, reconciler, pipeline.Name)
+			require.Equal(t, tt.expectReconcilable, reconcilable)
+
+			result := reconcileAndGet(t, testClient, reconciler, tt.pipeline.Name)
 			require.NoError(t, result.err)
 
 			for _, check := range tt.conditions {
@@ -564,329 +644,4 @@
 			}
 		})
 	}
-}
-
-func TestFIPSModeWithComplexPipelines(t *testing.T) {
-	tests := []struct {
-		name               string
-		setupPipeline      func() telemetryv1alpha1.LogPipeline
-		expectReconcilable bool
-	}{
-		{
-			name: "FIPS mode ignores pipeline with TLS errors",
-			setupPipeline: func() telemetryv1alpha1.LogPipeline {
-				return testutils.NewLogPipelineBuilder().
-					WithFinalizer("FLUENT_BIT_SECTIONS_CONFIG_MAP").
-					WithHTTPOutput(testutils.HTTPClientTLSFromString("ca", "invalidCert", "invalidKey")).
-					Build()
-			},
-			expectReconcilable: false,
-		},
-		{
-			name: "FIPS mode ignores pipeline with custom filters",
-			setupPipeline: func() telemetryv1alpha1.LogPipeline {
-				return testutils.NewLogPipelineBuilder().
-					WithFinalizer("FLUENT_BIT_SECTIONS_CONFIG_MAP").
-					WithCustomFilter("Name grep").
-					Build()
-			},
-			expectReconcilable: false,
-		},
-		{
-			name: "FIPS mode ignores pipeline with secret references",
-			setupPipeline: func() telemetryv1alpha1.LogPipeline {
-				return testutils.NewLogPipelineBuilder().
-					WithFinalizer("FLUENT_BIT_SECTIONS_CONFIG_MAP").
-					WithHTTPOutput(testutils.HTTPHostFromSecret("some-secret", "some-namespace", "host")).
-					Build()
-			},
-			expectReconcilable: false,
-		},
-	}
-
-	for _, tt := range tests {
-		t.Run(tt.name, func(t *testing.T) {
-			pipeline := tt.setupPipeline()
-			testClient := newTestClient(t, &pipeline)
-			reconciler := newFIPSReconciler(testClient, true) // Always FIPS enabled
-
-			reconcilable, err := reconciler.IsReconcilable(t.Context(), &pipeline)
-			require.NoError(t, err)
-			require.Equal(t, tt.expectReconcilable, reconcilable)
-
-			// In FIPS mode, all pipelines should get the same FIPS error condition regardless of other issues
-			result := reconcileAndGet(t, testClient, reconciler, pipeline.Name)
-			require.NoError(t, result.err)
-
-			assertCondition(t, result.pipeline,
-				conditions.TypeConfigurationGenerated,
-				metav1.ConditionFalse,
-				conditions.ReasonNoFluentbitInFipsMode,
-				"HTTP/custom output types are not supported when FIPS mode is enabled")
-		})
-	}
-}
-
-func TestFIPSModeTransition(t *testing.T) {
-	tests := []struct {
-		name         string
-		fipsEnabled  bool
-		reconcilable bool
-		shouldApply  bool
-		shouldDelete bool
-		condStatus   metav1.ConditionStatus
-		condReason   string
-		condMessage  string
-	}{
-		{
-			name:         "FIPS disabled - applies resources",
-			fipsEnabled:  false,
-			reconcilable: true,
-			shouldApply:  true,
-			shouldDelete: false,
-			condStatus:   metav1.ConditionTrue,
-			condReason:   conditions.ReasonAgentConfigured,
-			condMessage:  "LogPipeline specification is successfully applied to the configuration of Log agent",
-		},
-		{
-			name:         "FIPS enabled - deletes resources",
-			fipsEnabled:  true,
-			reconcilable: false,
-			shouldApply:  false,
-			shouldDelete: true,
-			condStatus:   metav1.ConditionFalse,
-			condReason:   conditions.ReasonNoFluentbitInFipsMode,
-			condMessage:  "HTTP/custom output types are not supported when FIPS mode is enabled",
-		},
-	}
-
-	for _, tt := range tests {
-		t.Run(tt.name, func(t *testing.T) {
-			pipeline := testutils.NewLogPipelineBuilder().
-				WithFinalizer("FLUENT_BIT_SECTIONS_CONFIG_MAP").
-				WithHTTPOutput().
-				Build()
-			testClient := newTestClient(t, &pipeline)
-			agentApplierDeleter := &logpipelinefluentbitmocks.AgentApplierDeleter{}
-
-			reconciler := newReconcilerWithOverrides(testClient, func(m *reconcilerMocks) {
-				if tt.shouldApply {
-					agentApplierDeleter.On("ApplyResources", mock.Anything, mock.Anything, mock.Anything).Return(nil).Once()
-				}
-
-				if tt.shouldDelete {
-					agentApplierDeleter.On("DeleteResources", mock.Anything, mock.Anything, mock.Anything).Return(nil).Once()
-				}
-
-				m.agentApplierDeleter = agentApplierDeleter
-			}, func(globals *config.Global) {
-				*globals = config.NewGlobal(
-					config.WithTargetNamespace("default"),
-					config.WithOperateInFIPSMode(tt.fipsEnabled),
-				)
-			})
-
-			reconcilable, err := reconciler.IsReconcilable(t.Context(), &pipeline)
-			require.NoError(t, err)
-			require.Equal(t, tt.reconcilable, reconcilable)
-
-			result := reconcileAndGet(t, testClient, reconciler, pipeline.Name)
-			require.NoError(t, result.err)
-
-			agentApplierDeleter.AssertExpectations(t)
-
-			assertCondition(t, result.pipeline, conditions.TypeConfigurationGenerated,
-				tt.condStatus, tt.condReason, tt.condMessage)
-		})
-	}
-}
-
-// Helper types and functions
-type reconcileResult struct {
-	pipeline telemetryv1alpha1.LogPipeline
-	err      error
-}
-
-type conditionCheck struct {
-	condType string
-	status   metav1.ConditionStatus
-	reason   string
-	message  string
-}
-
-func newTestClient(t *testing.T, objs ...client.Object) client.Client {
-	scheme := runtime.NewScheme()
-	require.NoError(t, clientgoscheme.AddToScheme(scheme))
-	require.NoError(t, telemetryv1alpha1.AddToScheme(scheme))
-
-	return fake.NewClientBuilder().WithScheme(scheme).WithObjects(objs...).WithStatusSubresource(objs...).Build()
-}
-
-func newTestClientWithObjs(t *testing.T, objs ...client.Object) client.Client {
-	scheme := runtime.NewScheme()
-	require.NoError(t, clientgoscheme.AddToScheme(scheme))
-	require.NoError(t, telemetryv1alpha1.AddToScheme(scheme))
-
-	return fake.NewClientBuilder().WithScheme(scheme).WithObjects(objs...).WithStatusSubresource(objs...).Build()
-}
-
-func reconcileAndGet(t *testing.T, client client.Client, reconciler *Reconciler, pipelineName string) reconcileResult {
-	var pl telemetryv1alpha1.LogPipeline
-	require.NoError(t, client.Get(t.Context(), types.NamespacedName{Name: pipelineName}, &pl))
-
-	err := reconciler.Reconcile(t.Context(), &pl)
-
-	var updatedPipeline telemetryv1alpha1.LogPipeline
-	require.NoError(t, client.Get(t.Context(), types.NamespacedName{Name: pipelineName}, &updatedPipeline))
-
-	return reconcileResult{pipeline: updatedPipeline, err: err}
-}
-
-func assertCondition(t *testing.T, pipeline telemetryv1alpha1.LogPipeline, condType string, status metav1.ConditionStatus, reason, message string) {
-	cond := meta.FindStatusCondition(pipeline.Status.Conditions, condType)
-	require.NotNil(t, cond)
-	require.Equal(t, status, cond.Status)
-	require.Equal(t, reason, cond.Reason)
-	require.Equal(t, message, cond.Message)
-}
-
-func newTestReconciler(client client.Client) *Reconciler {
-	return newReconcilerWithMocks(client, defaultMocks())
-}
-
-func newMaxPipelinesReconciler(client client.Client) *Reconciler {
-	defaultMocks := defaultMocks()
-	// Create a new pipeline lock with different behavior
-	pipelineLock := &logpipelinefluentbitmocks.PipelineLock{}
-	pipelineLock.On("TryAcquireLock", mock.Anything, mock.Anything).Return(resourcelock.ErrMaxPipelinesExceeded)
-	pipelineLock.On("IsLockHolder", mock.Anything, mock.Anything).Return(resourcelock.ErrMaxPipelinesExceeded)
-	defaultMocks.pipelineLock = pipelineLock
-	defaultMocks.validator.PipelineLock = pipelineLock
-
-	return newReconcilerWithMocks(client, defaultMocks)
-}
-
-func newTLSReconciler(client client.Client, tlsErr error) *Reconciler {
-	return newReconcilerWithOverrides(client, func(m *reconcilerMocks) {
-		m.validator.TLSCertValidator = stubs.NewTLSCertValidator(tlsErr)
-	})
-}
-
-func newPodErrorReconciler(client client.Client, probeErr error) *Reconciler {
-	return newReconcilerWithOverrides(client, func(m *reconcilerMocks) {
-		m.daemonSetProber = commonStatusStubs.NewDaemonSetProber(probeErr)
-		m.errorConverter = &conditions.ErrorToMessageConverter{}
-	})
-}
-
-func newSecretRefReconciler(client client.Client, secretErr error) *Reconciler {
-	return newReconcilerWithOverrides(client, func(m *reconcilerMocks) {
-		m.validator.SecretRefValidator = stubs.NewSecretRefValidator(secretErr)
-	})
-}
-
-func newLogAgentReconciler(client client.Client, proberError error, errorConverter ErrorToMessageConverter) *Reconciler {
-	return newReconcilerWithOverrides(client, func(m *reconcilerMocks) {
-		m.daemonSetProber = commonStatusStubs.NewDaemonSetProber(proberError)
-		m.errorConverter = errorConverter
-	})
-}
-
-func newFlowHealthReconciler(client client.Client, pipeline telemetryv1alpha1.LogPipeline, probe prober.FluentBitProbeResult, probeErr error) *Reconciler {
-	defaultMocks := defaultMocks()
-	// Override the flow health prober with specific behavior
-	flowHealthProber := &logpipelinemocks.FlowHealthProber{}
-	flowHealthProber.On("Probe", mock.Anything, pipeline.Name).Return(probe, probeErr)
-	defaultMocks.flowHealthProber = flowHealthProber
-
-	return newReconcilerWithMocks(client, defaultMocks)
-}
-
-func newFIPSReconciler(client client.Client, fipsEnabled bool) *Reconciler {
-	return newReconcilerWithOverrides(client, func(m *reconcilerMocks) {
-		// No specific overrides needed - just pass FIPS config through globals
-	}, func(globals *config.Global) {
-		*globals = config.NewGlobal(
-			config.WithTargetNamespace("default"),
-			config.WithOperateInFIPSMode(fipsEnabled),
-		)
-	})
-}
-
-type reconcilerMocks struct {
-	agentConfigBuilder  *logpipelinefluentbitmocks.AgentConfigBuilder
-	agentApplierDeleter *logpipelinefluentbitmocks.AgentApplierDeleter
-	daemonSetProber     AgentProber
-	flowHealthProber    *logpipelinemocks.FlowHealthProber
-	pipelineLock        *logpipelinefluentbitmocks.PipelineLock
-	validator           *Validator
-	errorConverter      ErrorToMessageConverter
-}
-
-func defaultMocks() reconcilerMocks {
-	agentConfigBuilder := &logpipelinefluentbitmocks.AgentConfigBuilder{}
-	agentConfigBuilder.On("Build", mock.Anything, mock.Anything, mock.Anything).Return(&builder.FluentBitConfig{}, nil)
-
-	agentApplierDeleter := &logpipelinefluentbitmocks.AgentApplierDeleter{}
-	agentApplierDeleter.On("ApplyResources", mock.Anything, mock.Anything, mock.Anything).Return(nil)
-	agentApplierDeleter.On("DeleteResources", mock.Anything, mock.Anything, mock.Anything).Return(nil)
-
-	flowHealthProber := &logpipelinemocks.FlowHealthProber{}
-	flowHealthProber.On("Probe", mock.Anything, mock.Anything).Return(prober.FluentBitProbeResult{}, nil)
-
-	pipelineLock := &logpipelinefluentbitmocks.PipelineLock{}
-	pipelineLock.On("TryAcquireLock", mock.Anything, mock.Anything).Return(nil)
-	pipelineLock.On("IsLockHolder", mock.Anything, mock.Anything).Return(nil)
-
-	validator := &Validator{
-		EndpointValidator:  stubs.NewEndpointValidator(nil),
-		TLSCertValidator:   stubs.NewTLSCertValidator(nil),
-		SecretRefValidator: stubs.NewSecretRefValidator(nil),
-		PipelineLock:       pipelineLock,
-	}
-
-	errorConverter := &conditions.ErrorToMessageConverter{}
-
-	return reconcilerMocks{
-		agentConfigBuilder:  agentConfigBuilder,
-		agentApplierDeleter: agentApplierDeleter,
-		daemonSetProber:     commonStatusStubs.NewDaemonSetProber(nil),
-		flowHealthProber:    flowHealthProber,
-		pipelineLock:        pipelineLock,
-		validator:           validator,
-		errorConverter:      errorConverter,
-	}
-}
-
-func newReconcilerWithMocks(client client.Client, mocks reconcilerMocks) *Reconciler {
-	globals := config.NewGlobal(config.WithTargetNamespace("default"))
-	return newReconcilerWithGlobalConfig(client, mocks, globals)
-}
-
-func newReconcilerWithGlobalConfig(client client.Client, mocks reconcilerMocks, globals config.Global) *Reconciler {
-	return New(
-		globals,
-		client,
-		mocks.agentConfigBuilder,
-		mocks.agentApplierDeleter,
-		mocks.daemonSetProber,
-		mocks.flowHealthProber,
-		&stubs.IstioStatusChecker{IsActive: false},
-		mocks.pipelineLock,
-		mocks.validator,
-		mocks.errorConverter,
-	)
-}
-
-func newReconcilerWithOverrides(client client.Client, overrideFn func(*reconcilerMocks), configOverrides ...func(*config.Global)) *Reconciler {
-	mocks := defaultMocks()
-	overrideFn(&mocks)
-
-	globals := config.NewGlobal(config.WithTargetNamespace("default"))
-	for _, override := range configOverrides {
-		override(&globals)
-	}
-
-	return newReconcilerWithGlobalConfig(client, mocks, globals)
->>>>>>> 88389247
 }