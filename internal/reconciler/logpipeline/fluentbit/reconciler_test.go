--- conflicted
+++ resolved
@@ -24,6 +24,8 @@
 	"github.com/kyma-project/telemetry-manager/internal/config"
 	"github.com/kyma-project/telemetry-manager/internal/errortypes"
 	"github.com/kyma-project/telemetry-manager/internal/fluentbit/config/builder"
+	"github.com/kyma-project/telemetry-manager/internal/overrides"
+	commonStatusMocks "github.com/kyma-project/telemetry-manager/internal/reconciler/commonstatus/mocks"
 	commonStatusStubs "github.com/kyma-project/telemetry-manager/internal/reconciler/commonstatus/stubs"
 	logpipelinefluentbitmocks "github.com/kyma-project/telemetry-manager/internal/reconciler/logpipeline/fluentbit/mocks"
 	logpipelinemocks "github.com/kyma-project/telemetry-manager/internal/reconciler/logpipeline/mocks"
@@ -36,11 +38,7 @@
 	"github.com/kyma-project/telemetry-manager/internal/workloadstatus"
 )
 
-<<<<<<< HEAD
 func TestAppInput(t *testing.T) {
-=======
-func TestAppInputDisabled(t *testing.T) {
->>>>>>> 2fa2336c
 	pipeline := testutils.NewLogPipelineBuilder().WithApplicationInput(false).Build()
 	testClient := newTestClient(t, &pipeline)
 	reconciler := newTestReconciler(testClient)
@@ -48,7 +46,6 @@
 	result := reconcileAndGet(t, testClient, reconciler, pipeline.Name)
 	require.NoError(t, result.err)
 }
-<<<<<<< HEAD
 
 func TestMaxPipelines(t *testing.T) {
 	pipeline := testutils.NewLogPipelineBuilder().
@@ -258,224 +255,12 @@
 			testClient := newTestClient(t, &pipeline)
 			reconciler := newTestReconciler(testClient)
 
-=======
-
-func TestMaxPipelines(t *testing.T) {
-	pipeline := testutils.NewLogPipelineBuilder().
-		WithFinalizer("FLUENT_BIT_SECTIONS_CONFIG_MAP").
-		WithCustomFilter("Name grep").
-		Build()
-	testClient := newTestClient(t, &pipeline)
-	reconciler := newMaxPipelinesReconciler(testClient)
-
-	result := reconcileAndGet(t, testClient, reconciler, pipeline.Name)
-	require.NoError(t, result.err)
-
-	assertCondition(t, result.pipeline,
-		conditions.TypeConfigurationGenerated,
-		metav1.ConditionFalse,
-		conditions.ReasonMaxPipelinesExceeded,
-		"Maximum pipeline count limit exceeded")
-
-	assertCondition(t, result.pipeline,
-		conditions.TypeFlowHealthy,
-		metav1.ConditionFalse,
-		conditions.ReasonSelfMonConfigNotGenerated,
-		"No logs delivered to backend because LogPipeline specification is not applied to the configuration of Log agent. Check the 'ConfigurationGenerated' condition for more details")
-}
-
-func TestTLSConditions(t *testing.T) {
-	tests := []struct {
-		name                  string
-		tlsCertErr            error
-		expectedStatus        metav1.ConditionStatus
-		expectedReason        string
-		expectedMsg           string
-		expectAgentConfigured bool
-	}{
-		{
-			name:           "cert expired",
-			tlsCertErr:     &tlscert.CertExpiredError{Expiry: time.Date(2020, time.November, 1, 0, 0, 0, 0, time.UTC)},
-			expectedStatus: metav1.ConditionFalse,
-			expectedReason: conditions.ReasonTLSCertificateExpired,
-			expectedMsg:    "TLS certificate expired on 2020-11-01",
-		},
-		{
-			name:                  "cert about to expire",
-			tlsCertErr:            &tlscert.CertAboutToExpireError{Expiry: time.Date(2024, time.November, 1, 0, 0, 0, 0, time.UTC)},
-			expectedStatus:        metav1.ConditionTrue,
-			expectedReason:        conditions.ReasonTLSCertificateAboutToExpire,
-			expectedMsg:           "TLS certificate is about to expire, configured certificate is valid until 2024-11-01",
-			expectAgentConfigured: true,
-		},
-		{
-			name:           "ca expired",
-			tlsCertErr:     &tlscert.CertExpiredError{Expiry: time.Date(2020, time.November, 1, 0, 0, 0, 0, time.UTC), IsCa: true},
-			expectedStatus: metav1.ConditionFalse,
-			expectedReason: conditions.ReasonTLSCertificateExpired,
-			expectedMsg:    "TLS CA certificate expired on 2020-11-01",
-		},
-		{
-			name:                  "ca about to expire",
-			tlsCertErr:            &tlscert.CertAboutToExpireError{Expiry: time.Date(2024, time.November, 1, 0, 0, 0, 0, time.UTC), IsCa: true},
-			expectedStatus:        metav1.ConditionTrue,
-			expectedReason:        conditions.ReasonTLSCertificateAboutToExpire,
-			expectedMsg:           "TLS CA certificate is about to expire, configured certificate is valid until 2024-11-01",
-			expectAgentConfigured: true,
-		},
-		{
-			name:           "cert decode failed",
-			tlsCertErr:     tlscert.ErrCertDecodeFailed,
-			expectedStatus: metav1.ConditionFalse,
-			expectedReason: conditions.ReasonTLSConfigurationInvalid,
-			expectedMsg:    "TLS configuration invalid: failed to decode PEM block containing certificate",
-		},
-		{
-			name:           "key decode failed",
-			tlsCertErr:     tlscert.ErrKeyDecodeFailed,
-			expectedStatus: metav1.ConditionFalse,
-			expectedReason: conditions.ReasonTLSConfigurationInvalid,
-			expectedMsg:    "TLS configuration invalid: failed to decode PEM block containing private key",
-		},
-		{
-			name:           "cert parse failed",
-			tlsCertErr:     tlscert.ErrCertParseFailed,
-			expectedStatus: metav1.ConditionFalse,
-			expectedReason: conditions.ReasonTLSConfigurationInvalid,
-			expectedMsg:    "TLS configuration invalid: failed to parse certificate",
-		},
-		{
-			name:           "cert and key mismatch",
-			tlsCertErr:     tlscert.ErrInvalidCertificateKeyPair,
-			expectedStatus: metav1.ConditionFalse,
-			expectedReason: conditions.ReasonTLSConfigurationInvalid,
-			expectedMsg:    "TLS configuration invalid: certificate and private key do not match",
-		},
-	}
-
-	for _, tt := range tests {
-		t.Run(tt.name, func(t *testing.T) {
-			pipeline := testutils.NewLogPipelineBuilder().
-				WithFinalizer("FLUENT_BIT_SECTIONS_CONFIG_MAP").
-				WithHTTPOutput(testutils.HTTPClientTLSFromString("ca", "fooCert", "fooKey")).
-				Build()
-			testClient := newTestClient(t, &pipeline)
-			reconciler := newTLSReconciler(testClient, tt.tlsCertErr)
-
-			result := reconcileAndGet(t, testClient, reconciler, pipeline.Name)
-			require.NoError(t, result.err)
-
-			assertCondition(t, result.pipeline,
-				conditions.TypeConfigurationGenerated,
-				tt.expectedStatus,
-				tt.expectedReason,
-				tt.expectedMsg)
-
-			// Check flow healthy condition when configuration generation fails
-			if tt.expectedStatus == metav1.ConditionFalse {
-				assertCondition(t, result.pipeline,
-					conditions.TypeFlowHealthy,
-					metav1.ConditionFalse,
-					conditions.ReasonSelfMonConfigNotGenerated,
-					"No logs delivered to backend because LogPipeline specification is not applied to the configuration of Log agent. Check the 'ConfigurationGenerated' condition for more details")
-			}
-		})
-	}
-}
-
-func TestPodErrorConditions(t *testing.T) {
-	tests := []struct {
-		name           string
-		probeErr       error
-		expectedStatus metav1.ConditionStatus
-		expectedReason string
-		expectedMsg    string
-	}{
-		{
-			name:           "pod is OOM",
-			probeErr:       &workloadstatus.PodIsPendingError{ContainerName: "foo", Reason: "OOMKilled", Message: ""},
-			expectedStatus: metav1.ConditionFalse,
-			expectedReason: conditions.ReasonAgentNotReady,
-			expectedMsg:    "Pod is in the pending state because container: foo is not running due to: OOMKilled. Please check the container: foo logs.",
-		},
-		{
-			name:           "pod is CrashLoop",
-			probeErr:       &workloadstatus.PodIsPendingError{ContainerName: "foo", Message: "Error"},
-			expectedStatus: metav1.ConditionFalse,
-			expectedReason: conditions.ReasonAgentNotReady,
-			expectedMsg:    "Pod is in the pending state because container: foo is not running due to: Error. Please check the container: foo logs.",
-		},
-		{
-			name:           "no Pods deployed",
-			probeErr:       workloadstatus.ErrNoPodsDeployed,
-			expectedStatus: metav1.ConditionFalse,
-			expectedReason: conditions.ReasonAgentNotReady,
-			expectedMsg:    "No Pods deployed",
-		},
-		{
-			name:           "fluent bit rollout in progress",
-			probeErr:       &workloadstatus.RolloutInProgressError{},
-			expectedStatus: metav1.ConditionTrue,
-			expectedReason: conditions.ReasonRolloutInProgress,
-			expectedMsg:    "Pods are being started/updated",
-		},
-	}
-
-	for _, tt := range tests {
-		t.Run(tt.name, func(t *testing.T) {
-			pipeline := testutils.NewLogPipelineBuilder().WithFinalizer("FLUENT_BIT_SECTIONS_CONFIG_MAP").Build()
-			testClient := newTestClient(t, &pipeline)
-			reconciler := newPodErrorReconciler(testClient, tt.probeErr)
-
-			result := reconcileAndGet(t, testClient, reconciler, pipeline.Name)
-			require.NoError(t, result.err)
-
-			cond := meta.FindStatusCondition(result.pipeline.Status.Conditions, conditions.TypeAgentHealthy)
-			require.Equal(t, tt.expectedStatus, cond.Status)
-			require.Equal(t, tt.expectedReason, cond.Reason)
-			require.Equal(t, tt.expectedMsg, cond.Message)
-		})
-	}
-}
-
-func TestUnsupportedMode(t *testing.T) {
-	tests := []struct {
-		name         string
-		hasCustom    bool
-		expectedMode bool
-	}{
-		{
-			name:         "with custom plugin",
-			hasCustom:    true,
-			expectedMode: true,
-		},
-		{
-			name:         "without custom plugin",
-			hasCustom:    false,
-			expectedMode: false,
-		},
-	}
-
-	for _, tt := range tests {
-		t.Run(tt.name, func(t *testing.T) {
-			pipelineBuilder := testutils.NewLogPipelineBuilder().WithFinalizer("FLUENT_BIT_SECTIONS_CONFIG_MAP")
-			if tt.hasCustom {
-				pipelineBuilder = pipelineBuilder.WithCustomFilter("Name grep")
-			}
-
-			pipeline := pipelineBuilder.Build()
-
-			testClient := newTestClient(t, &pipeline)
-			reconciler := newTestReconciler(testClient)
-
->>>>>>> 2fa2336c
 			result := reconcileAndGet(t, testClient, reconciler, pipeline.Name)
 			require.NoError(t, result.err)
 			require.Equal(t, tt.expectedMode, *result.pipeline.Status.UnsupportedMode)
 		})
 	}
 }
-<<<<<<< HEAD
 
 func TestReferencedSecret(t *testing.T) {
 	tests := []struct {
@@ -804,238 +589,11 @@
 					Build()
 			},
 			expectReconcilable: false,
-=======
-
-func TestReferencedSecret(t *testing.T) {
-	tests := []struct {
-		name       string
-		setupObjs  func() (telemetryv1alpha1.LogPipeline, []client.Object)
-		secretErr  error
-		expectErr  error
-		conditions []conditionCheck
-	}{
-		{
-			name: "API request failed",
-			setupObjs: func() (telemetryv1alpha1.LogPipeline, []client.Object) {
-				p := testutils.NewLogPipelineBuilder().WithFinalizer("FLUENT_BIT_SECTIONS_CONFIG_MAP").Build()
-				return p, []client.Object{&p}
-			},
-			secretErr: &errortypes.APIRequestFailedError{Err: errors.New("server error")},
-			expectErr: errors.New("server error"),
-			conditions: []conditionCheck{
-				{conditions.TypeConfigurationGenerated, metav1.ConditionFalse, conditions.ReasonValidationFailed, "Pipeline validation failed due to an error from the Kubernetes API server"},
-				{conditions.TypeFlowHealthy, metav1.ConditionFalse, conditions.ReasonSelfMonConfigNotGenerated, "No logs delivered to backend because LogPipeline specification is not applied to the configuration of Log agent. Check the 'ConfigurationGenerated' condition for more details"},
-			},
-		},
-		{
-			name: "secret missing",
-			setupObjs: func() (telemetryv1alpha1.LogPipeline, []client.Object) {
-				p := testutils.NewLogPipelineBuilder().WithFinalizer("FLUENT_BIT_SECTIONS_CONFIG_MAP").Build()
-				return p, []client.Object{&p}
-			},
-			secretErr: fmt.Errorf("%w: Secret 'some-secret' of Namespace 'some-namespace'", secretref.ErrSecretRefNotFound),
-			conditions: []conditionCheck{
-				{conditions.TypeConfigurationGenerated, metav1.ConditionFalse, conditions.ReasonReferencedSecretMissing, "One or more referenced Secrets are missing: Secret 'some-secret' of Namespace 'some-namespace'"},
-				{conditions.TypeFlowHealthy, metav1.ConditionFalse, conditions.ReasonSelfMonConfigNotGenerated, "No logs delivered to backend because LogPipeline specification is not applied to the configuration of Log agent. Check the 'ConfigurationGenerated' condition for more details"},
-			},
-		},
-		{
-			name: "referenced secret exists",
-			setupObjs: func() (telemetryv1alpha1.LogPipeline, []client.Object) {
-				secret := &corev1.Secret{
-					ObjectMeta: metav1.ObjectMeta{
-						Name:      "some-secret",
-						Namespace: "some-namespace",
-					},
-					Data: map[string][]byte{"host": nil},
-				}
-				p := testutils.NewLogPipelineBuilder().
-					WithFinalizer("FLUENT_BIT_SECTIONS_CONFIG_MAP").
-					WithHTTPOutput(testutils.HTTPHostFromSecret("some-secret", "some-namespace", "host")).
-					Build()
-
-				return p, []client.Object{&p, secret}
-			},
-			secretErr: nil,
-			conditions: []conditionCheck{
-				{conditions.TypeConfigurationGenerated, metav1.ConditionTrue, conditions.ReasonAgentConfigured, "LogPipeline specification is successfully applied to the configuration of Log agent"},
-			},
 		},
 	}
 
 	for _, tt := range tests {
 		t.Run(tt.name, func(t *testing.T) {
-			pipeline, objs := tt.setupObjs()
-			testClient := newTestClientWithObjs(t, objs...)
-			reconciler := newSecretRefReconciler(testClient, tt.secretErr)
-
-			result := reconcileAndGet(t, testClient, reconciler, pipeline.Name)
-
-			if tt.expectErr != nil {
-				require.Error(t, result.err)
-			} else {
-				require.NoError(t, result.err)
-			}
-
-			for _, check := range tt.conditions {
-				assertCondition(t, result.pipeline, check.condType, check.status, check.reason, check.message)
-			}
-		})
-	}
-}
-
-func TestLogAgent(t *testing.T) {
-	tests := []struct {
-		name            string
-		proberError     error
-		errorConverter  ErrorToMessageConverter
-		expectedStatus  metav1.ConditionStatus
-		expectedReason  string
-		expectedMessage string
-	}{
-		{
-			name:            "log agent is not ready",
-			proberError:     workloadstatus.ErrDaemonSetNotFound,
-			errorConverter:  &conditions.ErrorToMessageConverter{},
-			expectedStatus:  metav1.ConditionFalse,
-			expectedReason:  conditions.ReasonAgentNotReady,
-			expectedMessage: "DaemonSet is not yet created",
-		},
-		{
-			name:            "log agent is ready",
-			proberError:     nil,
-			errorConverter:  &conditions.ErrorToMessageConverter{},
-			expectedStatus:  metav1.ConditionTrue,
-			expectedReason:  conditions.ReasonAgentReady,
-			expectedMessage: "Log agent DaemonSet is ready",
-		},
-		{
-			name:            "log agent prober fails",
-			proberError:     workloadstatus.ErrDaemonSetFetching,
-			errorConverter:  &conditions.ErrorToMessageConverter{},
-			expectedStatus:  metav1.ConditionFalse,
-			expectedReason:  conditions.ReasonAgentNotReady,
-			expectedMessage: "Failed to get DaemonSet",
-		},
-	}
-
-	for _, tt := range tests {
-		t.Run(tt.name, func(t *testing.T) {
-			pipeline := testutils.NewLogPipelineBuilder().WithFinalizer("FLUENT_BIT_SECTIONS_CONFIG_MAP").Build()
-			testClient := newTestClient(t, &pipeline)
-			reconciler := newLogAgentReconciler(testClient, tt.proberError, tt.errorConverter)
-
-			result := reconcileAndGet(t, testClient, reconciler, pipeline.Name)
-			require.NoError(t, result.err)
-
-			assertCondition(t, result.pipeline,
-				conditions.TypeAgentHealthy,
-				tt.expectedStatus,
-				tt.expectedReason,
-				tt.expectedMessage)
-		})
-	}
-}
-
-func TestFlowHealthy(t *testing.T) {
-	tests := []struct {
-		name           string
-		probe          prober.FluentBitProbeResult
-		probeErr       error
-		expectedStatus metav1.ConditionStatus
-		expectedReason string
-		expectedMsg    string
-	}{
-		{
-			name:           "prober fails",
-			probeErr:       assert.AnError,
-			expectedStatus: metav1.ConditionUnknown,
-			expectedReason: conditions.ReasonSelfMonAgentProbingFailed,
-			expectedMsg:    "Could not determine the health of the telemetry flow because the self monitor probing of agent failed",
-		},
-		{
-			name: "healthy",
-			probe: prober.FluentBitProbeResult{
-				PipelineProbeResult: prober.PipelineProbeResult{Healthy: true},
-			},
-			expectedStatus: metav1.ConditionTrue,
-			expectedReason: conditions.ReasonSelfMonFlowHealthy,
-			expectedMsg:    "No problems detected in the telemetry flow",
-		},
-		{
-			name: "buffer filling up",
-			probe: prober.FluentBitProbeResult{
-				BufferFillingUp: true,
-			},
-			expectedStatus: metav1.ConditionFalse,
-			expectedReason: conditions.ReasonSelfMonAgentBufferFillingUp,
-			expectedMsg:    "Buffer nearing capacity. Incoming log rate exceeds export rate. See troubleshooting: https://kyma-project.io/#/telemetry-manager/user/02-logs?id=agent-buffer-filling-up",
-		},
-		{
-			name: "no logs delivered",
-			probe: prober.FluentBitProbeResult{
-				NoLogsDelivered: true,
-			},
-			expectedStatus: metav1.ConditionFalse,
-			expectedReason: conditions.ReasonSelfMonAgentNoLogsDelivered,
-			expectedMsg:    "Backend is not reachable or rejecting logs. Logs are buffered and not yet dropped. See troubleshooting: https://kyma-project.io/#/telemetry-manager/user/02-logs?id=no-logs-arrive-at-the-backend",
-		},
-		{
-			name: "no logs delivered shadows other problems",
-			probe: prober.FluentBitProbeResult{
-				NoLogsDelivered: true,
-				BufferFillingUp: true,
-			},
-			expectedStatus: metav1.ConditionFalse,
-			expectedReason: conditions.ReasonSelfMonAgentNoLogsDelivered,
-			expectedMsg:    "Backend is not reachable or rejecting logs. Logs are buffered and not yet dropped. See troubleshooting: https://kyma-project.io/#/telemetry-manager/user/02-logs?id=no-logs-arrive-at-the-backend",
-		},
-		{
-			name: "some data dropped",
-			probe: prober.FluentBitProbeResult{
-				PipelineProbeResult: prober.PipelineProbeResult{SomeDataDropped: true},
-			},
-			expectedStatus: metav1.ConditionFalse,
-			expectedReason: conditions.ReasonSelfMonAgentSomeDataDropped,
-			expectedMsg:    "Backend is reachable, but rejecting logs. Some logs are dropped. See troubleshooting: https://kyma-project.io/#/telemetry-manager/user/02-logs?id=not-all-logs-arrive-at-the-backend",
-		},
-		{
-			name: "some data dropped shadows other problems",
-			probe: prober.FluentBitProbeResult{
-				PipelineProbeResult: prober.PipelineProbeResult{SomeDataDropped: true},
-				BufferFillingUp:     true,
-			},
-			expectedStatus: metav1.ConditionFalse,
-			expectedReason: conditions.ReasonSelfMonAgentSomeDataDropped,
-			expectedMsg:    "Backend is reachable, but rejecting logs. Some logs are dropped. See troubleshooting: https://kyma-project.io/#/telemetry-manager/user/02-logs?id=not-all-logs-arrive-at-the-backend",
-		},
-		{
-			name: "all data dropped",
-			probe: prober.FluentBitProbeResult{
-				PipelineProbeResult: prober.PipelineProbeResult{AllDataDropped: true},
-			},
-			expectedStatus: metav1.ConditionFalse,
-			expectedReason: conditions.ReasonSelfMonAgentAllDataDropped,
-			expectedMsg:    "Backend is not reachable or rejecting logs. All logs are dropped. See troubleshooting: https://kyma-project.io/#/telemetry-manager/user/02-logs?id=no-logs-arrive-at-the-backend",
-		},
-		{
-			name: "all data dropped shadows other problems",
-			probe: prober.FluentBitProbeResult{
-				PipelineProbeResult: prober.PipelineProbeResult{
-					AllDataDropped:  true,
-					SomeDataDropped: true,
-				},
-			},
-			expectedStatus: metav1.ConditionFalse,
-			expectedReason: conditions.ReasonSelfMonAgentAllDataDropped,
-			expectedMsg:    "Backend is not reachable or rejecting logs. All logs are dropped. See troubleshooting: https://kyma-project.io/#/telemetry-manager/user/02-logs?id=no-logs-arrive-at-the-backend",
->>>>>>> 2fa2336c
-		},
-	}
-
-	for _, tt := range tests {
-		t.Run(tt.name, func(t *testing.T) {
-<<<<<<< HEAD
 			pipeline := tt.setupPipeline()
 			testClient := newTestClient(t, &pipeline)
 			reconciler := newFIPSReconciler(testClient, true) // Always FIPS enabled
@@ -1196,91 +754,6 @@
 	return newReconcilerWithMocks(client, defaultMocks)
 }
 
-=======
-			pipeline := testutils.NewLogPipelineBuilder().WithFinalizer("FLUENT_BIT_SECTIONS_CONFIG_MAP").Build()
-			testClient := newTestClient(t, &pipeline)
-			reconciler := newFlowHealthReconciler(testClient, pipeline, tt.probe, tt.probeErr)
-
-			result := reconcileAndGet(t, testClient, reconciler, pipeline.Name)
-			require.NoError(t, result.err)
-
-			cond := meta.FindStatusCondition(result.pipeline.Status.Conditions, conditions.TypeFlowHealthy)
-			require.Equal(t, tt.expectedStatus, cond.Status)
-			require.Equal(t, tt.expectedReason, cond.Reason)
-
-			if tt.expectedMsg != "" {
-				require.Equal(t, tt.expectedMsg, cond.Message)
-			}
-		})
-	}
-}
-
-// Helper types and functions
-type reconcileResult struct {
-	pipeline telemetryv1alpha1.LogPipeline
-	err      error
-}
-
-type conditionCheck struct {
-	condType string
-	status   metav1.ConditionStatus
-	reason   string
-	message  string
-}
-
-func newTestClient(t *testing.T, objs ...client.Object) client.Client {
-	scheme := runtime.NewScheme()
-	require.NoError(t, clientgoscheme.AddToScheme(scheme))
-	require.NoError(t, telemetryv1alpha1.AddToScheme(scheme))
-
-	return fake.NewClientBuilder().WithScheme(scheme).WithObjects(objs...).WithStatusSubresource(objs...).Build()
-}
-
-func newTestClientWithObjs(t *testing.T, objs ...client.Object) client.Client {
-	scheme := runtime.NewScheme()
-	require.NoError(t, clientgoscheme.AddToScheme(scheme))
-	require.NoError(t, telemetryv1alpha1.AddToScheme(scheme))
-
-	return fake.NewClientBuilder().WithScheme(scheme).WithObjects(objs...).WithStatusSubresource(objs...).Build()
-}
-
-func reconcileAndGet(t *testing.T, client client.Client, reconciler *Reconciler, pipelineName string) reconcileResult {
-	var pl telemetryv1alpha1.LogPipeline
-	require.NoError(t, client.Get(t.Context(), types.NamespacedName{Name: pipelineName}, &pl))
-
-	err := reconciler.Reconcile(t.Context(), &pl)
-
-	var updatedPipeline telemetryv1alpha1.LogPipeline
-	require.NoError(t, client.Get(t.Context(), types.NamespacedName{Name: pipelineName}, &updatedPipeline))
-
-	return reconcileResult{pipeline: updatedPipeline, err: err}
-}
-
-func assertCondition(t *testing.T, pipeline telemetryv1alpha1.LogPipeline, condType string, status metav1.ConditionStatus, reason, message string) {
-	cond := meta.FindStatusCondition(pipeline.Status.Conditions, condType)
-	require.NotNil(t, cond)
-	require.Equal(t, status, cond.Status)
-	require.Equal(t, reason, cond.Reason)
-	require.Equal(t, message, cond.Message)
-}
-
-func newTestReconciler(client client.Client) *Reconciler {
-	return newReconcilerWithMocks(client, defaultMocks())
-}
-
-func newMaxPipelinesReconciler(client client.Client) *Reconciler {
-	defaultMocks := defaultMocks()
-	// Create a new pipeline lock with different behavior
-	pipelineLock := &mocks.PipelineLock{}
-	pipelineLock.On("TryAcquireLock", mock.Anything, mock.Anything).Return(resourcelock.ErrMaxPipelinesExceeded)
-	pipelineLock.On("IsLockHolder", mock.Anything, mock.Anything).Return(resourcelock.ErrMaxPipelinesExceeded)
-	defaultMocks.pipelineLock = pipelineLock
-	defaultMocks.validator.PipelineLock = pipelineLock
-
-	return newReconcilerWithMocks(client, defaultMocks)
-}
-
->>>>>>> 2fa2336c
 func newTLSReconciler(client client.Client, tlsErr error) *Reconciler {
 	return newReconcilerWithOverrides(client, func(m *reconcilerMocks) {
 		m.validator.TLSCertValidator = stubs.NewTLSCertValidator(tlsErr)
@@ -1291,7 +764,6 @@
 	return newReconcilerWithOverrides(client, func(m *reconcilerMocks) {
 		m.daemonSetProber = commonStatusStubs.NewDaemonSetProber(probeErr)
 		m.errorConverter = &conditions.ErrorToMessageConverter{}
-<<<<<<< HEAD
 	})
 }
 
@@ -1403,104 +875,5 @@
 		override(&globals)
 	}
 
-=======
-	})
-}
-
-func newSecretRefReconciler(client client.Client, secretErr error) *Reconciler {
-	return newReconcilerWithOverrides(client, func(m *reconcilerMocks) {
-		m.validator.SecretRefValidator = stubs.NewSecretRefValidator(secretErr)
-	})
-}
-
-func newLogAgentReconciler(client client.Client, proberError error, errorConverter ErrorToMessageConverter) *Reconciler {
-	return newReconcilerWithOverrides(client, func(m *reconcilerMocks) {
-		m.daemonSetProber = commonStatusStubs.NewDaemonSetProber(proberError)
-		m.errorConverter = errorConverter
-	})
-}
-
-func newFlowHealthReconciler(client client.Client, pipeline telemetryv1alpha1.LogPipeline, probe prober.FluentBitProbeResult, probeErr error) *Reconciler {
-	defaultMocks := defaultMocks()
-	// Override the flow health prober with specific behavior
-	flowHealthProber := &logpipelinemocks.FlowHealthProber{}
-	flowHealthProber.On("Probe", mock.Anything, pipeline.Name).Return(probe, probeErr)
-	defaultMocks.flowHealthProber = flowHealthProber
-
-	return newReconcilerWithMocks(client, defaultMocks)
-}
-
-type reconcilerMocks struct {
-	agentConfigBuilder  *mocks.AgentConfigBuilder
-	agentApplierDeleter *mocks.AgentApplierDeleter
-	daemonSetProber     AgentProber
-	flowHealthProber    *logpipelinemocks.FlowHealthProber
-	pipelineLock        *mocks.PipelineLock
-	validator           *Validator
-	errorConverter      ErrorToMessageConverter
-}
-
-func defaultMocks() reconcilerMocks {
-	agentConfigBuilder := &mocks.AgentConfigBuilder{}
-	agentConfigBuilder.On("Build", mock.Anything, mock.Anything, mock.Anything).Return(&builder.FluentBitConfig{}, nil)
-
-	agentApplierDeleter := &mocks.AgentApplierDeleter{}
-	agentApplierDeleter.On("ApplyResources", mock.Anything, mock.Anything, mock.Anything).Return(nil)
-	agentApplierDeleter.On("DeleteResources", mock.Anything, mock.Anything, mock.Anything).Return(nil)
-
-	flowHealthProber := &logpipelinemocks.FlowHealthProber{}
-	flowHealthProber.On("Probe", mock.Anything, mock.Anything).Return(prober.FluentBitProbeResult{}, nil)
-
-	pipelineLock := &mocks.PipelineLock{}
-	pipelineLock.On("TryAcquireLock", mock.Anything, mock.Anything).Return(nil)
-	pipelineLock.On("IsLockHolder", mock.Anything, mock.Anything).Return(nil)
-
-	validator := &Validator{
-		EndpointValidator:  stubs.NewEndpointValidator(nil),
-		TLSCertValidator:   stubs.NewTLSCertValidator(nil),
-		SecretRefValidator: stubs.NewSecretRefValidator(nil),
-		PipelineLock:       pipelineLock,
-	}
-
-	errorConverter := &conditions.ErrorToMessageConverter{}
-
-	return reconcilerMocks{
-		agentConfigBuilder:  agentConfigBuilder,
-		agentApplierDeleter: agentApplierDeleter,
-		daemonSetProber:     commonStatusStubs.NewDaemonSetProber(nil),
-		flowHealthProber:    flowHealthProber,
-		pipelineLock:        pipelineLock,
-		validator:           validator,
-		errorConverter:      errorConverter,
-	}
-}
-
-func newReconcilerWithMocks(client client.Client, mocks reconcilerMocks) *Reconciler {
-	globals := config.NewGlobal(config.WithTargetNamespace("default"))
-	return newReconcilerWithGlobalConfig(client, mocks, globals)
-}
-
-func newReconcilerWithGlobalConfig(client client.Client, mocks reconcilerMocks, globals config.Global) *Reconciler {
-	return New(
-		globals,
-		client,
-		mocks.agentConfigBuilder,
-		mocks.agentApplierDeleter,
-		mocks.daemonSetProber,
-		mocks.flowHealthProber,
-		&stubs.IstioStatusChecker{IsActive: false},
-		mocks.pipelineLock,
-		mocks.validator,
-		mocks.errorConverter,
-	)
-}
-
-func newReconcilerWithOverrides(client client.Client, overrideFn func(*reconcilerMocks)) *Reconciler {
-	mocks := defaultMocks()
-	overrideFn(&mocks)
-
-	globals := config.NewGlobal(config.WithTargetNamespace("default"))
-
->>>>>>> 2fa2336c
 	return newReconcilerWithGlobalConfig(client, mocks, globals)
 }