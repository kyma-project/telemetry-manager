package fluentbit

import (
	"context"
	"errors"
	"fmt"

	appsv1 "k8s.io/api/apps/v1"
	corev1 "k8s.io/api/core/v1"
	networkingv1 "k8s.io/api/networking/v1"
	rbacv1 "k8s.io/api/rbac/v1"
	metav1 "k8s.io/apimachinery/pkg/apis/meta/v1"
	"k8s.io/apimachinery/pkg/types"
	"k8s.io/client-go/rest"
	"sigs.k8s.io/controller-runtime/pkg/client"
	logf "sigs.k8s.io/controller-runtime/pkg/log"

	telemetryv1alpha1 "github.com/kyma-project/telemetry-manager/apis/telemetry/v1alpha1"
	"github.com/kyma-project/telemetry-manager/internal/configchecksum"
	"github.com/kyma-project/telemetry-manager/internal/errortypes"
	"github.com/kyma-project/telemetry-manager/internal/fluentbit/config/builder"
	"github.com/kyma-project/telemetry-manager/internal/fluentbit/ports"
	"github.com/kyma-project/telemetry-manager/internal/overrides"
	"github.com/kyma-project/telemetry-manager/internal/reconciler/commonstatus"
	"github.com/kyma-project/telemetry-manager/internal/reconciler/logpipeline"
	commonresources "github.com/kyma-project/telemetry-manager/internal/resources/common"
	"github.com/kyma-project/telemetry-manager/internal/resources/fluentbit"
	k8sutils "github.com/kyma-project/telemetry-manager/internal/utils/k8s"
	logpipelineutils "github.com/kyma-project/telemetry-manager/internal/utils/logpipeline"
	"github.com/kyma-project/telemetry-manager/internal/validators/tlscert"
)

type Config struct {
	DaemonSet           types.NamespacedName
	SectionsConfigMap   types.NamespacedName
	FilesConfigMap      types.NamespacedName
	LuaConfigMap        types.NamespacedName
	ParsersConfigMap    types.NamespacedName
	EnvConfigSecret     types.NamespacedName
	TLSFileConfigSecret types.NamespacedName
	PipelineDefaults    builder.PipelineDefaults
	Overrides           overrides.Config
	DaemonSetConfig     fluentbit.DaemonSetConfig
	RestConfig          rest.Config
}

type IstioStatusChecker interface {
	IsIstioActive(ctx context.Context) bool
}

var _ logpipeline.LogPipelineReconciler = &Reconciler{}

type Reconciler struct {
	client.Client

	config Config
	syncer syncer

	// Dependencies
	agentProber        commonstatus.Prober
	flowHealthProber   logpipeline.FlowHealthProber
	istioStatusChecker IstioStatusChecker
	pipelineValidator  *Validator
	errToMsgConverter  commonstatus.ErrorToMessageConverter
}

func (r *Reconciler) SupportedOutput() logpipelineutils.Mode {
	return logpipelineutils.FluentBit
}

<<<<<<< HEAD
func New(client client.Client, config Config, prober commonstatus.DaemonSetProber, healthProber logpipeline.FlowHealthProber, checker IstioStatusChecker, validator *Validator, converter commonstatus.ErrorToMessageConverter) *Reconciler {
=======
func New(client client.Client, config Config, prober commonstatus.Prober, healthProber logpipeline.FlowHealthProber, checker logpipeline.IstioStatusChecker, validator *Validator, converter commonstatus.ErrorToMessageConverter) *Reconciler {
>>>>>>> 794a2c4e
	return &Reconciler{
		Client:             client,
		config:             config,
		agentProber:        prober,
		flowHealthProber:   healthProber,
		istioStatusChecker: checker,
		pipelineValidator:  validator,
		errToMsgConverter:  converter,
		syncer: syncer{
			Client: client,
			config: config,
		},
	}
}

func (r *Reconciler) Reconcile(ctx context.Context, pipeline *telemetryv1alpha1.LogPipeline) error {
	logf.FromContext(ctx).V(1).Info("Reconciling LogPipeline")

	err := r.doReconcile(ctx, pipeline)

	if statusErr := r.updateStatus(ctx, pipeline.Name); statusErr != nil {
		if err != nil {
			err = fmt.Errorf("failed while updating status: %w: %w", statusErr, err)
		} else {
			err = fmt.Errorf("failed to update status: %w", statusErr)
		}
	}

	return err
}

func (r *Reconciler) doReconcile(ctx context.Context, pipeline *telemetryv1alpha1.LogPipeline) error {
	allPipelines, err := logpipeline.GetPipelinesForType(ctx, r.Client, r.SupportedOutput())
	if err != nil {
		return err
	}

	err = ensureFinalizers(ctx, r.Client, pipeline)
	if err != nil {
		return err
	}

	reconcilablePipelines, err := r.getReconcilablePipelines(ctx, allPipelines)
	if err != nil {
		return fmt.Errorf("failed to fetch reconcilable log pipelines: %w", err)
	}

	if len(reconcilablePipelines) == 0 {
		logf.FromContext(ctx).V(1).Info("cleaning up log pipeline resources: all log pipelines are non-reconcilable")

		if err = r.deleteFluentBitResources(ctx); err != nil {
			return fmt.Errorf("failed to delete log pipeline resources: %w", err)
		}
	}

	if err = r.syncer.syncFluentBitConfig(ctx, pipeline, reconcilablePipelines); err != nil {
		return err
	}

	if err = r.createOrUpdateFluentBitResources(ctx, pipeline, reconcilablePipelines); err != nil {
		return err
	}

	if err = cleanupFinalizersIfNeeded(ctx, r.Client, pipeline); err != nil {
		return err
	}

	return nil
}

func (r *Reconciler) createOrUpdateFluentBitResources(ctx context.Context, pipeline *telemetryv1alpha1.LogPipeline, pipelines []telemetryv1alpha1.LogPipeline) error {
	if len(pipelines) == 0 {
		return nil
	}

	ownerRefSetter := k8sutils.NewOwnerReferenceSetter(r.Client, pipeline)

	serviceAccount := commonresources.MakeServiceAccount(r.config.DaemonSet)
	if err := k8sutils.CreateOrUpdateServiceAccount(ctx, ownerRefSetter, serviceAccount); err != nil {
		return fmt.Errorf("failed to create fluent bit service account: %w", err)
	}

	clusterRole := fluentbit.MakeClusterRole(r.config.DaemonSet)
	if err := k8sutils.CreateOrUpdateClusterRole(ctx, ownerRefSetter, clusterRole); err != nil {
		return fmt.Errorf("failed to create fluent bit cluster role: %w", err)
	}

	clusterRoleBinding := commonresources.MakeClusterRoleBinding(r.config.DaemonSet)
	if err := k8sutils.CreateOrUpdateClusterRoleBinding(ctx, ownerRefSetter, clusterRoleBinding); err != nil {
		return fmt.Errorf("failed to create fluent bit cluster role Binding: %w", err)
	}

	exporterMetricsService := fluentbit.MakeExporterMetricsService(r.config.DaemonSet)
	if err := k8sutils.CreateOrUpdateService(ctx, ownerRefSetter, exporterMetricsService); err != nil {
		return fmt.Errorf("failed to reconcile exporter metrics service: %w", err)
	}

	metricsService := fluentbit.MakeMetricsService(r.config.DaemonSet)
	if err := k8sutils.CreateOrUpdateService(ctx, ownerRefSetter, metricsService); err != nil {
		return fmt.Errorf("failed to reconcile fluent bit metrics service: %w", err)
	}

	cm := fluentbit.MakeConfigMap(r.config.DaemonSet)
	if err := k8sutils.CreateOrUpdateConfigMap(ctx, ownerRefSetter, cm); err != nil {
		return fmt.Errorf("failed to reconcile fluent bit configmap: %w", err)
	}

	luaCm := fluentbit.MakeLuaConfigMap(r.config.LuaConfigMap)
	if err := k8sutils.CreateOrUpdateConfigMap(ctx, ownerRefSetter, luaCm); err != nil {
		return fmt.Errorf("failed to reconcile fluent bit lua configmap: %w", err)
	}

	parsersCm := fluentbit.MakeParserConfigmap(r.config.ParsersConfigMap)
	if err := k8sutils.CreateIfNotExistsConfigMap(ctx, ownerRefSetter, parsersCm); err != nil {
		return fmt.Errorf("failed to reconcile fluent bit parser configmap: %w", err)
	}

	var checksum string

	var err error
	if checksum, err = r.calculateChecksum(ctx); err != nil {
		return fmt.Errorf("failed to calculate config checksum: %w", err)
	}

	daemonSet := fluentbit.MakeDaemonSet(r.config.DaemonSet, checksum, r.config.DaemonSetConfig)
	if err := k8sutils.CreateOrUpdateDaemonSet(ctx, ownerRefSetter, daemonSet); err != nil {
		return fmt.Errorf("failed to reconcile fluent bit daemonset: %w", err)
	}

	allowedPorts := getFluentBitPorts()
	if r.istioStatusChecker.IsIstioActive(ctx) {
		allowedPorts = append(allowedPorts, ports.IstioEnvoy)
	}

	networkPolicy := commonresources.MakeNetworkPolicy(r.config.DaemonSet, allowedPorts, fluentbit.Labels())
	if err := k8sutils.CreateOrUpdateNetworkPolicy(ctx, ownerRefSetter, networkPolicy); err != nil {
		return fmt.Errorf("failed to create fluent bit network policy: %w", err)
	}

	return nil
}

func (r *Reconciler) deleteFluentBitResources(ctx context.Context) error {
	// Attempt to clean up as many resources as possible and avoid early return when one of the deletions fails
	var allErrors error = nil

	name := types.NamespacedName{Name: r.config.DaemonSet.Name, Namespace: r.config.DaemonSet.Namespace}

	objectMeta := metav1.ObjectMeta{
		Name:      name.Name,
		Namespace: name.Namespace,
	}

	serviceAccount := corev1.ServiceAccount{ObjectMeta: objectMeta}
	if err := k8sutils.DeleteObject(ctx, r.Client, &serviceAccount); err != nil {
		allErrors = errors.Join(allErrors, fmt.Errorf("failed to delete serviceaccount: %w", err))
	}

	clusterRole := rbacv1.ClusterRole{ObjectMeta: objectMeta}
	if err := k8sutils.DeleteObject(ctx, r.Client, &clusterRole); err != nil {
		allErrors = errors.Join(allErrors, fmt.Errorf("failed to delete clusterole: %w", err))
	}

	clusterRoleBinding := rbacv1.ClusterRoleBinding{ObjectMeta: objectMeta}
	if err := k8sutils.DeleteObject(ctx, r.Client, &clusterRoleBinding); err != nil {
		allErrors = errors.Join(allErrors, fmt.Errorf("failed to delete clusterolebinding: %w", err))
	}

	exporterMetricsService := corev1.Service{ObjectMeta: metav1.ObjectMeta{Name: fmt.Sprintf("%s-exporter-metrics", name.Name), Namespace: name.Namespace}}
	if err := k8sutils.DeleteObject(ctx, r.Client, &exporterMetricsService); err != nil {
		allErrors = errors.Join(allErrors, fmt.Errorf("failed to delete exporter metric service: %w", err))
	}

	metricsService := corev1.Service{ObjectMeta: metav1.ObjectMeta{Name: fmt.Sprintf("%s-metrics", name.Name), Namespace: name.Namespace}}
	if err := k8sutils.DeleteObject(ctx, r.Client, &metricsService); err != nil {
		allErrors = errors.Join(allErrors, fmt.Errorf("failed to delete metric service: %w", err))
	}

	cm := corev1.ConfigMap{ObjectMeta: objectMeta}
	if err := k8sutils.DeleteObject(ctx, r.Client, &cm); err != nil {
		allErrors = errors.Join(allErrors, fmt.Errorf("failed to delete configmap: %w", err))
	}

	luaCm := corev1.ConfigMap{ObjectMeta: metav1.ObjectMeta{
		Name:      r.config.LuaConfigMap.Name,
		Namespace: r.config.LuaConfigMap.Namespace,
	}}
	if err := k8sutils.DeleteObject(ctx, r.Client, &luaCm); err != nil {
		allErrors = errors.Join(allErrors, fmt.Errorf("failed to delete lua configmap: %w", err))
	}

	parserCm := corev1.ConfigMap{ObjectMeta: metav1.ObjectMeta{
		Name:      r.config.ParsersConfigMap.Name,
		Namespace: r.config.ParsersConfigMap.Namespace,
	}}
	if err := k8sutils.DeleteObject(ctx, r.Client, &parserCm); err != nil {
		allErrors = errors.Join(allErrors, fmt.Errorf("failed to delete parser configmap: %w", err))
	}

	sectionCm := corev1.ConfigMap{ObjectMeta: metav1.ObjectMeta{
		Name:      r.config.SectionsConfigMap.Name,
		Namespace: r.config.SectionsConfigMap.Namespace,
	}}
	if err := k8sutils.DeleteObject(ctx, r.Client, &sectionCm); err != nil {
		allErrors = errors.Join(allErrors, fmt.Errorf("failed to delete section configmap: %w", err))
	}

	filesCm := corev1.ConfigMap{ObjectMeta: metav1.ObjectMeta{
		Name:      r.config.FilesConfigMap.Name,
		Namespace: r.config.FilesConfigMap.Namespace,
	}}
	if err := k8sutils.DeleteObject(ctx, r.Client, &filesCm); err != nil {
		allErrors = errors.Join(allErrors, fmt.Errorf("failed to delete files configmap: %w", err))
	}

	daemonSet := appsv1.DaemonSet{ObjectMeta: objectMeta}
	if err := k8sutils.DeleteObject(ctx, r.Client, &daemonSet); err != nil {
		allErrors = errors.Join(allErrors, fmt.Errorf("failed to delete daemonset: %w", err))
	}

	networkPolicy := networkingv1.NetworkPolicy{ObjectMeta: objectMeta}
	if err := k8sutils.DeleteObject(ctx, r.Client, &networkPolicy); err != nil {
		allErrors = errors.Join(allErrors, fmt.Errorf("failed to delete networkpolicy: %w", err))
	}

	return allErrors
}

func (r *Reconciler) calculateChecksum(ctx context.Context) (string, error) {
	var baseCm corev1.ConfigMap
	if err := r.Get(ctx, r.config.DaemonSet, &baseCm); err != nil {
		return "", fmt.Errorf("failed to get %s/%s ConfigMap: %w", r.config.DaemonSet.Namespace, r.config.DaemonSet.Name, err)
	}

	var parsersCm corev1.ConfigMap
	if err := r.Get(ctx, r.config.ParsersConfigMap, &parsersCm); err != nil {
		return "", fmt.Errorf("failed to get %s/%s ConfigMap: %w", r.config.ParsersConfigMap.Namespace, r.config.ParsersConfigMap.Name, err)
	}

	var luaCm corev1.ConfigMap
	if err := r.Get(ctx, r.config.LuaConfigMap, &luaCm); err != nil {
		return "", fmt.Errorf("failed to get %s/%s ConfigMap: %w", r.config.LuaConfigMap.Namespace, r.config.LuaConfigMap.Name, err)
	}

	var sectionsCm corev1.ConfigMap
	if err := r.Get(ctx, r.config.SectionsConfigMap, &sectionsCm); err != nil {
		return "", fmt.Errorf("failed to get %s/%s ConfigMap: %w", r.config.SectionsConfigMap.Namespace, r.config.SectionsConfigMap.Name, err)
	}

	var filesCm corev1.ConfigMap
	if err := r.Get(ctx, r.config.FilesConfigMap, &filesCm); err != nil {
		return "", fmt.Errorf("failed to get %s/%s ConfigMap: %w", r.config.FilesConfigMap.Namespace, r.config.FilesConfigMap.Name, err)
	}

	var envSecret corev1.Secret
	if err := r.Get(ctx, r.config.EnvConfigSecret, &envSecret); err != nil {
		return "", fmt.Errorf("failed to get %s/%s Secret: %w", r.config.EnvConfigSecret.Namespace, r.config.EnvConfigSecret.Name, err)
	}

	var tlsSecret corev1.Secret
	if err := r.Get(ctx, r.config.TLSFileConfigSecret, &tlsSecret); err != nil {
		return "", fmt.Errorf("failed to get %s/%s Secret: %w", r.config.TLSFileConfigSecret.Namespace, r.config.TLSFileConfigSecret.Name, err)
	}

	return configchecksum.Calculate([]corev1.ConfigMap{baseCm, parsersCm, luaCm, sectionsCm, filesCm}, []corev1.Secret{envSecret, tlsSecret}), nil
}

// getReconcilablePipelines returns the list of log pipelines that are ready to be rendered into the Fluent Bit configuration.
// A pipeline is deployable if it is not being deleted, and all secret references exist.
func (r *Reconciler) getReconcilablePipelines(ctx context.Context, allPipelines []telemetryv1alpha1.LogPipeline) ([]telemetryv1alpha1.LogPipeline, error) {
	var reconcilableLogPipelines []telemetryv1alpha1.LogPipeline

	for i := range allPipelines {
		isReconcilable, err := r.IsReconcilable(ctx, &allPipelines[i])
		if err != nil {
			return nil, err
		}

		if isReconcilable {
			reconcilableLogPipelines = append(reconcilableLogPipelines, allPipelines[i])
		}
	}

	return reconcilableLogPipelines, nil
}

func (r *Reconciler) IsReconcilable(ctx context.Context, pipeline *telemetryv1alpha1.LogPipeline) (bool, error) {
	if !pipeline.GetDeletionTimestamp().IsZero() {
		return false, nil
	}

	var appInputEnabled *bool

	// Treat the pipeline as non-reconcilable if the application input is explicitly disabled
	if pipeline.Spec.Input.Application != nil {
		appInputEnabled = pipeline.Spec.Input.Application.Enabled
	}

	if appInputEnabled != nil && !*appInputEnabled {
		return false, nil
	}

	err := r.pipelineValidator.validate(ctx, pipeline)

	// Pipeline with a certificate that is about to expire is still considered reconcilable
	if err == nil || tlscert.IsCertAboutToExpireError(err) {
		return true, nil
	}

	// Remaining errors imply that the pipeline is not reconcilable
	// In case that one of the requests to the Kubernetes API server failed, then the pipeline is also considered non-reconcilable and the error is returned to trigger a requeue
	var APIRequestFailed *errortypes.APIRequestFailedError
	if errors.As(err, &APIRequestFailed) {
		return false, APIRequestFailed.Err
	}

	return false, nil
}

func getFluentBitPorts() []int32 {
	return []int32{
		ports.ExporterMetrics,
		ports.HTTP,
	}
}<|MERGE_RESOLUTION|>--- conflicted
+++ resolved
@@ -68,11 +68,7 @@
 	return logpipelineutils.FluentBit
 }
 
-<<<<<<< HEAD
-func New(client client.Client, config Config, prober commonstatus.DaemonSetProber, healthProber logpipeline.FlowHealthProber, checker IstioStatusChecker, validator *Validator, converter commonstatus.ErrorToMessageConverter) *Reconciler {
-=======
 func New(client client.Client, config Config, prober commonstatus.Prober, healthProber logpipeline.FlowHealthProber, checker logpipeline.IstioStatusChecker, validator *Validator, converter commonstatus.ErrorToMessageConverter) *Reconciler {
->>>>>>> 794a2c4e
 	return &Reconciler{
 		Client:             client,
 		config:             config,
