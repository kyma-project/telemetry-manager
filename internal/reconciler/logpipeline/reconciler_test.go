--- conflicted
+++ resolved
@@ -613,7 +613,6 @@
 		}
 	})
 
-<<<<<<< HEAD
 	t.Run("Check different Pod Error Conditions", func(t *testing.T) {
 		tests := []struct {
 			name            string
@@ -675,7 +674,6 @@
 		}
 	})
 
-=======
 	t.Run("a request to the Kubernetes API server has failed when validating the secret references", func(t *testing.T) {
 		pipeline := testutils.NewLogPipelineBuilder().
 			WithFinalizer("FLUENT_BIT_SECTIONS_CONFIG_MAP").
@@ -719,7 +717,6 @@
 		err = fakeClient.Get(context.Background(), testConfig.SectionsConfigMap, &cm)
 		require.Error(t, err, "sections configmap should not exist")
 	})
->>>>>>> 000547e6
 }
 
 func requireHasStatusCondition(t *testing.T, pipeline telemetryv1alpha1.LogPipeline, condType string, status metav1.ConditionStatus, reason, message string) {
