/*
Copyright 2021.

Licensed under the Apache License, Version 2.0 (the "License");
you may not use this file except in compliance with the License.
You may obtain a copy of the License at

    http://www.apache.org/licenses/LICENSE-2.0

Unless required by applicable law or agreed to in writing, software
distributed under the License is distributed on an "AS IS" BASIS,
WITHOUT WARRANTIES OR CONDITIONS OF ANY KIND, either express or implied.
See the License for the specific language governing permissions and
limitations under the License.
*/

package logpipeline

import (
	"context"
	"fmt"

	"github.com/prometheus/client_golang/prometheus"
	appsv1 "k8s.io/api/apps/v1"
	corev1 "k8s.io/api/core/v1"
	rbacv1 "k8s.io/api/rbac/v1"
	apierrors "k8s.io/apimachinery/pkg/api/errors"
	"k8s.io/apimachinery/pkg/types"
	ctrl "sigs.k8s.io/controller-runtime"
	"sigs.k8s.io/controller-runtime/pkg/client"
	"sigs.k8s.io/controller-runtime/pkg/controller/controllerutil"
	logf "sigs.k8s.io/controller-runtime/pkg/log"
	"sigs.k8s.io/controller-runtime/pkg/metrics"

	telemetryv1alpha1 "github.com/kyma-project/telemetry-manager/apis/telemetry/v1alpha1"
	"github.com/kyma-project/telemetry-manager/internal/configchecksum"
	configbuilder "github.com/kyma-project/telemetry-manager/internal/fluentbit/config/builder"
	utils "github.com/kyma-project/telemetry-manager/internal/kubernetes"
	"github.com/kyma-project/telemetry-manager/internal/overrides"
	commonresources "github.com/kyma-project/telemetry-manager/internal/resources/common"
	resources "github.com/kyma-project/telemetry-manager/internal/resources/fluentbit"
)

type Config struct {
	DaemonSet         types.NamespacedName
	SectionsConfigMap types.NamespacedName
	FilesConfigMap    types.NamespacedName
	EnvSecret         types.NamespacedName
	OverrideConfigMap types.NamespacedName
	PipelineDefaults  configbuilder.PipelineDefaults
	Overrides         overrides.Config
	DaemonSetConfig   resources.DaemonSetConfig
}

//go:generate mockery --name DaemonSetProber --filename daemon_set_prober.go
type DaemonSetProber interface {
	IsReady(ctx context.Context, name types.NamespacedName) (bool, error)
}

//go:generate mockery --name DaemonSetAnnotator --filename daemon_set_annotator.go
type DaemonSetAnnotator interface {
	SetAnnotation(ctx context.Context, name types.NamespacedName, key, value string) error
}

type Reconciler struct {
	client.Client
	config                  Config
	prober                  DaemonSetProber
	allLogPipelines         prometheus.Gauge
	unsupportedLogPipelines prometheus.Gauge
	syncer                  syncer
	overridesHandler        *overrides.Handler
}

func NewReconciler(client client.Client, config Config, prober DaemonSetProber, overridesHandler *overrides.Handler) *Reconciler {
	var r Reconciler
	r.Client = client
	r.config = config
	r.prober = prober
	r.allLogPipelines = prometheus.NewGauge(prometheus.GaugeOpts{Name: "telemetry_all_logpipelines", Help: "Number of log pipelines."})
	r.unsupportedLogPipelines = prometheus.NewGauge(prometheus.GaugeOpts{Name: "telemetry_unsupported_logpipelines", Help: "Number of log pipelines with custom filters or outputs."})
	metrics.Registry.MustRegister(r.allLogPipelines, r.unsupportedLogPipelines)
	r.syncer = syncer{client, config}
	r.overridesHandler = overridesHandler

	return &r
}

func (r *Reconciler) Reconcile(ctx context.Context, req ctrl.Request) (ctrl.Result, error) {
	log := logf.FromContext(ctx)
	log.V(1).Info("Reconciliation triggered")

	overrideConfig, err := r.overridesHandler.UpdateOverrideConfig(ctx, r.config.OverrideConfigMap)
	if err != nil {
		return ctrl.Result{}, err
	}

	if err := r.overridesHandler.CheckGlobalConfig(overrideConfig.Global); err != nil {
		return ctrl.Result{}, err
	}

	if overrideConfig.Logging.Paused {
		log.V(1).Info("Skipping reconciliation of logpipeline as reconciliation is paused.")
		return ctrl.Result{}, nil
	}

	if err := r.updateMetrics(ctx); err != nil {
		log.Error(err, "Failed to get all LogPipelines while updating metrics")
	}

	var pipeline telemetryv1alpha1.LogPipeline
	if err := r.Get(ctx, req.NamespacedName, &pipeline); err != nil {
		return ctrl.Result{}, client.IgnoreNotFound(err)
	}

	return ctrl.Result{}, r.doReconcile(ctx, &pipeline)
}

func (r *Reconciler) doReconcile(ctx context.Context, pipeline *telemetryv1alpha1.LogPipeline) (err error) {
	// defer the updating of status to ensure that the status is updated regardless of the outcome of the reconciliation
	defer func() {
		if statusErr := r.updateStatus(ctx, pipeline.Name); statusErr != nil {
			if err != nil {
				err = fmt.Errorf("failed while updating status: %v: %v", statusErr, err)
			} else {
				err = fmt.Errorf("failed to update status: %v", statusErr)
			}
		}
	}()

	if err = ensureFinalizers(ctx, r.Client, pipeline); err != nil {
		return err
	}

	if err = r.syncer.syncFluentBitConfig(ctx, pipeline); err != nil {
		return err
	}

	var checksum string
	if checksum, err = r.calculateChecksum(ctx); err != nil {
		return err
	}

	name := r.config.DaemonSet
	if err = r.reconcileFluentBit(ctx, name, pipeline, checksum); err != nil {
		return err
	}

	if err = cleanupFinalizersIfNeeded(ctx, r.Client, pipeline); err != nil {
		return err
	}

	return err
}

func (r *Reconciler) reconcileFluentBit(ctx context.Context, name types.NamespacedName, pipeline *telemetryv1alpha1.LogPipeline, checksum string) error {
<<<<<<< HEAD
=======
	shouldDeleteFluentBit, err := r.isLastPipelineMarkedForDeletion(ctx, pipeline)
	if err != nil {
		return fmt.Errorf("failed to check if LogPipeline is last marked for deletion: %v", err)
	}

	if shouldDeleteFluentBit {
		return deleteFluentBit(ctx, r, name)
	}

>>>>>>> 2a1ae25b
	serviceAccount := commonresources.MakeServiceAccount(name)
	if err := controllerutil.SetControllerReference(pipeline, serviceAccount, r.Scheme()); err != nil {
		return err
	}
	if err := utils.CreateOrUpdateServiceAccount(ctx, r, serviceAccount); err != nil {
		return fmt.Errorf("failed to create fluent bit service account: %w", err)
	}

	clusterRole := commonresources.MakeClusterRole(name)
	if err := controllerutil.SetControllerReference(pipeline, clusterRole, r.Scheme()); err != nil {
		return err
	}
	if err := utils.CreateOrUpdateClusterRole(ctx, r, clusterRole); err != nil {
		return fmt.Errorf("failed to create fluent bit cluster role: %w", err)
	}

	clusterRoleBinding := commonresources.MakeClusterRoleBinding(name)
	if err := controllerutil.SetControllerReference(pipeline, clusterRoleBinding, r.Scheme()); err != nil {
		return err
	}
	if err := utils.CreateOrUpdateClusterRoleBinding(ctx, r, clusterRoleBinding); err != nil {
		return fmt.Errorf("failed to create fluent bit cluster role Binding: %w", err)
	}

	daemonSet := resources.MakeDaemonSet(name, checksum, r.config.DaemonSetConfig)
	if err := controllerutil.SetControllerReference(pipeline, daemonSet, r.Scheme()); err != nil {
		return err
	}
	if err := utils.CreateOrUpdateDaemonSet(ctx, r, daemonSet); err != nil {
		return fmt.Errorf("failed to reconcile fluent bit daemonset: %w", err)
	}

	exporterMetricsService := resources.MakeExporterMetricsService(name)
	if err := controllerutil.SetControllerReference(pipeline, exporterMetricsService, r.Scheme()); err != nil {
		return err
	}
	if err := utils.CreateOrUpdateService(ctx, r, exporterMetricsService); err != nil {
		return fmt.Errorf("failed to reconcile exporter metrics service: %w", err)
	}

	metricsService := resources.MakeMetricsService(name)
	if err := controllerutil.SetControllerReference(pipeline, metricsService, r.Scheme()); err != nil {
		return err
	}
	if err := utils.CreateOrUpdateService(ctx, r, metricsService); err != nil {
		return fmt.Errorf("failed to reconcile fluent bit metrics service: %w", err)
	}

	cm := resources.MakeConfigMap(name)
	if err := controllerutil.SetControllerReference(pipeline, cm, r.Scheme()); err != nil {
		return err
	}
	if err := utils.CreateOrUpdateConfigMap(ctx, r, cm); err != nil {
		return fmt.Errorf("failed to reconcile fluent bit configmap: %w", err)
	}

	luaCm := resources.MakeLuaConfigMap(name)
	if err := controllerutil.SetControllerReference(pipeline, luaCm, r.Scheme()); err != nil {
		return err
	}
	if err := utils.CreateOrUpdateConfigMap(ctx, r, luaCm); err != nil {
		return fmt.Errorf("failed to reconcile fluent bit lua configmap: %w", err)
	}

	parsersCm := resources.MakeDynamicParserConfigmap(name)
	if err := controllerutil.SetControllerReference(pipeline, parsersCm, r.Scheme()); err != nil {
		return err
	}
	if err := utils.CreateIfNotExistsConfigMap(ctx, r, parsersCm); err != nil {
		return fmt.Errorf("failed to reconcile fluent bit parser configmap: %w", err)
	}
	return nil
}

func deleteFluentBit(ctx context.Context, c client.Client, name types.NamespacedName) error {
	if err := deleteResource(ctx, c, name, &appsv1.DaemonSet{}); err != nil {
		return fmt.Errorf("unable to delete daemonset %s: %v", name.Name, err)
	}

	if err := deleteResource(ctx, c, name, &corev1.Service{}); err != nil {
		return fmt.Errorf("unable to delete service %s: %v", name.Name, err)
	}

	if err := deleteResource(ctx, c, name, &corev1.ConfigMap{}); err != nil {
		return fmt.Errorf("unable to delete configmap %s: %v", name.Name, err)
	}

	if err := deleteResource(ctx, c, name, &corev1.ServiceAccount{}); err != nil {
		return fmt.Errorf("unable to delete service account %s: %v", name.Name, err)
	}

	if err := deleteResource(ctx, c, name, &rbacv1.ClusterRoleBinding{}); err != nil {
		return fmt.Errorf("unable to delete cluster role binding %s: %v", name.Name, err)
	}

	if err := deleteResource(ctx, c, name, &rbacv1.ClusterRole{}); err != nil {
		return fmt.Errorf("unable to delete cluster role %s: %v", name.Name, err)
	}

	name.Name = fmt.Sprintf("%s-luascripts", name.Name)
	if err := deleteResource(ctx, c, name, &corev1.ConfigMap{}); err != nil {
		return fmt.Errorf("unable to delete configmap %s: %v", name.Name, err)
	}

	return nil
}

func deleteResource(ctx context.Context, c client.Client, name client.ObjectKey, obj client.Object) error {
	err := c.Get(ctx, name, obj)
	if err == nil {
		if err = c.Delete(ctx, obj); err != nil && !apierrors.IsNotFound(err) {
			return err
		}
	} else if !apierrors.IsNotFound(err) {
		return err
	}
	return nil
}

func (r *Reconciler) isLastPipelineMarkedForDeletion(ctx context.Context, pipeline *telemetryv1alpha1.LogPipeline) (bool, error) {
	if isNotMarkedForDeletion(pipeline) {
		return false, nil
	}

	var allPipelines telemetryv1alpha1.LogPipelineList
	if err := r.List(ctx, &allPipelines); err != nil {
		return false, fmt.Errorf("failed to list LogPipelines: %v", err)
	}

	return len(allPipelines.Items) == 1 && allPipelines.Items[0].Name == pipeline.Name, nil
}

func (r *Reconciler) updateMetrics(ctx context.Context) error {
	var allPipelines telemetryv1alpha1.LogPipelineList
	if err := r.List(ctx, &allPipelines); err != nil {
		return err
	}

	r.allLogPipelines.Set(float64(count(&allPipelines, isNotMarkedForDeletion)))
	r.unsupportedLogPipelines.Set(float64(count(&allPipelines, isUnsupported)))

	return nil
}

type keepFunc func(*telemetryv1alpha1.LogPipeline) bool

func count(pipelines *telemetryv1alpha1.LogPipelineList, keep keepFunc) int {
	c := 0
	for i := range pipelines.Items {
		if keep(&pipelines.Items[i]) {
			c++
		}
	}
	return c
}

func isNotMarkedForDeletion(pipeline *telemetryv1alpha1.LogPipeline) bool {
	return pipeline.ObjectMeta.DeletionTimestamp.IsZero()
}

func isUnsupported(pipeline *telemetryv1alpha1.LogPipeline) bool {
	return isNotMarkedForDeletion(pipeline) && pipeline.ContainsCustomPlugin()
}

func (r *Reconciler) calculateChecksum(ctx context.Context) (string, error) {
	var sectionsCm corev1.ConfigMap
	if err := r.Get(ctx, r.config.SectionsConfigMap, &sectionsCm); err != nil {
		return "", fmt.Errorf("failed to get %s/%s ConfigMap: %v", r.config.SectionsConfigMap.Namespace, r.config.SectionsConfigMap.Name, err)
	}

	var filesCm corev1.ConfigMap
	if err := r.Get(ctx, r.config.FilesConfigMap, &filesCm); err != nil {
		return "", fmt.Errorf("failed to get %s/%s ConfigMap: %v", r.config.FilesConfigMap.Namespace, r.config.FilesConfigMap.Name, err)
	}

	var envSecret corev1.Secret
	if err := r.Get(ctx, r.config.EnvSecret, &envSecret); err != nil {
		return "", fmt.Errorf("failed to get %s/%s ConfigMap: %v", r.config.EnvSecret.Namespace, r.config.EnvSecret.Name, err)
	}

	return configchecksum.Calculate([]corev1.ConfigMap{sectionsCm, filesCm}, []corev1.Secret{envSecret}), nil
}<|MERGE_RESOLUTION|>--- conflicted
+++ resolved
@@ -154,18 +154,6 @@
 }
 
 func (r *Reconciler) reconcileFluentBit(ctx context.Context, name types.NamespacedName, pipeline *telemetryv1alpha1.LogPipeline, checksum string) error {
-<<<<<<< HEAD
-=======
-	shouldDeleteFluentBit, err := r.isLastPipelineMarkedForDeletion(ctx, pipeline)
-	if err != nil {
-		return fmt.Errorf("failed to check if LogPipeline is last marked for deletion: %v", err)
-	}
-
-	if shouldDeleteFluentBit {
-		return deleteFluentBit(ctx, r, name)
-	}
-
->>>>>>> 2a1ae25b
 	serviceAccount := commonresources.MakeServiceAccount(name)
 	if err := controllerutil.SetControllerReference(pipeline, serviceAccount, r.Scheme()); err != nil {
 		return err
