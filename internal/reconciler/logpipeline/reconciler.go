--- conflicted
+++ resolved
@@ -367,8 +367,12 @@
 	}
 }
 
-<<<<<<< HEAD
-	return nil, fmt.Errorf("either value or secret key reference must be defined")
+func tlsCertValidationRequired(pipeline *telemetryv1alpha1.LogPipeline) bool {
+	http := pipeline.Spec.Output.HTTP
+	if http == nil {
+		return false
+	}
+	return http.TLSConfig.Cert != nil || http.TLSConfig.Key != nil
 }
 
 func (r *Reconciler) clearPipelinesConditions(ctx context.Context, allPipelines []telemetryv1alpha1.LogPipeline) error {
@@ -385,12 +389,4 @@
 	r.pipelinesConditionsCleared = true
 
 	return nil
-=======
-func tlsCertValidationRequired(pipeline *telemetryv1alpha1.LogPipeline) bool {
-	http := pipeline.Spec.Output.HTTP
-	if http == nil {
-		return false
-	}
-	return http.TLSConfig.Cert != nil || http.TLSConfig.Key != nil
->>>>>>> abdd26b8
 }