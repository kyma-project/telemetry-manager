--- conflicted
+++ resolved
@@ -29,1265 +29,6 @@
 	"github.com/kyma-project/telemetry-manager/internal/workloadstatus"
 )
 
-<<<<<<< HEAD
-func TestReconcile(t *testing.T) {
-	scheme := runtime.NewScheme()
-	_ = clientgoscheme.AddToScheme(scheme)
-	_ = telemetryv1alpha1.AddToScheme(scheme)
-
-	overridesHandlerStub := &mocks.OverridesHandler{}
-	overridesHandlerStub.On("LoadOverrides", t.Context()).Return(&overrides.Config{}, nil)
-
-	istioStatusCheckerStub := &stubs.IstioStatusChecker{IsActive: false}
-
-	telemetryNamespace := "default"
-	moduleVersion := "1.0.0"
-
-	globals := config.NewGlobal(
-		config.WithTargetNamespace(telemetryNamespace),
-		config.WithVersion(moduleVersion),
-	)
-
-	t.Run("metric gateway deployment is not ready", func(t *testing.T) {
-		pipeline := testutils.NewMetricPipelineBuilder().Build()
-		fakeClient := testutils.NewFakeClientWrapper().WithScheme(scheme).WithObjects(&pipeline).WithStatusSubresource(&pipeline).Build()
-
-		gatewayConfigBuilderMock := &mocks.GatewayConfigBuilder{}
-		gatewayConfigBuilderMock.On("Build", mock.Anything, containsPipeline(pipeline), mock.Anything).Return(&common.Config{}, nil, nil).Times(1)
-
-		agentApplierDeleterMock := &mocks.AgentApplierDeleter{}
-		agentApplierDeleterMock.On("DeleteResources", mock.Anything, mock.Anything).Return(nil).Times(1)
-
-		gatewayApplierDeleterMock := &mocks.GatewayApplierDeleter{}
-		gatewayApplierDeleterMock.On("ApplyResources", mock.Anything, mock.Anything, mock.Anything).Return(nil)
-
-		pipelineLockStub := &mocks.PipelineLock{}
-		pipelineLockStub.On("TryAcquireLock", mock.Anything, mock.Anything).Return(nil)
-		pipelineLockStub.On("IsLockHolder", mock.Anything, mock.Anything).Return(nil)
-
-		pipelineSyncStub := &mocks.PipelineSyncer{}
-		pipelineSyncStub.On("TryAcquireLock", mock.Anything, mock.Anything).Return(nil)
-
-		gatewayProberStub := commonStatusStubs.NewDeploymentSetProber(&workloadstatus.PodIsPendingError{ContainerName: "foo", Message: "Error"})
-		agentProberStub := commonStatusStubs.NewDaemonSetProber(nil)
-
-		gatewayFlowHealthProberStub := &mocks.GatewayFlowHealthProber{}
-		gatewayFlowHealthProberStub.On("Probe", mock.Anything, pipeline.Name).Return(prober.OTelGatewayProbeResult{}, nil)
-
-		agentFlowHealthProberStub := &mocks.AgentFlowHealthProber{}
-		agentFlowHealthProberStub.On("Probe", mock.Anything, pipeline.Name).Return(prober.OTelAgentProbeResult{}, nil)
-
-		pipelineValidatorWithStubs := &Validator{
-			EndpointValidator:      stubs.NewEndpointValidator(nil),
-			TLSCertValidator:       stubs.NewTLSCertValidator(nil),
-			SecretRefValidator:     stubs.NewSecretRefValidator(nil),
-			PipelineLock:           pipelineLockStub,
-			TransformSpecValidator: stubs.NewTransformSpecValidator(nil),
-			FilterSpecValidator:    stubs.NewFilterSpecValidator(nil),
-		}
-
-		errToMsg := &conditions.ErrorToMessageConverter{}
-
-		sut := New(
-			globals,
-			fakeClient,
-			agentApplierDeleterMock,
-			&mocks.AgentConfigBuilder{},
-			agentProberStub,
-			gatewayFlowHealthProberStub,
-			agentFlowHealthProberStub,
-			gatewayApplierDeleterMock,
-			gatewayConfigBuilderMock,
-			gatewayProberStub,
-			istioStatusCheckerStub,
-			overridesHandlerStub,
-			pipelineLockStub,
-			pipelineSyncStub,
-			pipelineValidatorWithStubs,
-			errToMsg,
-		)
-		_, err := sut.Reconcile(t.Context(), ctrl.Request{NamespacedName: types.NamespacedName{Name: pipeline.Name}})
-		require.NoError(t, err)
-
-		var updatedPipeline telemetryv1alpha1.MetricPipeline
-
-		_ = fakeClient.Get(t.Context(), types.NamespacedName{Name: pipeline.Name}, &updatedPipeline)
-
-		requireHasStatusCondition(t, updatedPipeline,
-			conditions.TypeGatewayHealthy,
-			metav1.ConditionFalse,
-			conditions.ReasonGatewayNotReady,
-			"Pod is in the pending state because container: foo is not running due to: Error. Please check the container: foo logs.")
-
-		gatewayConfigBuilderMock.AssertExpectations(t)
-	})
-
-	t.Run("metric gateway prober fails", func(t *testing.T) {
-		pipeline := testutils.NewMetricPipelineBuilder().Build()
-		fakeClient := testutils.NewFakeClientWrapper().WithScheme(scheme).WithObjects(&pipeline).WithStatusSubresource(&pipeline).Build()
-
-		gatewayConfigBuilderMock := &mocks.GatewayConfigBuilder{}
-		gatewayConfigBuilderMock.On("Build", mock.Anything, containsPipeline(pipeline), mock.Anything).Return(&common.Config{}, nil, nil).Times(1)
-
-		agentApplierDeleterMock := &mocks.AgentApplierDeleter{}
-		agentApplierDeleterMock.On("DeleteResources", mock.Anything, mock.Anything).Return(nil).Times(1)
-
-		gatewayApplierDeleterMock := &mocks.GatewayApplierDeleter{}
-		gatewayApplierDeleterMock.On("ApplyResources", mock.Anything, mock.Anything, mock.Anything).Return(nil)
-
-		pipelineLockStub := &mocks.PipelineLock{}
-		pipelineLockStub.On("TryAcquireLock", mock.Anything, mock.Anything).Return(nil)
-		pipelineLockStub.On("IsLockHolder", mock.Anything, mock.Anything).Return(nil)
-
-		pipelineSyncStub := &mocks.PipelineSyncer{}
-		pipelineSyncStub.On("TryAcquireLock", mock.Anything, mock.Anything).Return(nil)
-
-		gatewayProberStub := commonStatusStubs.NewDeploymentSetProber(workloadstatus.ErrDeploymentFetching)
-		agentProberStub := commonStatusStubs.NewDaemonSetProber(nil)
-
-		gatewayFlowHealthProberStub := &mocks.GatewayFlowHealthProber{}
-		gatewayFlowHealthProberStub.On("Probe", mock.Anything, pipeline.Name).Return(prober.OTelGatewayProbeResult{}, nil)
-
-		agentFlowHealthProberStub := &mocks.AgentFlowHealthProber{}
-		agentFlowHealthProberStub.On("Probe", mock.Anything, pipeline.Name).Return(prober.OTelAgentProbeResult{}, nil)
-
-		errToMsg := &conditions.ErrorToMessageConverter{}
-
-		pipelineValidatorWithStubs := &Validator{
-			EndpointValidator:      stubs.NewEndpointValidator(nil),
-			TLSCertValidator:       stubs.NewTLSCertValidator(nil),
-			SecretRefValidator:     stubs.NewSecretRefValidator(nil),
-			PipelineLock:           pipelineLockStub,
-			TransformSpecValidator: stubs.NewTransformSpecValidator(nil),
-			FilterSpecValidator:    stubs.NewFilterSpecValidator(nil),
-		}
-
-		sut := New(
-			globals,
-			fakeClient,
-			agentApplierDeleterMock,
-			&mocks.AgentConfigBuilder{},
-			agentProberStub,
-			gatewayFlowHealthProberStub,
-			agentFlowHealthProberStub,
-			gatewayApplierDeleterMock,
-			gatewayConfigBuilderMock,
-			gatewayProberStub,
-			istioStatusCheckerStub,
-			overridesHandlerStub,
-			pipelineLockStub,
-			pipelineSyncStub,
-			pipelineValidatorWithStubs,
-			errToMsg,
-		)
-		_, err := sut.Reconcile(t.Context(), ctrl.Request{NamespacedName: types.NamespacedName{Name: pipeline.Name}})
-		require.NoError(t, err)
-
-		var updatedPipeline telemetryv1alpha1.MetricPipeline
-
-		_ = fakeClient.Get(t.Context(), types.NamespacedName{Name: pipeline.Name}, &updatedPipeline)
-
-		requireHasStatusCondition(t, updatedPipeline,
-			conditions.TypeGatewayHealthy,
-			metav1.ConditionFalse,
-			conditions.ReasonGatewayNotReady,
-			"Failed to get Deployment")
-
-		gatewayConfigBuilderMock.AssertExpectations(t)
-	})
-
-	t.Run("metric gateway deployment is ready", func(t *testing.T) {
-		pipeline := testutils.NewMetricPipelineBuilder().Build()
-		fakeClient := testutils.NewFakeClientWrapper().WithScheme(scheme).WithObjects(&pipeline).WithStatusSubresource(&pipeline).Build()
-
-		gatewayConfigBuilderMock := &mocks.GatewayConfigBuilder{}
-		gatewayConfigBuilderMock.On("Build", mock.Anything, containsPipeline(pipeline), mock.Anything).Return(&common.Config{}, nil, nil).Times(1)
-
-		agentApplierDeleterMock := &mocks.AgentApplierDeleter{}
-		agentApplierDeleterMock.On("DeleteResources", mock.Anything, mock.Anything).Return(nil).Times(1)
-
-		gatewayApplierDeleterMock := &mocks.GatewayApplierDeleter{}
-		gatewayApplierDeleterMock.On("ApplyResources", mock.Anything, mock.Anything, mock.Anything).Return(nil)
-
-		pipelineLockStub := &mocks.PipelineLock{}
-		pipelineLockStub.On("TryAcquireLock", mock.Anything, mock.Anything).Return(nil)
-		pipelineLockStub.On("IsLockHolder", mock.Anything, mock.Anything).Return(nil)
-
-		pipelineSyncStub := &mocks.PipelineSyncer{}
-		pipelineSyncStub.On("TryAcquireLock", mock.Anything, mock.Anything).Return(nil)
-
-		gatewayProberStub := commonStatusStubs.NewDeploymentSetProber(nil)
-		agentProberStub := commonStatusStubs.NewDaemonSetProber(nil)
-
-		gatewayFlowHealthProberStub := &mocks.GatewayFlowHealthProber{}
-		gatewayFlowHealthProberStub.On("Probe", mock.Anything, pipeline.Name).Return(prober.OTelGatewayProbeResult{}, nil)
-
-		agentFlowHealthProberStub := &mocks.AgentFlowHealthProber{}
-		agentFlowHealthProberStub.On("Probe", mock.Anything, pipeline.Name).Return(prober.OTelAgentProbeResult{}, nil)
-
-		pipelineValidatorWithStubs := &Validator{
-			EndpointValidator:      stubs.NewEndpointValidator(nil),
-			TLSCertValidator:       stubs.NewTLSCertValidator(nil),
-			SecretRefValidator:     stubs.NewSecretRefValidator(nil),
-			PipelineLock:           pipelineLockStub,
-			TransformSpecValidator: stubs.NewTransformSpecValidator(nil),
-			FilterSpecValidator:    stubs.NewFilterSpecValidator(nil),
-		}
-
-		errToMsg := &conditions.ErrorToMessageConverter{}
-
-		sut := New(
-			globals,
-			fakeClient,
-			agentApplierDeleterMock,
-			&mocks.AgentConfigBuilder{},
-			agentProberStub,
-			gatewayFlowHealthProberStub,
-			agentFlowHealthProberStub,
-			gatewayApplierDeleterMock,
-			gatewayConfigBuilderMock,
-			gatewayProberStub,
-			istioStatusCheckerStub,
-			overridesHandlerStub,
-			pipelineLockStub,
-			pipelineSyncStub,
-			pipelineValidatorWithStubs,
-			errToMsg,
-		)
-		_, err := sut.Reconcile(t.Context(), ctrl.Request{NamespacedName: types.NamespacedName{Name: pipeline.Name}})
-		require.NoError(t, err)
-
-		var updatedPipeline telemetryv1alpha1.MetricPipeline
-
-		_ = fakeClient.Get(t.Context(), types.NamespacedName{Name: pipeline.Name}, &updatedPipeline)
-
-		requireHasStatusCondition(t, updatedPipeline,
-			conditions.TypeGatewayHealthy,
-			metav1.ConditionTrue,
-			conditions.ReasonGatewayReady,
-			"Metric gateway Deployment is ready")
-
-		gatewayConfigBuilderMock.AssertExpectations(t)
-	})
-
-	t.Run("metric agent daemonset is not ready", func(t *testing.T) {
-		pipeline := testutils.NewMetricPipelineBuilder().WithPrometheusInput(true).Build()
-		fakeClient := testutils.NewFakeClientWrapper().WithScheme(scheme).WithObjects(&pipeline).WithStatusSubresource(&pipeline).Build()
-
-		agentConfigBuilderMock := &mocks.AgentConfigBuilder{}
-		agentConfigBuilderMock.On("Build", mock.Anything, containsPipeline(pipeline), mock.Anything).Return(&common.Config{}, nil, nil).Times(1)
-
-		gatewayConfigBuilderMock := &mocks.GatewayConfigBuilder{}
-		gatewayConfigBuilderMock.On("Build", mock.Anything, containsPipeline(pipeline), mock.Anything).Return(&common.Config{}, nil, nil).Times(1)
-
-		agentApplierDeleterMock := &mocks.AgentApplierDeleter{}
-		agentApplierDeleterMock.On("ApplyResources", mock.Anything, mock.Anything, mock.Anything).Return(nil)
-
-		gatewayApplierDeleterMock := &mocks.GatewayApplierDeleter{}
-		gatewayApplierDeleterMock.On("ApplyResources", mock.Anything, mock.Anything, mock.Anything).Return(nil)
-
-		pipelineLockStub := &mocks.PipelineLock{}
-		pipelineLockStub.On("TryAcquireLock", mock.Anything, mock.Anything).Return(nil)
-		pipelineLockStub.On("IsLockHolder", mock.Anything, mock.Anything).Return(nil)
-
-		pipelineSyncStub := &mocks.PipelineSyncer{}
-		pipelineSyncStub.On("TryAcquireLock", mock.Anything, mock.Anything).Return(nil)
-
-		gatewayProberStub := commonStatusStubs.NewDeploymentSetProber(nil)
-
-		agentProberStub := commonStatusStubs.NewDaemonSetProber(&workloadstatus.PodIsPendingError{Message: "Error"})
-
-		gatewayFlowHealthProberStub := &mocks.GatewayFlowHealthProber{}
-		gatewayFlowHealthProberStub.On("Probe", mock.Anything, pipeline.Name).Return(prober.OTelGatewayProbeResult{}, nil)
-
-		agentFlowHealthProberStub := &mocks.AgentFlowHealthProber{}
-		agentFlowHealthProberStub.On("Probe", mock.Anything, pipeline.Name).Return(prober.OTelAgentProbeResult{}, nil)
-
-		pipelineValidatorWithStubs := &Validator{
-			EndpointValidator:      stubs.NewEndpointValidator(nil),
-			TLSCertValidator:       stubs.NewTLSCertValidator(nil),
-			SecretRefValidator:     stubs.NewSecretRefValidator(nil),
-			PipelineLock:           pipelineLockStub,
-			TransformSpecValidator: stubs.NewTransformSpecValidator(nil),
-			FilterSpecValidator:    stubs.NewFilterSpecValidator(nil),
-		}
-		errToMsg := &conditions.ErrorToMessageConverter{}
-
-		sut := New(
-			globals,
-			fakeClient,
-			agentApplierDeleterMock,
-			agentConfigBuilderMock,
-			agentProberStub,
-			gatewayFlowHealthProberStub,
-			agentFlowHealthProberStub,
-			gatewayApplierDeleterMock,
-			gatewayConfigBuilderMock,
-			gatewayProberStub,
-			istioStatusCheckerStub,
-			overridesHandlerStub,
-			pipelineLockStub,
-			pipelineSyncStub,
-			pipelineValidatorWithStubs,
-			errToMsg,
-		)
-		_, err := sut.Reconcile(t.Context(), ctrl.Request{NamespacedName: types.NamespacedName{Name: pipeline.Name}})
-		require.NoError(t, err)
-
-		var updatedPipeline telemetryv1alpha1.MetricPipeline
-
-		_ = fakeClient.Get(t.Context(), types.NamespacedName{Name: pipeline.Name}, &updatedPipeline)
-
-		requireHasStatusCondition(t, updatedPipeline,
-			conditions.TypeAgentHealthy,
-			metav1.ConditionFalse,
-			conditions.ReasonAgentNotReady,
-			"Pod is in the pending state because container:  is not running due to: Error. Please check the container:  logs.")
-
-		agentConfigBuilderMock.AssertExpectations(t)
-		gatewayConfigBuilderMock.AssertExpectations(t)
-	})
-
-	t.Run("metric agent prober fails", func(t *testing.T) {
-		pipeline := testutils.NewMetricPipelineBuilder().WithPrometheusInput(true).Build()
-		fakeClient := testutils.NewFakeClientWrapper().WithScheme(scheme).WithObjects(&pipeline).WithStatusSubresource(&pipeline).Build()
-
-		agentConfigBuilderMock := &mocks.AgentConfigBuilder{}
-		agentConfigBuilderMock.On("Build", mock.Anything, containsPipeline(pipeline), mock.Anything).Return(&common.Config{}, nil, nil).Times(1)
-
-		gatewayConfigBuilderMock := &mocks.GatewayConfigBuilder{}
-		gatewayConfigBuilderMock.On("Build", mock.Anything, containsPipeline(pipeline), mock.Anything).Return(&common.Config{}, nil, nil).Times(1)
-
-		agentApplierDeleterMock := &mocks.AgentApplierDeleter{}
-		agentApplierDeleterMock.On("ApplyResources", mock.Anything, mock.Anything, mock.Anything).Return(nil)
-
-		gatewayApplierDeleterMock := &mocks.GatewayApplierDeleter{}
-		gatewayApplierDeleterMock.On("ApplyResources", mock.Anything, mock.Anything, mock.Anything).Return(nil)
-
-		pipelineLockStub := &mocks.PipelineLock{}
-		pipelineLockStub.On("TryAcquireLock", mock.Anything, mock.Anything).Return(nil)
-		pipelineLockStub.On("IsLockHolder", mock.Anything, mock.Anything).Return(nil)
-
-		pipelineSyncStub := &mocks.PipelineSyncer{}
-		pipelineSyncStub.On("TryAcquireLock", mock.Anything, mock.Anything).Return(nil)
-
-		gatewayProberStub := commonStatusStubs.NewDeploymentSetProber(nil)
-
-		agentProberStub := commonStatusStubs.NewDaemonSetProber(workloadstatus.ErrDaemonSetNotFound)
-
-		gatewayFlowHealthProberStub := &mocks.GatewayFlowHealthProber{}
-		gatewayFlowHealthProberStub.On("Probe", mock.Anything, pipeline.Name).Return(prober.OTelGatewayProbeResult{}, nil)
-
-		agentFlowHealthProberStub := &mocks.AgentFlowHealthProber{}
-		agentFlowHealthProberStub.On("Probe", mock.Anything, pipeline.Name).Return(prober.OTelAgentProbeResult{}, nil)
-
-		pipelineValidatorWithStubs := &Validator{
-			EndpointValidator:      stubs.NewEndpointValidator(nil),
-			TLSCertValidator:       stubs.NewTLSCertValidator(nil),
-			SecretRefValidator:     stubs.NewSecretRefValidator(nil),
-			PipelineLock:           pipelineLockStub,
-			TransformSpecValidator: stubs.NewTransformSpecValidator(nil),
-			FilterSpecValidator:    stubs.NewFilterSpecValidator(nil),
-		}
-
-		errToMsg := &conditions.ErrorToMessageConverter{}
-
-		sut := New(
-			globals,
-			fakeClient,
-			agentApplierDeleterMock,
-			agentConfigBuilderMock,
-			agentProberStub,
-			gatewayFlowHealthProberStub,
-			agentFlowHealthProberStub,
-			gatewayApplierDeleterMock,
-			gatewayConfigBuilderMock,
-			gatewayProberStub,
-			istioStatusCheckerStub,
-			overridesHandlerStub,
-			pipelineLockStub,
-			pipelineSyncStub,
-			pipelineValidatorWithStubs,
-			errToMsg,
-		)
-		_, err := sut.Reconcile(t.Context(), ctrl.Request{NamespacedName: types.NamespacedName{Name: pipeline.Name}})
-		require.NoError(t, err)
-
-		var updatedPipeline telemetryv1alpha1.MetricPipeline
-
-		_ = fakeClient.Get(t.Context(), types.NamespacedName{Name: pipeline.Name}, &updatedPipeline)
-
-		requireHasStatusCondition(t, updatedPipeline,
-			conditions.TypeAgentHealthy,
-			metav1.ConditionFalse,
-			conditions.ReasonAgentNotReady,
-			workloadstatus.ErrDaemonSetNotFound.Error())
-
-		agentConfigBuilderMock.AssertExpectations(t)
-		gatewayConfigBuilderMock.AssertExpectations(t)
-	})
-
-	t.Run("metric agent daemonset is ready", func(t *testing.T) {
-		pipeline := testutils.NewMetricPipelineBuilder().WithPrometheusInput(true).Build()
-		fakeClient := testutils.NewFakeClientWrapper().WithScheme(scheme).WithObjects(&pipeline).WithStatusSubresource(&pipeline).Build()
-
-		agentConfigBuilderMock := &mocks.AgentConfigBuilder{}
-		agentConfigBuilderMock.On("Build", mock.Anything, containsPipeline(pipeline), mock.Anything).Return(&common.Config{}, nil, nil).Times(1)
-
-		gatewayConfigBuilderMock := &mocks.GatewayConfigBuilder{}
-		gatewayConfigBuilderMock.On("Build", mock.Anything, containsPipeline(pipeline), mock.Anything).Return(&common.Config{}, nil, nil).Times(1)
-
-		agentApplierDeleterMock := &mocks.AgentApplierDeleter{}
-		agentApplierDeleterMock.On("ApplyResources", mock.Anything, mock.Anything, mock.Anything).Return(nil)
-
-		gatewayApplierDeleterMock := &mocks.GatewayApplierDeleter{}
-		gatewayApplierDeleterMock.On("ApplyResources", mock.Anything, mock.Anything, mock.Anything).Return(nil)
-
-		pipelineLockStub := &mocks.PipelineLock{}
-		pipelineLockStub.On("TryAcquireLock", mock.Anything, mock.Anything).Return(nil)
-		pipelineLockStub.On("IsLockHolder", mock.Anything, mock.Anything).Return(nil)
-
-		pipelineSyncStub := &mocks.PipelineSyncer{}
-		pipelineSyncStub.On("TryAcquireLock", mock.Anything, mock.Anything).Return(nil)
-
-		gatewayProberStub := commonStatusStubs.NewDeploymentSetProber(nil)
-
-		agentProberStub := commonStatusStubs.NewDaemonSetProber(nil)
-
-		gatewayFlowHealthProberStub := &mocks.GatewayFlowHealthProber{}
-		gatewayFlowHealthProberStub.On("Probe", mock.Anything, pipeline.Name).Return(prober.OTelGatewayProbeResult{}, nil)
-
-		agentFlowHealthProberStub := &mocks.AgentFlowHealthProber{}
-		agentFlowHealthProberStub.On("Probe", mock.Anything, pipeline.Name).Return(prober.OTelAgentProbeResult{}, nil)
-
-		pipelineValidatorWithStubs := &Validator{
-			EndpointValidator:      stubs.NewEndpointValidator(nil),
-			TLSCertValidator:       stubs.NewTLSCertValidator(nil),
-			SecretRefValidator:     stubs.NewSecretRefValidator(nil),
-			PipelineLock:           pipelineLockStub,
-			TransformSpecValidator: stubs.NewTransformSpecValidator(nil),
-			FilterSpecValidator:    stubs.NewFilterSpecValidator(nil),
-		}
-
-		errToMsg := &conditions.ErrorToMessageConverter{}
-
-		sut := New(
-			globals,
-			fakeClient,
-			agentApplierDeleterMock,
-			agentConfigBuilderMock,
-			agentProberStub,
-			gatewayFlowHealthProberStub,
-			agentFlowHealthProberStub,
-			gatewayApplierDeleterMock,
-			gatewayConfigBuilderMock,
-			gatewayProberStub,
-			istioStatusCheckerStub,
-			overridesHandlerStub,
-			pipelineLockStub,
-			pipelineSyncStub,
-			pipelineValidatorWithStubs,
-			errToMsg,
-		)
-		_, err := sut.Reconcile(t.Context(), ctrl.Request{NamespacedName: types.NamespacedName{Name: pipeline.Name}})
-		require.NoError(t, err)
-
-		var updatedPipeline telemetryv1alpha1.MetricPipeline
-
-		_ = fakeClient.Get(t.Context(), types.NamespacedName{Name: pipeline.Name}, &updatedPipeline)
-
-		requireHasStatusCondition(t, updatedPipeline,
-			conditions.TypeAgentHealthy,
-			metav1.ConditionTrue,
-			conditions.ReasonAgentReady,
-			"Metric agent DaemonSet is ready")
-
-		agentConfigBuilderMock.AssertExpectations(t)
-		gatewayConfigBuilderMock.AssertExpectations(t)
-	})
-
-	t.Run("referenced secret exists", func(t *testing.T) {
-		secret := &corev1.Secret{
-			TypeMeta: metav1.TypeMeta{},
-			ObjectMeta: metav1.ObjectMeta{
-				Name:      "some-secret",
-				Namespace: "some-namespace",
-			},
-			Data: map[string][]byte{"user": {}, "password": {}},
-		}
-		pipeline := testutils.NewMetricPipelineBuilder().WithOTLPOutput(testutils.OTLPBasicAuthFromSecret(secret.Name, secret.Namespace, "user", "password")).Build()
-		fakeClient := testutils.NewFakeClientWrapper().WithScheme(scheme).WithObjects(&pipeline, secret).WithStatusSubresource(&pipeline).Build()
-
-		gatewayConfigBuilderMock := &mocks.GatewayConfigBuilder{}
-		gatewayConfigBuilderMock.On("Build", mock.Anything, containsPipeline(pipeline), mock.Anything).Return(&common.Config{}, nil, nil).Times(1)
-
-		agentApplierDeleterMock := &mocks.AgentApplierDeleter{}
-		agentApplierDeleterMock.On("DeleteResources", mock.Anything, mock.Anything).Return(nil).Times(1)
-
-		gatewayApplierDeleterMock := &mocks.GatewayApplierDeleter{}
-		gatewayApplierDeleterMock.On("ApplyResources", mock.Anything, mock.Anything, mock.Anything).Return(nil)
-
-		pipelineLockStub := &mocks.PipelineLock{}
-		pipelineLockStub.On("TryAcquireLock", mock.Anything, mock.Anything).Return(nil)
-		pipelineLockStub.On("IsLockHolder", mock.Anything, mock.Anything).Return(nil)
-
-		pipelineSyncStub := &mocks.PipelineSyncer{}
-		pipelineSyncStub.On("TryAcquireLock", mock.Anything, mock.Anything).Return(nil)
-
-		gatewayProberStub := commonStatusStubs.NewDeploymentSetProber(nil)
-		agentProberStub := commonStatusStubs.NewDaemonSetProber(nil)
-
-		gatewayFlowHealthProberStub := &mocks.GatewayFlowHealthProber{}
-		gatewayFlowHealthProberStub.On("Probe", mock.Anything, pipeline.Name).Return(prober.OTelGatewayProbeResult{}, nil)
-
-		agentFlowHealthProberStub := &mocks.AgentFlowHealthProber{}
-		agentFlowHealthProberStub.On("Probe", mock.Anything, pipeline.Name).Return(prober.OTelAgentProbeResult{}, nil)
-
-		pipelineValidatorWithStubs := &Validator{
-			EndpointValidator:      stubs.NewEndpointValidator(nil),
-			TLSCertValidator:       stubs.NewTLSCertValidator(nil),
-			SecretRefValidator:     stubs.NewSecretRefValidator(nil),
-			PipelineLock:           pipelineLockStub,
-			TransformSpecValidator: stubs.NewTransformSpecValidator(nil),
-			FilterSpecValidator:    stubs.NewFilterSpecValidator(nil),
-		}
-
-		errToMsg := &conditions.ErrorToMessageConverter{}
-
-		sut := New(
-			globals,
-			fakeClient,
-			agentApplierDeleterMock,
-			&mocks.AgentConfigBuilder{},
-			agentProberStub,
-			gatewayFlowHealthProberStub,
-			agentFlowHealthProberStub,
-			gatewayApplierDeleterMock,
-			gatewayConfigBuilderMock,
-			gatewayProberStub,
-			istioStatusCheckerStub,
-			overridesHandlerStub,
-			pipelineLockStub,
-			pipelineSyncStub,
-			pipelineValidatorWithStubs,
-			errToMsg,
-		)
-		_, err := sut.Reconcile(t.Context(), ctrl.Request{NamespacedName: types.NamespacedName{Name: pipeline.Name}})
-		require.NoError(t, err)
-
-		var updatedPipeline telemetryv1alpha1.MetricPipeline
-
-		_ = fakeClient.Get(t.Context(), types.NamespacedName{Name: pipeline.Name}, &updatedPipeline)
-
-		requireHasStatusCondition(t, updatedPipeline,
-			conditions.TypeConfigurationGenerated,
-			metav1.ConditionTrue,
-			conditions.ReasonGatewayConfigured,
-			"MetricPipeline specification is successfully applied to the configuration of Metric gateway")
-
-		gatewayConfigBuilderMock.AssertExpectations(t)
-	})
-
-	t.Run("referenced secret missing", func(t *testing.T) {
-		pipeline := testutils.NewMetricPipelineBuilder().WithOTLPOutput(testutils.OTLPBasicAuthFromSecret("some-secret", "some-namespace", "user", "password")).Build()
-		fakeClient := testutils.NewFakeClientWrapper().WithScheme(scheme).WithObjects(&pipeline).WithStatusSubresource(&pipeline).Build()
-
-		gatewayConfigBuilderMock := &mocks.GatewayConfigBuilder{}
-		gatewayConfigBuilderMock.On("Build", mock.Anything, containsPipeline(pipeline), mock.Anything).Return(&common.Config{}, nil, nil)
-
-		agentApplierDeleterMock := &mocks.AgentApplierDeleter{}
-		agentApplierDeleterMock.On("DeleteResources", mock.Anything, mock.Anything).Return(nil)
-
-		gatewayApplierDeleterMock := &mocks.GatewayApplierDeleter{}
-		gatewayApplierDeleterMock.On("DeleteResources", mock.Anything, mock.Anything, mock.Anything).Return(nil)
-
-		pipelineLockStub := &mocks.PipelineLock{}
-		pipelineLockStub.On("TryAcquireLock", mock.Anything, mock.Anything).Return(nil)
-		pipelineLockStub.On("IsLockHolder", mock.Anything, mock.Anything).Return(nil)
-
-		pipelineSyncStub := &mocks.PipelineSyncer{}
-		pipelineSyncStub.On("TryAcquireLock", mock.Anything, mock.Anything).Return(nil)
-
-		gatewayProberStub := commonStatusStubs.NewDeploymentSetProber(nil)
-		agentProberStub := commonStatusStubs.NewDaemonSetProber(nil)
-
-		gatewayFlowHealthProberStub := &mocks.GatewayFlowHealthProber{}
-		gatewayFlowHealthProberStub.On("Probe", mock.Anything, pipeline.Name).Return(prober.OTelGatewayProbeResult{}, nil)
-
-		agentFlowHealthProberStub := &mocks.AgentFlowHealthProber{}
-		agentFlowHealthProberStub.On("Probe", mock.Anything, pipeline.Name).Return(prober.OTelAgentProbeResult{}, nil)
-
-		pipelineValidatorWithStubs := &Validator{
-			EndpointValidator:      stubs.NewEndpointValidator(nil),
-			TLSCertValidator:       stubs.NewTLSCertValidator(nil),
-			SecretRefValidator:     stubs.NewSecretRefValidator(fmt.Errorf("%w: Secret 'some-secret' of Namespace 'some-namespace'", secretref.ErrSecretRefNotFound)),
-			PipelineLock:           pipelineLockStub,
-			TransformSpecValidator: stubs.NewTransformSpecValidator(nil),
-			FilterSpecValidator:    stubs.NewFilterSpecValidator(nil),
-		}
-
-		errToMsg := &conditions.ErrorToMessageConverter{}
-
-		sut := New(
-			globals,
-			fakeClient,
-			agentApplierDeleterMock,
-			&mocks.AgentConfigBuilder{},
-			agentProberStub,
-			gatewayFlowHealthProberStub,
-			agentFlowHealthProberStub,
-			gatewayApplierDeleterMock,
-			gatewayConfigBuilderMock,
-			gatewayProberStub,
-			istioStatusCheckerStub,
-			overridesHandlerStub,
-			pipelineLockStub,
-			pipelineSyncStub,
-			pipelineValidatorWithStubs,
-			errToMsg,
-		)
-		_, err := sut.Reconcile(t.Context(), ctrl.Request{NamespacedName: types.NamespacedName{Name: pipeline.Name}})
-		require.NoError(t, err)
-
-		var updatedPipeline telemetryv1alpha1.MetricPipeline
-
-		_ = fakeClient.Get(t.Context(), types.NamespacedName{Name: pipeline.Name}, &updatedPipeline)
-
-		requireHasStatusCondition(t, updatedPipeline,
-			conditions.TypeConfigurationGenerated,
-			metav1.ConditionFalse,
-			conditions.ReasonReferencedSecretMissing,
-			"One or more referenced Secrets are missing: Secret 'some-secret' of Namespace 'some-namespace'")
-
-		requireHasStatusCondition(t, updatedPipeline,
-			conditions.TypeFlowHealthy,
-			metav1.ConditionFalse,
-			conditions.ReasonSelfMonConfigNotGenerated,
-			"No metrics delivered to backend because MetricPipeline specification is not applied to the configuration of Metric gateway. Check the 'ConfigurationGenerated' condition for more details",
-		)
-
-		gatewayConfigBuilderMock.AssertNotCalled(t, "Build", mock.Anything, mock.Anything)
-	})
-
-	t.Run("max pipelines exceeded", func(t *testing.T) {
-		pipeline := testutils.NewMetricPipelineBuilder().Build()
-		fakeClient := testutils.NewFakeClientWrapper().WithScheme(scheme).WithObjects(&pipeline).WithStatusSubresource(&pipeline).Build()
-
-		gatewayConfigBuilderMock := &mocks.GatewayConfigBuilder{}
-		gatewayConfigBuilderMock.On("Build", mock.Anything, containsPipeline(pipeline), mock.Anything).Return(&common.Config{}, nil, nil)
-
-		agentApplierDeleterMock := &mocks.AgentApplierDeleter{}
-		agentApplierDeleterMock.On("DeleteResources", mock.Anything, mock.Anything).Return(nil).Times(1)
-
-		pipelineLockStub := &mocks.PipelineLock{}
-		pipelineLockStub.On("TryAcquireLock", mock.Anything, mock.Anything).Return(resourcelock.ErrMaxPipelinesExceeded)
-		pipelineLockStub.On("IsLockHolder", mock.Anything, mock.Anything).Return(resourcelock.ErrMaxPipelinesExceeded)
-
-		pipelineSyncStub := &mocks.PipelineSyncer{}
-		pipelineSyncStub.On("TryAcquireLock", mock.Anything, mock.Anything).Return(nil)
-
-		gatewayProberStub := commonStatusStubs.NewDeploymentSetProber(nil)
-
-		agentProberStub := commonStatusStubs.NewDaemonSetProber(nil)
-
-		gatewayFlowHealthProberStub := &mocks.GatewayFlowHealthProber{}
-		gatewayFlowHealthProberStub.On("Probe", mock.Anything, pipeline.Name).Return(prober.OTelGatewayProbeResult{}, nil)
-
-		agentFlowHealthProberStub := &mocks.AgentFlowHealthProber{}
-		agentFlowHealthProberStub.On("Probe", mock.Anything, pipeline.Name).Return(prober.OTelAgentProbeResult{}, nil)
-
-		pipelineValidatorWithStubs := &Validator{
-			EndpointValidator:      stubs.NewEndpointValidator(nil),
-			TLSCertValidator:       stubs.NewTLSCertValidator(nil),
-			SecretRefValidator:     stubs.NewSecretRefValidator(nil),
-			PipelineLock:           pipelineLockStub,
-			TransformSpecValidator: stubs.NewTransformSpecValidator(nil),
-			FilterSpecValidator:    stubs.NewFilterSpecValidator(nil),
-		}
-		errToMsg := &conditions.ErrorToMessageConverter{}
-
-		sut := New(
-			globals,
-			fakeClient,
-			agentApplierDeleterMock,
-			&mocks.AgentConfigBuilder{},
-			agentProberStub,
-			gatewayFlowHealthProberStub,
-			agentFlowHealthProberStub,
-			&mocks.GatewayApplierDeleter{},
-			gatewayConfigBuilderMock,
-			gatewayProberStub,
-			istioStatusCheckerStub,
-			overridesHandlerStub,
-			pipelineLockStub,
-			pipelineSyncStub,
-			pipelineValidatorWithStubs,
-			errToMsg,
-		)
-		_, err := sut.Reconcile(t.Context(), ctrl.Request{NamespacedName: types.NamespacedName{Name: pipeline.Name}})
-		require.NoError(t, err)
-
-		var updatedPipeline telemetryv1alpha1.MetricPipeline
-
-		_ = fakeClient.Get(t.Context(), types.NamespacedName{Name: pipeline.Name}, &updatedPipeline)
-
-		requireHasStatusCondition(t, updatedPipeline,
-			conditions.TypeConfigurationGenerated,
-			metav1.ConditionFalse,
-			conditions.ReasonMaxPipelinesExceeded,
-			"Maximum pipeline count limit exceeded",
-		)
-
-		requireHasStatusCondition(t, updatedPipeline,
-			conditions.TypeFlowHealthy,
-			metav1.ConditionFalse,
-			conditions.ReasonSelfMonConfigNotGenerated,
-			"No metrics delivered to backend because MetricPipeline specification is not applied to the configuration of Metric gateway. Check the 'ConfigurationGenerated' condition for more details",
-		)
-
-		gatewayConfigBuilderMock.AssertNotCalled(t, "Build", mock.Anything, mock.Anything)
-	})
-
-	t.Run("gateway flow healthy", func(t *testing.T) {
-		tests := []struct {
-			name            string
-			probe           prober.OTelGatewayProbeResult
-			probeErr        error
-			expectedStatus  metav1.ConditionStatus
-			expectedReason  string
-			expectedMessage string
-		}{
-			{
-				name:            "prober fails",
-				probeErr:        assert.AnError,
-				expectedStatus:  metav1.ConditionUnknown,
-				expectedReason:  conditions.ReasonSelfMonGatewayProbingFailed,
-				expectedMessage: "Could not determine the health of the telemetry flow because the self monitor probing of gateway failed",
-			},
-			{
-				name: "healthy",
-				probe: prober.OTelGatewayProbeResult{
-					PipelineProbeResult: prober.PipelineProbeResult{Healthy: true},
-				},
-				expectedStatus:  metav1.ConditionTrue,
-				expectedReason:  conditions.ReasonSelfMonFlowHealthy,
-				expectedMessage: "No problems detected in the telemetry flow",
-			},
-			{
-				name: "throttling",
-				probe: prober.OTelGatewayProbeResult{
-					Throttling: true,
-				},
-				expectedStatus:  metav1.ConditionFalse,
-				expectedReason:  conditions.ReasonSelfMonGatewayThrottling,
-				expectedMessage: "Metric gateway is unable to receive metrics at current rate. See troubleshooting: https://kyma-project.io/#/telemetry-manager/user/04-metrics?id=gateway-throttling",
-			},
-			{
-				name: "some data dropped",
-				probe: prober.OTelGatewayProbeResult{
-					PipelineProbeResult: prober.PipelineProbeResult{SomeDataDropped: true},
-				},
-				expectedStatus:  metav1.ConditionFalse,
-				expectedReason:  conditions.ReasonSelfMonGatewaySomeDataDropped,
-				expectedMessage: "Backend is reachable, but rejecting metrics. Some metrics are dropped. See troubleshooting: https://kyma-project.io/#/telemetry-manager/user/04-metrics?id=not-all-metrics-arrive-at-the-backend",
-			},
-			{
-				name: "some data dropped shadows other problems",
-				probe: prober.OTelGatewayProbeResult{
-					PipelineProbeResult: prober.PipelineProbeResult{SomeDataDropped: true},
-					Throttling:          true,
-				},
-				expectedStatus:  metav1.ConditionFalse,
-				expectedReason:  conditions.ReasonSelfMonGatewaySomeDataDropped,
-				expectedMessage: "Backend is reachable, but rejecting metrics. Some metrics are dropped. See troubleshooting: https://kyma-project.io/#/telemetry-manager/user/04-metrics?id=not-all-metrics-arrive-at-the-backend",
-			},
-			{
-				name: "all data dropped",
-				probe: prober.OTelGatewayProbeResult{
-					PipelineProbeResult: prober.PipelineProbeResult{AllDataDropped: true},
-				},
-				expectedStatus:  metav1.ConditionFalse,
-				expectedReason:  conditions.ReasonSelfMonGatewayAllDataDropped,
-				expectedMessage: "Backend is not reachable or rejecting metrics. All metrics are dropped. See troubleshooting: https://kyma-project.io/#/telemetry-manager/user/04-metrics?id=no-metrics-arrive-at-the-backend",
-			},
-			{
-				name: "all data dropped shadows other problems",
-				probe: prober.OTelGatewayProbeResult{
-					PipelineProbeResult: prober.PipelineProbeResult{AllDataDropped: true},
-					Throttling:          true,
-				},
-				expectedStatus:  metav1.ConditionFalse,
-				expectedReason:  conditions.ReasonSelfMonGatewayAllDataDropped,
-				expectedMessage: "Backend is not reachable or rejecting metrics. All metrics are dropped. See troubleshooting: https://kyma-project.io/#/telemetry-manager/user/04-metrics?id=no-metrics-arrive-at-the-backend",
-			},
-		}
-
-		for _, tt := range tests {
-			t.Run(tt.name, func(t *testing.T) {
-				pipeline := testutils.NewMetricPipelineBuilder().Build()
-				fakeClient := testutils.NewFakeClientWrapper().WithScheme(scheme).WithObjects(&pipeline).WithStatusSubresource(&pipeline).Build()
-
-				gatewayConfigBuilderMock := &mocks.GatewayConfigBuilder{}
-				gatewayConfigBuilderMock.On("Build", mock.Anything, containsPipeline(pipeline), mock.Anything).Return(&common.Config{}, nil, nil).Times(1)
-
-				agentApplierDeleterMock := &mocks.AgentApplierDeleter{}
-				agentApplierDeleterMock.On("DeleteResources", mock.Anything, mock.Anything).Return(nil).Times(1)
-
-				gatewayApplierDeleterMock := &mocks.GatewayApplierDeleter{}
-				gatewayApplierDeleterMock.On("ApplyResources", mock.Anything, mock.Anything, mock.Anything).Return(nil)
-
-				pipelineLockStub := &mocks.PipelineLock{}
-				pipelineLockStub.On("TryAcquireLock", mock.Anything, mock.Anything).Return(nil)
-				pipelineLockStub.On("IsLockHolder", mock.Anything, mock.Anything).Return(nil)
-
-				pipelineSyncStub := &mocks.PipelineSyncer{}
-				pipelineSyncStub.On("TryAcquireLock", mock.Anything, mock.Anything).Return(nil)
-
-				gatewayProberStub := commonStatusStubs.NewDeploymentSetProber(nil)
-
-				agentProberStub := commonStatusStubs.NewDaemonSetProber(nil)
-
-				gatewayFlowHealthProberStub := &mocks.GatewayFlowHealthProber{}
-				gatewayFlowHealthProberStub.On("Probe", mock.Anything, pipeline.Name).Return(tt.probe, tt.probeErr)
-
-				agentFlowHealthProberStub := &mocks.AgentFlowHealthProber{}
-				agentFlowHealthProberStub.On("Probe", mock.Anything, pipeline.Name).Return(prober.OTelAgentProbeResult{}, nil)
-
-				pipelineValidatorWithStubs := &Validator{
-					EndpointValidator:      stubs.NewEndpointValidator(nil),
-					TLSCertValidator:       stubs.NewTLSCertValidator(nil),
-					SecretRefValidator:     stubs.NewSecretRefValidator(nil),
-					PipelineLock:           pipelineLockStub,
-					TransformSpecValidator: stubs.NewTransformSpecValidator(nil),
-					FilterSpecValidator:    stubs.NewFilterSpecValidator(nil),
-				}
-
-				errToMsg := &conditions.ErrorToMessageConverter{}
-				sut := New(
-					globals,
-					fakeClient,
-					agentApplierDeleterMock,
-					&mocks.AgentConfigBuilder{},
-					agentProberStub,
-					gatewayFlowHealthProberStub,
-					agentFlowHealthProberStub,
-					gatewayApplierDeleterMock,
-					gatewayConfigBuilderMock,
-					gatewayProberStub,
-					istioStatusCheckerStub,
-					overridesHandlerStub,
-					pipelineLockStub,
-					pipelineSyncStub,
-					pipelineValidatorWithStubs,
-					errToMsg,
-				)
-				_, err := sut.Reconcile(t.Context(), ctrl.Request{NamespacedName: types.NamespacedName{Name: pipeline.Name}})
-				require.NoError(t, err)
-
-				var updatedPipeline telemetryv1alpha1.MetricPipeline
-
-				_ = fakeClient.Get(t.Context(), types.NamespacedName{Name: pipeline.Name}, &updatedPipeline)
-
-				requireHasStatusCondition(t, updatedPipeline,
-					conditions.TypeFlowHealthy,
-					tt.expectedStatus,
-					tt.expectedReason,
-					tt.expectedMessage,
-				)
-
-				gatewayConfigBuilderMock.AssertExpectations(t)
-			})
-		}
-	})
-
-	t.Run("agent flow healthy", func(t *testing.T) {
-		tests := []struct {
-			name            string
-			probe           prober.OTelAgentProbeResult
-			probeErr        error
-			expectedStatus  metav1.ConditionStatus
-			expectedReason  string
-			expectedMessage string
-		}{
-			{
-				name:            "prober fails",
-				probeErr:        assert.AnError,
-				expectedStatus:  metav1.ConditionUnknown,
-				expectedReason:  conditions.ReasonSelfMonAgentProbingFailed,
-				expectedMessage: "Could not determine the health of the telemetry flow because the self monitor probing of agent failed",
-			},
-			{
-				name: "healthy",
-				probe: prober.OTelAgentProbeResult{
-					PipelineProbeResult: prober.PipelineProbeResult{Healthy: true},
-				},
-				expectedStatus:  metav1.ConditionTrue,
-				expectedReason:  conditions.ReasonSelfMonFlowHealthy,
-				expectedMessage: "No problems detected in the telemetry flow",
-			},
-			{
-				name: "some data dropped",
-				probe: prober.OTelAgentProbeResult{
-					PipelineProbeResult: prober.PipelineProbeResult{SomeDataDropped: true},
-				},
-				expectedStatus: metav1.ConditionFalse,
-				expectedReason: conditions.ReasonSelfMonAgentSomeDataDropped,
-				// TODO: Fix the documentation text in the link
-				expectedMessage: "Backend is reachable, but rejecting metrics. Some metrics are dropped. See troubleshooting: https://kyma-project.io/#/telemetry-manager/user/04-metrics?id=not-all-metrics-arrive-at-the-backend",
-			},
-			{
-				name: "all data dropped",
-				probe: prober.OTelAgentProbeResult{
-					PipelineProbeResult: prober.PipelineProbeResult{AllDataDropped: true},
-				},
-				expectedStatus:  metav1.ConditionFalse,
-				expectedReason:  conditions.ReasonSelfMonAgentAllDataDropped,
-				expectedMessage: "Backend is not reachable or rejecting metrics. All metrics are dropped. See troubleshooting: https://kyma-project.io/#/telemetry-manager/user/04-metrics?id=no-metrics-arrive-at-the-backend",
-			},
-			{
-				name: "all data dropped shadows other problems",
-				probe: prober.OTelAgentProbeResult{
-					PipelineProbeResult: prober.PipelineProbeResult{AllDataDropped: true, SomeDataDropped: true},
-				},
-				expectedStatus:  metav1.ConditionFalse,
-				expectedReason:  conditions.ReasonSelfMonAgentAllDataDropped,
-				expectedMessage: "Backend is not reachable or rejecting metrics. All metrics are dropped. See troubleshooting: https://kyma-project.io/#/telemetry-manager/user/04-metrics?id=no-metrics-arrive-at-the-backend",
-			},
-		}
-		for _, tt := range tests {
-			t.Run(tt.name, func(t *testing.T) {
-				pipeline := testutils.NewMetricPipelineBuilder().WithPrometheusInput(true).Build()
-				fakeClient := testutils.NewFakeClientWrapper().WithScheme(scheme).WithObjects(&pipeline).WithStatusSubresource(&pipeline).Build()
-
-				gatewayConfigBuilderMock := &mocks.GatewayConfigBuilder{}
-				gatewayConfigBuilderMock.On("Build", mock.Anything, containsPipeline(pipeline), mock.Anything).Return(&common.Config{}, nil, nil).Times(1)
-
-				agentConfigBuilderMock := &mocks.AgentConfigBuilder{}
-				agentConfigBuilderMock.On("Build", mock.Anything, containsPipeline(pipeline), mock.Anything).Return(&common.Config{}, nil, nil).Times(1)
-
-				agentApplierDeleterMock := &mocks.AgentApplierDeleter{}
-				agentApplierDeleterMock.On("ApplyResources", mock.Anything, mock.Anything, mock.Anything).Return(nil)
-
-				gatewayApplierDeleterMock := &mocks.GatewayApplierDeleter{}
-				gatewayApplierDeleterMock.On("ApplyResources", mock.Anything, mock.Anything, mock.Anything).Return(nil)
-
-				pipelineLockStub := &mocks.PipelineLock{}
-				pipelineLockStub.On("TryAcquireLock", mock.Anything, mock.Anything).Return(nil)
-				pipelineLockStub.On("IsLockHolder", mock.Anything, mock.Anything).Return(nil)
-
-				pipelineSyncStub := &mocks.PipelineSyncer{}
-				pipelineSyncStub.On("TryAcquireLock", mock.Anything, mock.Anything).Return(nil)
-
-				gatewayProberStub := commonStatusStubs.NewDeploymentSetProber(nil)
-
-				agentProberStub := commonStatusStubs.NewDaemonSetProber(nil)
-
-				gatewayFlowHealthProberStub := &mocks.GatewayFlowHealthProber{}
-				gatewayFlowHealthProberStub.On("Probe", mock.Anything, pipeline.Name).Return(prober.OTelGatewayProbeResult{}, nil)
-
-				agentFlowHealthProberStub := &mocks.AgentFlowHealthProber{}
-				agentFlowHealthProberStub.On("Probe", mock.Anything, pipeline.Name).Return(tt.probe, tt.probeErr)
-
-				pipelineValidatorWithStubs := &Validator{
-					EndpointValidator:      stubs.NewEndpointValidator(nil),
-					TLSCertValidator:       stubs.NewTLSCertValidator(nil),
-					SecretRefValidator:     stubs.NewSecretRefValidator(nil),
-					PipelineLock:           pipelineLockStub,
-					TransformSpecValidator: stubs.NewTransformSpecValidator(nil),
-					FilterSpecValidator:    stubs.NewFilterSpecValidator(nil),
-				}
-
-				errToMsg := &conditions.ErrorToMessageConverter{}
-				sut := New(
-					globals,
-					fakeClient,
-					agentApplierDeleterMock,
-					agentConfigBuilderMock,
-					agentProberStub,
-					gatewayFlowHealthProberStub,
-					agentFlowHealthProberStub,
-					gatewayApplierDeleterMock,
-					gatewayConfigBuilderMock,
-					gatewayProberStub,
-					istioStatusCheckerStub,
-					overridesHandlerStub,
-					pipelineLockStub,
-					pipelineSyncStub,
-					pipelineValidatorWithStubs,
-					errToMsg,
-				)
-				_, err := sut.Reconcile(t.Context(), ctrl.Request{NamespacedName: types.NamespacedName{Name: pipeline.Name}})
-				require.NoError(t, err)
-
-				var updatedPipeline telemetryv1alpha1.MetricPipeline
-
-				_ = fakeClient.Get(t.Context(), types.NamespacedName{Name: pipeline.Name}, &updatedPipeline)
-
-				requireHasStatusCondition(t, updatedPipeline,
-					conditions.TypeFlowHealthy,
-					tt.expectedStatus,
-					tt.expectedReason,
-					tt.expectedMessage,
-				)
-
-				agentConfigBuilderMock.AssertExpectations(t)
-			})
-		}
-	})
-
-	t.Run("tls conditions", func(t *testing.T) {
-		tests := []struct {
-			name                    string
-			tlsCertErr              error
-			expectedStatus          metav1.ConditionStatus
-			expectedReason          string
-			expectedMessage         string
-			expectGatewayConfigured bool
-		}{
-			{
-				name:            "cert expired",
-				tlsCertErr:      &tlscert.CertExpiredError{Expiry: time.Date(2020, time.November, 1, 0, 0, 0, 0, time.UTC)},
-				expectedStatus:  metav1.ConditionFalse,
-				expectedReason:  conditions.ReasonTLSCertificateExpired,
-				expectedMessage: "TLS certificate expired on 2020-11-01",
-			},
-			{
-				name:                    "cert about to expire",
-				tlsCertErr:              &tlscert.CertAboutToExpireError{Expiry: time.Date(2024, time.November, 1, 0, 0, 0, 0, time.UTC)},
-				expectedStatus:          metav1.ConditionTrue,
-				expectedReason:          conditions.ReasonTLSCertificateAboutToExpire,
-				expectedMessage:         "TLS certificate is about to expire, configured certificate is valid until 2024-11-01",
-				expectGatewayConfigured: true,
-			},
-			{
-				name:            "ca expired",
-				tlsCertErr:      &tlscert.CertExpiredError{Expiry: time.Date(2020, time.November, 1, 0, 0, 0, 0, time.UTC), IsCa: true},
-				expectedStatus:  metav1.ConditionFalse,
-				expectedReason:  conditions.ReasonTLSCertificateExpired,
-				expectedMessage: "TLS CA certificate expired on 2020-11-01",
-			},
-			{
-				name:                    "ca about to expire",
-				tlsCertErr:              &tlscert.CertAboutToExpireError{Expiry: time.Date(2024, time.November, 1, 0, 0, 0, 0, time.UTC), IsCa: true},
-				expectedStatus:          metav1.ConditionTrue,
-				expectedReason:          conditions.ReasonTLSCertificateAboutToExpire,
-				expectedMessage:         "TLS CA certificate is about to expire, configured certificate is valid until 2024-11-01",
-				expectGatewayConfigured: true,
-			},
-			{
-				name:            "cert decode failed",
-				tlsCertErr:      tlscert.ErrCertDecodeFailed,
-				expectedStatus:  metav1.ConditionFalse,
-				expectedReason:  conditions.ReasonTLSConfigurationInvalid,
-				expectedMessage: "TLS configuration invalid: failed to decode PEM block containing certificate",
-			},
-			{
-				name:            "key decode failed",
-				tlsCertErr:      tlscert.ErrKeyDecodeFailed,
-				expectedStatus:  metav1.ConditionFalse,
-				expectedReason:  conditions.ReasonTLSConfigurationInvalid,
-				expectedMessage: "TLS configuration invalid: failed to decode PEM block containing private key",
-			},
-			{
-				name:            "cert parse failed",
-				tlsCertErr:      tlscert.ErrCertParseFailed,
-				expectedStatus:  metav1.ConditionFalse,
-				expectedReason:  conditions.ReasonTLSConfigurationInvalid,
-				expectedMessage: "TLS configuration invalid: failed to parse certificate",
-			},
-			{
-				name:            "cert and key mismatch",
-				tlsCertErr:      tlscert.ErrInvalidCertificateKeyPair,
-				expectedStatus:  metav1.ConditionFalse,
-				expectedReason:  conditions.ReasonTLSConfigurationInvalid,
-				expectedMessage: "TLS configuration invalid: certificate and private key do not match",
-			},
-		}
-		for _, tt := range tests {
-			t.Run(tt.name, func(t *testing.T) {
-				pipeline := testutils.NewMetricPipelineBuilder().WithOTLPOutput(testutils.OTLPClientTLSFromString("ca", "fooCert", "fooKey")).Build()
-				fakeClient := testutils.NewFakeClientWrapper().WithScheme(scheme).WithObjects(&pipeline).WithStatusSubresource(&pipeline).Build()
-
-				gatewayConfigBuilderMock := &mocks.GatewayConfigBuilder{}
-				gatewayConfigBuilderMock.On("Build", mock.Anything, containsPipeline(pipeline), mock.Anything).Return(&common.Config{}, nil, nil).Times(1)
-
-				agentApplierDeleterMock := &mocks.AgentApplierDeleter{}
-				agentApplierDeleterMock.On("ApplyResources", mock.Anything, mock.Anything, mock.Anything).Return(nil)
-				agentApplierDeleterMock.On("DeleteResources", mock.Anything, mock.Anything).Return(nil)
-
-				gatewayApplierDeleterMock := &mocks.GatewayApplierDeleter{}
-				gatewayApplierDeleterMock.On("ApplyResources", mock.Anything, mock.Anything, mock.Anything).Return(nil)
-				gatewayApplierDeleterMock.On("DeleteResources", mock.Anything, mock.Anything, mock.Anything).Return(nil)
-
-				pipelineLockStub := &mocks.PipelineLock{}
-				pipelineLockStub.On("TryAcquireLock", mock.Anything, mock.Anything).Return(nil)
-				pipelineLockStub.On("IsLockHolder", mock.Anything, mock.Anything).Return(nil)
-
-				pipelineSyncStub := &mocks.PipelineSyncer{}
-				pipelineSyncStub.On("TryAcquireLock", mock.Anything, mock.Anything).Return(nil)
-
-				gatewayProberStub := commonStatusStubs.NewDeploymentSetProber(nil)
-				agentProberStub := commonStatusStubs.NewDaemonSetProber(nil)
-
-				gatewayFlowHealthProberStub := &mocks.GatewayFlowHealthProber{}
-				gatewayFlowHealthProberStub.On("Probe", mock.Anything, pipeline.Name).Return(prober.OTelGatewayProbeResult{}, nil)
-
-				agentFlowHealthProberStub := &mocks.AgentFlowHealthProber{}
-				agentFlowHealthProberStub.On("Probe", mock.Anything, pipeline.Name).Return(prober.OTelAgentProbeResult{}, nil)
-
-				pipelineValidatorWithStubs := &Validator{
-					EndpointValidator:      stubs.NewEndpointValidator(nil),
-					TLSCertValidator:       stubs.NewTLSCertValidator(tt.tlsCertErr),
-					SecretRefValidator:     stubs.NewSecretRefValidator(nil),
-					PipelineLock:           pipelineLockStub,
-					TransformSpecValidator: stubs.NewTransformSpecValidator(nil),
-					FilterSpecValidator:    stubs.NewFilterSpecValidator(nil),
-				}
-
-				errToMsg := &conditions.ErrorToMessageConverter{}
-
-				sut := New(
-					globals,
-					fakeClient,
-					agentApplierDeleterMock,
-					&mocks.AgentConfigBuilder{},
-					agentProberStub,
-					gatewayFlowHealthProberStub,
-					agentFlowHealthProberStub,
-					gatewayApplierDeleterMock,
-					gatewayConfigBuilderMock,
-					gatewayProberStub,
-					istioStatusCheckerStub,
-					overridesHandlerStub,
-					pipelineLockStub,
-					pipelineSyncStub,
-					pipelineValidatorWithStubs,
-					errToMsg,
-				)
-				_, err := sut.Reconcile(t.Context(), ctrl.Request{NamespacedName: types.NamespacedName{Name: pipeline.Name}})
-				require.NoError(t, err)
-
-				var updatedPipeline telemetryv1alpha1.MetricPipeline
-
-				_ = fakeClient.Get(t.Context(), types.NamespacedName{Name: pipeline.Name}, &updatedPipeline)
-
-				requireHasStatusCondition(t, updatedPipeline,
-					conditions.TypeConfigurationGenerated,
-					tt.expectedStatus,
-					tt.expectedReason,
-					tt.expectedMessage,
-				)
-
-				if tt.expectedStatus == metav1.ConditionFalse {
-					requireHasStatusCondition(t, updatedPipeline,
-						conditions.TypeFlowHealthy,
-						metav1.ConditionFalse,
-						conditions.ReasonSelfMonConfigNotGenerated,
-						"No metrics delivered to backend because MetricPipeline specification is not applied to the configuration of Metric gateway. Check the 'ConfigurationGenerated' condition for more details",
-					)
-				}
-
-				if !tt.expectGatewayConfigured {
-					gatewayConfigBuilderMock.AssertNotCalled(t, "Build", mock.Anything, mock.Anything)
-				} else {
-					gatewayConfigBuilderMock.AssertExpectations(t)
-				}
-			})
-		}
-	})
-
-	t.Run("invalid transform spec", func(t *testing.T) {
-		pipeline := testutils.NewMetricPipelineBuilder().Build()
-		fakeClient := testutils.NewFakeClientWrapper().WithScheme(scheme).WithObjects(&pipeline).WithStatusSubresource(&pipeline).Build()
-
-		gatewayConfigBuilderMock := &mocks.GatewayConfigBuilder{}
-		gatewayConfigBuilderMock.On("Build", mock.Anything, containsPipeline(pipeline), mock.Anything).Return(&common.Config{}, nil, nil).Times(1)
-
-		agentApplierDeleterMock := &mocks.AgentApplierDeleter{}
-		agentApplierDeleterMock.On("ApplyResources", mock.Anything, mock.Anything, mock.Anything).Return(nil)
-		agentApplierDeleterMock.On("DeleteResources", mock.Anything, mock.Anything).Return(nil)
-
-		gatewayApplierDeleterMock := &mocks.GatewayApplierDeleter{}
-		gatewayApplierDeleterMock.On("ApplyResources", mock.Anything, mock.Anything, mock.Anything).Return(nil)
-		gatewayApplierDeleterMock.On("DeleteResources", mock.Anything, mock.Anything, mock.Anything).Return(nil)
-
-		pipelineLockStub := &mocks.PipelineLock{}
-		pipelineLockStub.On("TryAcquireLock", mock.Anything, mock.Anything).Return(nil)
-		pipelineLockStub.On("IsLockHolder", mock.Anything, mock.Anything).Return(nil)
-
-		pipelineSyncStub := &mocks.PipelineSyncer{}
-		pipelineSyncStub.On("TryAcquireLock", mock.Anything, mock.Anything).Return(nil)
-
-		gatewayProberStub := commonStatusStubs.NewDeploymentSetProber(nil)
-		agentProberStub := commonStatusStubs.NewDaemonSetProber(nil)
-
-		gatewayFlowHealthProberStub := &mocks.GatewayFlowHealthProber{}
-		gatewayFlowHealthProberStub.On("Probe", mock.Anything, pipeline.Name).Return(prober.OTelGatewayProbeResult{}, nil)
-
-		agentFlowHealthProberStub := &mocks.AgentFlowHealthProber{}
-		agentFlowHealthProberStub.On("Probe", mock.Anything, pipeline.Name).Return(prober.OTelAgentProbeResult{}, nil)
-
-		pipelineValidatorWithStubs := &Validator{
-			EndpointValidator:  stubs.NewEndpointValidator(nil),
-			TLSCertValidator:   stubs.NewTLSCertValidator(nil),
-			SecretRefValidator: stubs.NewSecretRefValidator(nil),
-			PipelineLock:       pipelineLockStub,
-			TransformSpecValidator: stubs.NewTransformSpecValidator(
-				&ottl.InvalidOTTLSpecError{
-					Err: fmt.Errorf("invalid TransformSpec: error while parsing statements"),
-				},
-			),
-			FilterSpecValidator: stubs.NewFilterSpecValidator(nil),
-		}
-
-		errToMsg := &conditions.ErrorToMessageConverter{}
-
-		sut := New(
-			globals,
-			fakeClient,
-			agentApplierDeleterMock,
-			&mocks.AgentConfigBuilder{},
-			agentProberStub,
-			gatewayFlowHealthProberStub,
-			agentFlowHealthProberStub,
-			gatewayApplierDeleterMock,
-			gatewayConfigBuilderMock,
-			gatewayProberStub,
-			istioStatusCheckerStub,
-			overridesHandlerStub,
-			pipelineLockStub,
-			pipelineSyncStub,
-			pipelineValidatorWithStubs,
-			errToMsg,
-		)
-		_, err := sut.Reconcile(t.Context(), ctrl.Request{NamespacedName: types.NamespacedName{Name: pipeline.Name}})
-		require.NoError(t, err)
-
-		var updatedPipeline telemetryv1alpha1.MetricPipeline
-
-		_ = fakeClient.Get(t.Context(), types.NamespacedName{Name: pipeline.Name}, &updatedPipeline)
-
-		requireHasStatusCondition(t, updatedPipeline,
-			conditions.TypeConfigurationGenerated,
-			metav1.ConditionFalse,
-			conditions.ReasonOTTLSpecInvalid,
-			"OTTL specification is invalid, invalid TransformSpec: error while parsing statements. Fix the syntax error indicated by the message or see troubleshooting: https://kyma-project.io/#/telemetry-manager/user/04-metrics?id=ottl_spec_invalid_with_unspecific_error_message",
-		)
-
-		requireHasStatusCondition(t, updatedPipeline,
-			conditions.TypeFlowHealthy,
-			metav1.ConditionFalse,
-			conditions.ReasonSelfMonConfigNotGenerated,
-			"No metrics delivered to backend because MetricPipeline specification is not applied to the configuration of Metric gateway. Check the 'ConfigurationGenerated' condition for more details",
-		)
-
-		gatewayConfigBuilderMock.AssertNotCalled(t, "Build", mock.Anything, mock.Anything)
-	})
-
-	t.Run("invalid filter spec", func(t *testing.T) {
-		pipeline := testutils.NewMetricPipelineBuilder().Build()
-		fakeClient := testutils.NewFakeClientWrapper().WithScheme(scheme).WithObjects(&pipeline).WithStatusSubresource(&pipeline).Build()
-=======
 func TestGatewayHealthCondition(t *testing.T) {
 	tests := []struct {
 		name           string
@@ -1334,7 +75,6 @@
 				withAgentApplierDeleterAssert(agentApplierDeleterMock),
 				withGatewayConfigBuilderAssert(gatewayConfigBuilderMock),
 			}
->>>>>>> b7a14e9b
 
 			if tt.proberError != nil {
 				reconcilerOpts = append(reconcilerOpts, WithGatewayProber(commonStatusStubs.NewDeploymentSetProber(tt.proberError)))
@@ -1406,16 +146,7 @@
 				reconcilerOpts = append(reconcilerOpts, WithAgentProber(commonStatusStubs.NewDaemonSetProber(tt.proberError)))
 			}
 
-<<<<<<< HEAD
-		requireHasStatusCondition(t, updatedPipeline,
-			conditions.TypeConfigurationGenerated,
-			metav1.ConditionFalse,
-			conditions.ReasonOTTLSpecInvalid,
-			"OTTL specification is invalid, invalid FilterSpec: error while parsing statements. Fix the syntax error indicated by the message or see troubleshooting: https://kyma-project.io/#/telemetry-manager/user/04-metrics?id=ottl_spec_invalid_with_unspecific_error_message",
-		)
-=======
 			sut, assertAll := newTestReconciler(fakeClient, reconcilerOpts...)
->>>>>>> b7a14e9b
 
 			result := reconcileAndGet(t, fakeClient, sut, pipeline.Name)
 			require.NoError(t, result.err)
