--- conflicted
+++ resolved
@@ -88,7 +88,6 @@
 		flowHealthProberStub := &mocks.FlowHealthProber{}
 		flowHealthProberStub.On("Probe", mock.Anything, pipeline.Name).Return(prober.OTelPipelineProbeResult{}, nil)
 
-<<<<<<< HEAD
 		pipelineValidatorWithStubs := &validator{
 			client:             fakeClient,
 			tlsCertValidator:   stubs.NewTLSCertValidator(nil),
@@ -96,19 +95,6 @@
 			pipelineLock:       pipelineLockStub,
 		}
 
-		sut := Reconciler{
-			Client:                fakeClient,
-			config:                testConfig,
-			gatewayConfigBuilder:  gatewayConfigBuilderMock,
-			gatewayApplierDeleter: gatewayApplierDeleterMock,
-			pipelineLock:          pipelineLockStub,
-			gatewayProber:         gatewayProberStub,
-			flowHealthProber:      flowHealthProberStub,
-			overridesHandler:      overridesHandlerStub,
-			istioStatusChecker:    istioStatusCheckerStub,
-			pipelineValidator:     pipelineValidatorWithStubs,
-		}
-=======
 		sut := New(
 			fakeClient,
 			testConfig,
@@ -122,9 +108,8 @@
 			istioStatusCheckerStub,
 			overridesHandlerStub,
 			pipelineLockStub,
-			stubs.NewTLSCertValidator(nil),
-		)
->>>>>>> b3e6cadf
+			pipelineValidatorWithStubs,
+		)
 		_, err := sut.Reconcile(context.Background(), ctrl.Request{NamespacedName: types.NamespacedName{Name: pipeline.Name}})
 		require.NoError(t, err)
 
@@ -160,7 +145,6 @@
 		flowHealthProberStub := &mocks.FlowHealthProber{}
 		flowHealthProberStub.On("Probe", mock.Anything, pipeline.Name).Return(prober.OTelPipelineProbeResult{}, nil)
 
-<<<<<<< HEAD
 		pipelineValidatorWithStubs := &validator{
 			client:             fakeClient,
 			tlsCertValidator:   stubs.NewTLSCertValidator(nil),
@@ -168,19 +152,6 @@
 			pipelineLock:       pipelineLockStub,
 		}
 
-		sut := Reconciler{
-			Client:                fakeClient,
-			config:                testConfig,
-			gatewayConfigBuilder:  gatewayConfigBuilderMock,
-			gatewayApplierDeleter: gatewayApplierDeleterMock,
-			pipelineLock:          pipelineLockStub,
-			gatewayProber:         gatewayProberStub,
-			flowHealthProber:      flowHealthProberStub,
-			overridesHandler:      overridesHandlerStub,
-			istioStatusChecker:    istioStatusCheckerStub,
-			pipelineValidator:     pipelineValidatorWithStubs,
-		}
-=======
 		sut := New(
 			fakeClient,
 			testConfig,
@@ -194,9 +165,8 @@
 			istioStatusCheckerStub,
 			overridesHandlerStub,
 			pipelineLockStub,
-			stubs.NewTLSCertValidator(nil),
-		)
->>>>>>> b3e6cadf
+			pipelineValidatorWithStubs,
+		)
 		_, err := sut.Reconcile(context.Background(), ctrl.Request{NamespacedName: types.NamespacedName{Name: pipeline.Name}})
 		require.NoError(t, err)
 
@@ -232,7 +202,6 @@
 		flowHealthProberStub := &mocks.FlowHealthProber{}
 		flowHealthProberStub.On("Probe", mock.Anything, pipeline.Name).Return(prober.OTelPipelineProbeResult{}, nil)
 
-<<<<<<< HEAD
 		pipelineValidatorWithStubs := &validator{
 			client:             fakeClient,
 			tlsCertValidator:   stubs.NewTLSCertValidator(nil),
@@ -240,19 +209,6 @@
 			pipelineLock:       pipelineLockStub,
 		}
 
-		sut := Reconciler{
-			Client:                fakeClient,
-			config:                testConfig,
-			gatewayConfigBuilder:  gatewayConfigBuilderMock,
-			gatewayApplierDeleter: gatewayApplierDeleterMock,
-			pipelineLock:          pipelineLockStub,
-			gatewayProber:         gatewayProberStub,
-			flowHealthProber:      flowHealthProberStub,
-			overridesHandler:      overridesHandlerStub,
-			istioStatusChecker:    istioStatusCheckerStub,
-			pipelineValidator:     pipelineValidatorWithStubs,
-		}
-=======
 		sut := New(
 			fakeClient,
 			testConfig,
@@ -266,9 +222,8 @@
 			istioStatusCheckerStub,
 			overridesHandlerStub,
 			pipelineLockStub,
-			stubs.NewTLSCertValidator(nil),
-		)
->>>>>>> b3e6cadf
+			pipelineValidatorWithStubs,
+		)
 		_, err := sut.Reconcile(context.Background(), ctrl.Request{NamespacedName: types.NamespacedName{Name: pipeline.Name}})
 		require.NoError(t, err)
 
@@ -313,7 +268,6 @@
 		flowHealthProberStub := &mocks.FlowHealthProber{}
 		flowHealthProberStub.On("Probe", mock.Anything, pipeline.Name).Return(prober.OTelPipelineProbeResult{}, nil)
 
-<<<<<<< HEAD
 		pipelineValidatorWithStubs := &validator{
 			client:             fakeClient,
 			tlsCertValidator:   stubs.NewTLSCertValidator(nil),
@@ -321,22 +275,6 @@
 			pipelineLock:       pipelineLockStub,
 		}
 
-		sut := Reconciler{
-			Client:                fakeClient,
-			config:                testConfig,
-			agentConfigBuilder:    agentConfigBuilderMock,
-			gatewayConfigBuilder:  gatewayConfigBuilderMock,
-			agentApplierDeleter:   agentApplierDeleterMock,
-			gatewayApplierDeleter: gatewayApplierDeleterMock,
-			pipelineLock:          pipelineLockStub,
-			gatewayProber:         gatewayProberStub,
-			agentProber:           agentProberStub,
-			flowHealthProber:      flowHealthProberStub,
-			overridesHandler:      overridesHandlerStub,
-			istioStatusChecker:    istioStatusCheckerStub,
-			pipelineValidator:     pipelineValidatorWithStubs,
-		}
-=======
 		sut := New(
 			fakeClient,
 			testConfig,
@@ -350,9 +288,8 @@
 			istioStatusCheckerStub,
 			overridesHandlerStub,
 			pipelineLockStub,
-			stubs.NewTLSCertValidator(nil),
-		)
->>>>>>> b3e6cadf
+			pipelineValidatorWithStubs,
+		)
 		_, err := sut.Reconcile(context.Background(), ctrl.Request{NamespacedName: types.NamespacedName{Name: pipeline.Name}})
 		require.NoError(t, err)
 
@@ -398,7 +335,6 @@
 		flowHealthProberStub := &mocks.FlowHealthProber{}
 		flowHealthProberStub.On("Probe", mock.Anything, pipeline.Name).Return(prober.OTelPipelineProbeResult{}, nil)
 
-<<<<<<< HEAD
 		pipelineValidatorWithStubs := &validator{
 			client:             fakeClient,
 			tlsCertValidator:   stubs.NewTLSCertValidator(nil),
@@ -406,22 +342,6 @@
 			pipelineLock:       pipelineLockStub,
 		}
 
-		sut := Reconciler{
-			Client:                fakeClient,
-			config:                testConfig,
-			agentConfigBuilder:    agentConfigBuilderMock,
-			gatewayConfigBuilder:  gatewayConfigBuilderMock,
-			agentApplierDeleter:   agentApplierDeleterMock,
-			gatewayApplierDeleter: gatewayApplierDeleterMock,
-			pipelineLock:          pipelineLockStub,
-			gatewayProber:         gatewayProberStub,
-			agentProber:           agentProberMock,
-			flowHealthProber:      flowHealthProberStub,
-			overridesHandler:      overridesHandlerStub,
-			istioStatusChecker:    istioStatusCheckerStub,
-			pipelineValidator:     pipelineValidatorWithStubs,
-		}
-=======
 		sut := New(
 			fakeClient,
 			testConfig,
@@ -435,9 +355,8 @@
 			istioStatusCheckerStub,
 			overridesHandlerStub,
 			pipelineLockStub,
-			stubs.NewTLSCertValidator(nil),
-		)
->>>>>>> b3e6cadf
+			pipelineValidatorWithStubs,
+		)
 		_, err := sut.Reconcile(context.Background(), ctrl.Request{NamespacedName: types.NamespacedName{Name: pipeline.Name}})
 		require.NoError(t, err)
 
@@ -483,7 +402,6 @@
 		flowHealthProberStub := &mocks.FlowHealthProber{}
 		flowHealthProberStub.On("Probe", mock.Anything, pipeline.Name).Return(prober.OTelPipelineProbeResult{}, nil)
 
-<<<<<<< HEAD
 		pipelineValidatorWithStubs := &validator{
 			client:             fakeClient,
 			tlsCertValidator:   stubs.NewTLSCertValidator(nil),
@@ -491,22 +409,6 @@
 			pipelineLock:       pipelineLockStub,
 		}
 
-		sut := Reconciler{
-			Client:                fakeClient,
-			config:                testConfig,
-			agentConfigBuilder:    agentConfigBuilderMock,
-			gatewayConfigBuilder:  gatewayConfigBuilderMock,
-			agentApplierDeleter:   agentApplierDeleterMock,
-			gatewayApplierDeleter: gatewayApplierDeleterMock,
-			pipelineLock:          pipelineLockStub,
-			gatewayProber:         gatewayProberStub,
-			agentProber:           agentProberMock,
-			flowHealthProber:      flowHealthProberStub,
-			overridesHandler:      overridesHandlerStub,
-			istioStatusChecker:    istioStatusCheckerStub,
-			pipelineValidator:     pipelineValidatorWithStubs,
-		}
-=======
 		sut := New(
 			fakeClient,
 			testConfig,
@@ -520,9 +422,8 @@
 			istioStatusCheckerStub,
 			overridesHandlerStub,
 			pipelineLockStub,
-			stubs.NewTLSCertValidator(nil),
-		)
->>>>>>> b3e6cadf
+			pipelineValidatorWithStubs,
+		)
 		_, err := sut.Reconcile(context.Background(), ctrl.Request{NamespacedName: types.NamespacedName{Name: pipeline.Name}})
 		require.NoError(t, err)
 
@@ -567,7 +468,6 @@
 		flowHealthProberStub := &mocks.FlowHealthProber{}
 		flowHealthProberStub.On("Probe", mock.Anything, pipeline.Name).Return(prober.OTelPipelineProbeResult{}, nil)
 
-<<<<<<< HEAD
 		pipelineValidatorWithStubs := &validator{
 			client:             fakeClient,
 			tlsCertValidator:   stubs.NewTLSCertValidator(nil),
@@ -575,19 +475,6 @@
 			pipelineLock:       pipelineLockStub,
 		}
 
-		sut := Reconciler{
-			Client:                fakeClient,
-			config:                testConfig,
-			gatewayConfigBuilder:  gatewayConfigBuilderMock,
-			gatewayApplierDeleter: gatewayApplierDeleterMock,
-			pipelineLock:          pipelineLockStub,
-			gatewayProber:         gatewayProberStub,
-			flowHealthProber:      flowHealthProberStub,
-			overridesHandler:      overridesHandlerStub,
-			istioStatusChecker:    istioStatusCheckerStub,
-			pipelineValidator:     pipelineValidatorWithStubs,
-		}
-=======
 		sut := New(
 			fakeClient,
 			testConfig,
@@ -601,9 +488,8 @@
 			istioStatusCheckerStub,
 			overridesHandlerStub,
 			pipelineLockStub,
-			stubs.NewTLSCertValidator(nil),
-		)
->>>>>>> b3e6cadf
+			pipelineValidatorWithStubs,
+		)
 		_, err := sut.Reconcile(context.Background(), ctrl.Request{NamespacedName: types.NamespacedName{Name: pipeline.Name}})
 		require.NoError(t, err)
 
@@ -642,7 +528,6 @@
 		flowHealthProberStub := &mocks.FlowHealthProber{}
 		flowHealthProberStub.On("Probe", mock.Anything, pipeline.Name).Return(prober.OTelPipelineProbeResult{}, nil)
 
-<<<<<<< HEAD
 		pipelineValidatorWithStubs := &validator{
 			client:             fakeClient,
 			tlsCertValidator:   stubs.NewTLSCertValidator(nil),
@@ -650,20 +535,6 @@
 			pipelineLock:       pipelineLockStub,
 		}
 
-		sut := Reconciler{
-			Client:                fakeClient,
-			config:                testConfig,
-			gatewayConfigBuilder:  gatewayConfigBuilderMock,
-			agentApplierDeleter:   agentApplierDeleterMock,
-			gatewayApplierDeleter: gatewayApplierDeleterMock,
-			pipelineLock:          pipelineLockStub,
-			gatewayProber:         gatewayProberStub,
-			flowHealthProber:      flowHealthProberStub,
-			overridesHandler:      overridesHandlerStub,
-			istioStatusChecker:    istioStatusCheckerStub,
-			pipelineValidator:     pipelineValidatorWithStubs,
-		}
-=======
 		sut := New(
 			fakeClient,
 			testConfig,
@@ -677,9 +548,8 @@
 			istioStatusCheckerStub,
 			overridesHandlerStub,
 			pipelineLockStub,
-			stubs.NewTLSCertValidator(nil),
-		)
->>>>>>> b3e6cadf
+			pipelineValidatorWithStubs,
+		)
 		_, err := sut.Reconcile(context.Background(), ctrl.Request{NamespacedName: types.NamespacedName{Name: pipeline.Name}})
 		require.NoError(t, err)
 
@@ -719,7 +589,6 @@
 		flowHealthProberStub := &mocks.FlowHealthProber{}
 		flowHealthProberStub.On("Probe", mock.Anything, pipeline.Name).Return(prober.OTelPipelineProbeResult{}, nil)
 
-<<<<<<< HEAD
 		pipelineValidatorWithStubs := &validator{
 			client:             fakeClient,
 			tlsCertValidator:   stubs.NewTLSCertValidator(nil),
@@ -727,18 +596,6 @@
 			pipelineLock:       pipelineLockStub,
 		}
 
-		sut := Reconciler{
-			Client:               fakeClient,
-			config:               testConfig,
-			gatewayConfigBuilder: gatewayConfigBuilderMock,
-			pipelineLock:         pipelineLockStub,
-			gatewayProber:        gatewayProberStub,
-			flowHealthProber:     flowHealthProberStub,
-			overridesHandler:     overridesHandlerStub,
-			istioStatusChecker:   istioStatusCheckerStub,
-			pipelineValidator:    pipelineValidatorWithStubs,
-		}
-=======
 		sut := New(
 			fakeClient,
 			testConfig,
@@ -752,9 +609,8 @@
 			istioStatusCheckerStub,
 			overridesHandlerStub,
 			pipelineLockStub,
-			stubs.NewTLSCertValidator(nil),
-		)
->>>>>>> b3e6cadf
+			pipelineValidatorWithStubs,
+		)
 		_, err := sut.Reconcile(context.Background(), ctrl.Request{NamespacedName: types.NamespacedName{Name: pipeline.Name}})
 		require.Error(t, err)
 
@@ -892,7 +748,6 @@
 				flowHealthProberStub := &mocks.FlowHealthProber{}
 				flowHealthProberStub.On("Probe", mock.Anything, pipeline.Name).Return(tt.probe, tt.probeErr)
 
-<<<<<<< HEAD
 				pipelineValidatorWithStubs := &validator{
 					client:             fakeClient,
 					tlsCertValidator:   stubs.NewTLSCertValidator(nil),
@@ -900,19 +755,6 @@
 					pipelineLock:       pipelineLockStub,
 				}
 
-				sut := Reconciler{
-					Client:                fakeClient,
-					config:                testConfig,
-					gatewayConfigBuilder:  gatewayConfigBuilderMock,
-					gatewayApplierDeleter: gatewayApplierDeleterMock,
-					pipelineLock:          pipelineLockStub,
-					gatewayProber:         gatewayProberStub,
-					flowHealthProber:      flowHealthProberStub,
-					overridesHandler:      overridesHandlerStub,
-					istioStatusChecker:    istioStatusCheckerStub,
-					pipelineValidator:     pipelineValidatorWithStubs,
-				}
-=======
 				sut := New(
 					fakeClient,
 					testConfig,
@@ -926,9 +768,8 @@
 					istioStatusCheckerStub,
 					overridesHandlerStub,
 					pipelineLockStub,
-					stubs.NewTLSCertValidator(nil),
+					pipelineValidatorWithStubs,
 				)
->>>>>>> b3e6cadf
 				_, err := sut.Reconcile(context.Background(), ctrl.Request{NamespacedName: types.NamespacedName{Name: pipeline.Name}})
 				require.NoError(t, err)
 
@@ -1048,7 +889,6 @@
 				flowHealthProberStub := &mocks.FlowHealthProber{}
 				flowHealthProberStub.On("Probe", mock.Anything, pipeline.Name).Return(prober.OTelPipelineProbeResult{}, nil)
 
-<<<<<<< HEAD
 				pipelineValidatorWithStubs := &validator{
 					client:             fakeClient,
 					tlsCertValidator:   stubs.NewTLSCertValidator(tt.tlsCertErr),
@@ -1056,20 +896,6 @@
 					pipelineLock:       pipelineLockStub,
 				}
 
-				sut := Reconciler{
-					Client:                fakeClient,
-					config:                testConfig,
-					gatewayConfigBuilder:  gatewayConfigBuilderMock,
-					agentApplierDeleter:   agentApplierDeleterMock,
-					gatewayApplierDeleter: gatewayApplierDeleterMock,
-					pipelineLock:          pipelineLockStub,
-					gatewayProber:         gatewayProberStub,
-					flowHealthProber:      flowHealthProberStub,
-					overridesHandler:      overridesHandlerStub,
-					istioStatusChecker:    istioStatusCheckerStub,
-					pipelineValidator:     pipelineValidatorWithStubs,
-				}
-=======
 				sut := New(
 					fakeClient,
 					testConfig,
@@ -1083,9 +909,8 @@
 					istioStatusCheckerStub,
 					overridesHandlerStub,
 					pipelineLockStub,
-					stubs.NewTLSCertValidator(tt.tlsCertErr),
+					pipelineValidatorWithStubs,
 				)
->>>>>>> b3e6cadf
 				_, err := sut.Reconcile(context.Background(), ctrl.Request{NamespacedName: types.NamespacedName{Name: pipeline.Name}})
 				require.NoError(t, err)
 
@@ -1281,7 +1106,6 @@
 		flowHealthProberStub := &mocks.FlowHealthProber{}
 		flowHealthProberStub.On("Probe", mock.Anything, pipeline.Name).Return(prober.OTelPipelineProbeResult{}, nil)
 
-<<<<<<< HEAD
 		pipelineValidatorWithStubs := &validator{
 			client:             fakeClient,
 			tlsCertValidator:   stubs.NewTLSCertValidator(nil),
@@ -1289,21 +1113,6 @@
 			pipelineLock:       pipelineLockStub,
 		}
 
-		sut := Reconciler{
-			Client:                fakeClient,
-			config:                testConfig,
-			gatewayConfigBuilder:  gatewayConfigBuilderMock,
-			agentApplierDeleter:   agentApplierDeleterMock,
-			gatewayApplierDeleter: gatewayApplierDeleterMock,
-			pipelineLock:          pipelineLockStub,
-			gatewayProber:         gatewayProberStub,
-			agentProber:           agentProberStub,
-			flowHealthProber:      flowHealthProberStub,
-			overridesHandler:      overridesHandlerStub,
-			istioStatusChecker:    istioStatusCheckerStub,
-			pipelineValidator:     pipelineValidatorWithStubs,
-		}
-=======
 		sut := New(
 			fakeClient,
 			testConfig,
@@ -1317,9 +1126,8 @@
 			istioStatusCheckerStub,
 			overridesHandlerStub,
 			pipelineLockStub,
-			stubs.NewTLSCertValidator(nil),
-		)
->>>>>>> b3e6cadf
+			pipelineValidatorWithStubs,
+		)
 		_, err := sut.Reconcile(context.Background(), ctrl.Request{NamespacedName: types.NamespacedName{Name: pipeline.Name}})
 		require.NoError(t, err)
 
