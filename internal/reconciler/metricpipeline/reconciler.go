package metricpipeline

import (
	"context"
	"fmt"

	"gopkg.in/yaml.v3"
	"k8s.io/apimachinery/pkg/types"
	ctrl "sigs.k8s.io/controller-runtime"
	"sigs.k8s.io/controller-runtime/pkg/client"
	logf "sigs.k8s.io/controller-runtime/pkg/log"

	operatorv1alpha1 "github.com/kyma-project/telemetry-manager/apis/operator/v1alpha1"
	telemetryv1alpha1 "github.com/kyma-project/telemetry-manager/apis/telemetry/v1alpha1"
	"github.com/kyma-project/telemetry-manager/internal/istiostatus"
	"github.com/kyma-project/telemetry-manager/internal/kubernetes"
	"github.com/kyma-project/telemetry-manager/internal/otelcollector/config/metric/agent"
	"github.com/kyma-project/telemetry-manager/internal/otelcollector/config/metric/gateway"
	"github.com/kyma-project/telemetry-manager/internal/otelcollector/ports"
	"github.com/kyma-project/telemetry-manager/internal/overrides"
	"github.com/kyma-project/telemetry-manager/internal/resources/otelcollector"
	"github.com/kyma-project/telemetry-manager/internal/secretref"
)

const defaultReplicaCount int32 = 2

type Config struct {
	Agent                  otelcollector.AgentConfig
	Gateway                otelcollector.GatewayConfig
	OverridesConfigMapName types.NamespacedName
	MaxPipelines           int
}

//go:generate mockery --name DeploymentProber --filename deployment_prober.go
type DeploymentProber interface {
	IsReady(ctx context.Context, name types.NamespacedName) (bool, error)
}

//go:generate mockery --name DaemonSetProber --filename daemonset_prober.go
type DaemonSetProber interface {
	IsReady(ctx context.Context, name types.NamespacedName) (bool, error)
}

type Reconciler struct {
	client.Client
	config             Config
	prober             DeploymentProber
<<<<<<< HEAD
	agentProber        DaemonSetProber
	overridesHandler   overrides.GlobalConfigHandler
	istioStatusChecker istiostatus.Checker
}

func NewReconciler(client client.Client, config Config, prober DeploymentProber, agentProber DaemonSetProber, overridesHandler overrides.GlobalConfigHandler) *Reconciler {
=======
	overridesHandler   *overrides.Handler
	istioStatusChecker istiostatus.Checker
}

func NewReconciler(client client.Client, config Config, prober DeploymentProber, overridesHandler *overrides.Handler) *Reconciler {
>>>>>>> 03df89bc
	return &Reconciler{
		Client:             client,
		config:             config,
		prober:             prober,
		agentProber:        agentProber,
		overridesHandler:   overridesHandler,
		istioStatusChecker: istiostatus.NewChecker(client),
	}
}

func (r *Reconciler) Reconcile(ctx context.Context, req ctrl.Request) (ctrl.Result, error) {
	logf.FromContext(ctx).V(1).Info("Reconciliation triggered")

	overrideConfig, err := r.overridesHandler.LoadOverrides(ctx)
	if err != nil {
		return ctrl.Result{}, err
	}

	if overrideConfig.Metrics.Paused {
		logf.FromContext(ctx).V(1).Info("Skipping reconciliation: paused using override config")
		return ctrl.Result{}, nil
	}

	var metricPipeline telemetryv1alpha1.MetricPipeline
	if err := r.Get(ctx, req.NamespacedName, &metricPipeline); err != nil {
		return ctrl.Result{}, client.IgnoreNotFound(err)
	}
	telemetryv1alpha1.SetMetricPipelineDefaults(&metricPipeline)

	return ctrl.Result{}, r.doReconcile(ctx, &metricPipeline)
}

func (r *Reconciler) doReconcile(ctx context.Context, pipeline *telemetryv1alpha1.MetricPipeline) error {
	var err error
	lockAcquired := true

	defer func() {
		if statusErr := r.updateStatus(ctx, pipeline.Name, lockAcquired); statusErr != nil {
			if err != nil {
				err = fmt.Errorf("failed while updating status: %v: %v", statusErr, err)
			} else {
				err = fmt.Errorf("failed to update status: %v", statusErr)
			}
		}
	}()

	lock := kubernetes.NewResourceCountLock(r.Client, types.NamespacedName{
		Name:      "telemetry-metricpipeline-lock",
		Namespace: r.config.Gateway.Namespace,
	}, r.config.MaxPipelines)
	if err = lock.TryAcquireLock(ctx, pipeline); err != nil {
		lockAcquired = false
		return err
	}

	var allPipelinesList telemetryv1alpha1.MetricPipelineList
	if err = r.List(ctx, &allPipelinesList); err != nil {
		return fmt.Errorf("failed to list metric pipelines: %w", err)
	}
	for i := range allPipelinesList.Items {
		telemetryv1alpha1.SetMetricPipelineDefaults(&allPipelinesList.Items[i])
	}
	deployablePipelines, err := getDeployableMetricPipelines(ctx, allPipelinesList.Items, r, lock)
	if err != nil {
		return fmt.Errorf("failed to fetch deployable metric pipelines: %w", err)
	}
	if len(deployablePipelines) == 0 {
		logf.FromContext(ctx).V(1).Info("Skipping reconciliation: no metric pipeline ready for deployment")
		return nil
	}

	if err = r.reconcileMetricGateway(ctx, pipeline, deployablePipelines); err != nil {
		return fmt.Errorf("failed to reconcile metric gateway: %w", err)
	}

	if isMetricAgentRequired(pipeline) {
		if err = r.reconcileMetricAgents(ctx, pipeline, allPipelinesList.Items); err != nil {
			return fmt.Errorf("failed to reconcile metric agents: %w", err)
		}
	}

	return nil
}

// getDeployableMetricPipelines returns the list of metric pipelines that are ready to be rendered into the otel collector configuration. A pipeline is deployable if it is not being deleted, all secret references exist, and is not above the pipeline limit.
func getDeployableMetricPipelines(ctx context.Context, allPipelines []telemetryv1alpha1.MetricPipeline, client client.Client, lock *kubernetes.ResourceCountLock) ([]telemetryv1alpha1.MetricPipeline, error) {
	var deployablePipelines []telemetryv1alpha1.MetricPipeline
	for i := range allPipelines {
		if !allPipelines[i].GetDeletionTimestamp().IsZero() {
			continue
		}

		if secretref.ReferencesNonExistentSecret(ctx, client, &allPipelines[i]) {
			continue
		}

		hasLock, err := lock.IsLockHolder(ctx, &allPipelines[i])
		if err != nil {
			return nil, err
		}

		if hasLock {
			deployablePipelines = append(deployablePipelines, allPipelines[i])
		}
	}
	return deployablePipelines, nil
}

func isMetricAgentRequired(pipeline *telemetryv1alpha1.MetricPipeline) bool {
	return *pipeline.Spec.Input.Runtime.Enabled || *pipeline.Spec.Input.Prometheus.Enabled || *pipeline.Spec.Input.Istio.Enabled
}

func (r *Reconciler) reconcileMetricGateway(ctx context.Context, pipeline *telemetryv1alpha1.MetricPipeline, allPipelines []telemetryv1alpha1.MetricPipeline) error {
	scaling := otelcollector.GatewayScalingConfig{
		Replicas:                       r.getReplicaCountFromTelemetry(ctx),
		ResourceRequirementsMultiplier: len(allPipelines),
	}

	collectorConfig, collectorEnvVars, err := gateway.MakeConfig(ctx, r.Client, allPipelines)
	if err != nil {
		return fmt.Errorf("failed to create collector config: %w", err)
	}

	collectorConfigYAML, err := yaml.Marshal(collectorConfig)
	if err != nil {
		return fmt.Errorf("failed to marshal collector config: %w", err)
	}

	isIstioActive := r.istioStatusChecker.IsIstioActive(ctx)

	if err := otelcollector.ApplyGatewayResources(ctx,
		kubernetes.NewOwnerReferenceSetter(r.Client, pipeline),
		r.config.Gateway.WithScaling(scaling).WithCollectorConfig(string(collectorConfigYAML), collectorEnvVars).
			WithIstioConfig(fmt.Sprintf("%d", ports.Metrics), isIstioActive)); err != nil {
		return fmt.Errorf("failed to apply gateway resources: %w", err)
	}

	return nil
}

func (r *Reconciler) reconcileMetricAgents(ctx context.Context, pipeline *telemetryv1alpha1.MetricPipeline, allPipelines []telemetryv1alpha1.MetricPipeline) error {
	isIstioActive := r.istioStatusChecker.IsIstioActive(ctx)
	agentConfig := agent.MakeConfig(types.NamespacedName{
		Namespace: r.config.Gateway.Namespace,
		Name:      r.config.Gateway.OTLPServiceName,
	}, allPipelines, isIstioActive)

	agentConfigYAML, err := yaml.Marshal(agentConfig)
	if err != nil {
		return fmt.Errorf("failed to marshal collector config: %w", err)
	}

	if err := otelcollector.ApplyAgentResources(ctx,
		kubernetes.NewOwnerReferenceSetter(r.Client, pipeline),
		r.config.Agent.WithCollectorConfig(string(agentConfigYAML))); err != nil {
		return fmt.Errorf("failed to apply agent resources: %w", err)
	}

	return nil
}

func (r *Reconciler) getReplicaCountFromTelemetry(ctx context.Context) int32 {
	var telemetries operatorv1alpha1.TelemetryList
	if err := r.List(ctx, &telemetries); err != nil {
		logf.FromContext(ctx).V(1).Error(err, "Failed to list telemetry: using default scaling")
		return defaultReplicaCount
	}
	for i := range telemetries.Items {
		telemetrySpec := telemetries.Items[i].Spec
		if telemetrySpec.Metric == nil {
			continue
		}

		scaling := telemetrySpec.Metric.Gateway.Scaling
		if scaling.Type != operatorv1alpha1.StaticScalingStrategyType {
			continue
		}

		static := scaling.Static
		if static != nil && static.Replicas > 0 {
			return static.Replicas
		}
	}
	return defaultReplicaCount
}<|MERGE_RESOLUTION|>--- conflicted
+++ resolved
@@ -45,20 +45,12 @@
 	client.Client
 	config             Config
 	prober             DeploymentProber
-<<<<<<< HEAD
 	agentProber        DaemonSetProber
-	overridesHandler   overrides.GlobalConfigHandler
-	istioStatusChecker istiostatus.Checker
-}
-
-func NewReconciler(client client.Client, config Config, prober DeploymentProber, agentProber DaemonSetProber, overridesHandler overrides.GlobalConfigHandler) *Reconciler {
-=======
 	overridesHandler   *overrides.Handler
 	istioStatusChecker istiostatus.Checker
 }
 
-func NewReconciler(client client.Client, config Config, prober DeploymentProber, overridesHandler *overrides.Handler) *Reconciler {
->>>>>>> 03df89bc
+func NewReconciler(client client.Client, config Config, prober DeploymentProber, agentProber DaemonSetProber, overridesHandler *overrides.Handler) *Reconciler {
 	return &Reconciler{
 		Client:             client,
 		config:             config,
