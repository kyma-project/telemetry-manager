--- conflicted
+++ resolved
@@ -12,16 +12,17 @@
 	operatorv1alpha1 "github.com/kyma-project/telemetry-manager/apis/operator/v1alpha1"
 	telemetryv1alpha1 "github.com/kyma-project/telemetry-manager/apis/telemetry/v1alpha1"
 	"github.com/kyma-project/telemetry-manager/internal/kubernetes"
+	"github.com/kyma-project/telemetry-manager/internal/otelcollector/config/metric/agent"
 	"github.com/kyma-project/telemetry-manager/internal/overrides"
 	"github.com/kyma-project/telemetry-manager/internal/resources/otelcollector"
-	otelagentresources "github.com/kyma-project/telemetry-manager/internal/resources/otelcollector/agent"
 	"github.com/kyma-project/telemetry-manager/internal/secretref"
+	"gopkg.in/yaml.v3"
 )
 
 const defaultReplicaCount int32 = 2
 
 type Config struct {
-	Agent                  otelagentresources.Config
+	Agent                  otelcollector.AgentConfig
 	Gateway                otelcollector.GatewayConfig
 	OverridesConfigMapName types.NamespacedName
 	MaxPipelines           int
@@ -147,135 +148,44 @@
 	return deployablePipelines, nil
 }
 
+func isMetricAgentRequired(pipeline *telemetryv1alpha1.MetricPipeline) bool {
+	return pipeline.Spec.Input.Application.Runtime.Enabled || pipeline.Spec.Input.Application.Prometheus.Enabled || pipeline.Spec.Input.Application.Istio.Enabled
+}
+
 func (r *Reconciler) reconcileMetricGateway(ctx context.Context, pipeline *telemetryv1alpha1.MetricPipeline, allPipelines []telemetryv1alpha1.MetricPipeline) error {
-<<<<<<< HEAD
-	if err := otelcollector.ApplyGatewayResources(ctx, r.Client, &r.config.Gateway, len(allPipelines)); err != nil {
-		return fmt.Errorf("failed to apply gateway resources: %w", err)
-=======
-	namespacedBaseName := types.NamespacedName{
-		Name:      r.config.Gateway.BaseName,
-		Namespace: r.config.Gateway.Namespace,
-	}
-
-	ownerRefSetter := kubernetes.NewOwnerReferenceSetter(r.Client, pipeline)
-
-	serviceAccount := commonresources.MakeServiceAccount(namespacedBaseName)
-	if err := kubernetes.CreateOrUpdateServiceAccount(ctx, ownerRefSetter, serviceAccount); err != nil {
-		return fmt.Errorf("failed to create otel collector service account: %w", err)
-	}
-
-	clusterRole := otelgatewayresources.MakeClusterRole(namespacedBaseName)
-	if err := kubernetes.CreateOrUpdateClusterRole(ctx, ownerRefSetter, clusterRole); err != nil {
-		return fmt.Errorf("failed to create otel collector cluster role: %w", err)
-	}
-
-	clusterRoleBinding := commonresources.MakeClusterRoleBinding(namespacedBaseName)
-	if err := kubernetes.CreateOrUpdateClusterRoleBinding(ctx, ownerRefSetter, clusterRoleBinding); err != nil {
-		return fmt.Errorf("failed to create otel collector cluster role Binding: %w", err)
-	}
-
-	gatewayConfig, envVars, err := gateway.MakeConfig(ctx, r, allPipelines)
-	if err != nil {
-		return fmt.Errorf("failed to make otel collector config: %v", err)
-	}
-
-	var gatewayConfigYAML []byte
-	gatewayConfigYAML, err = yaml.Marshal(gatewayConfig)
-	if err != nil {
-		return fmt.Errorf("failed to marshal collector config: %w", err)
-	}
-
-	secret := otelgatewayresources.MakeSecret(r.config.Gateway, envVars)
-	if err = kubernetes.CreateOrUpdateSecret(ctx, ownerRefSetter, secret); err != nil {
-		return fmt.Errorf("failed to create otel collector env secret: %w", err)
-	}
-
-	configMap := otelcoreresources.MakeConfigMap(namespacedBaseName, string(gatewayConfigYAML))
-	if err = kubernetes.CreateOrUpdateConfigMap(ctx, ownerRefSetter, configMap); err != nil {
-		return fmt.Errorf("failed to create otel collector configmap: %w", err)
-	}
-
-	configHash := configchecksum.Calculate([]corev1.ConfigMap{*configMap}, []corev1.Secret{*secret})
-	scaling := otelgatewayresources.Scaling{
+	scaling := otelcollector.GatewayScalingConfig{
 		Replicas:                       r.getReplicaCountFromTelemetry(ctx),
 		ResourceRequirementsMultiplier: len(allPipelines),
 	}
-	deployment := otelgatewayresources.MakeDeployment(r.config.Gateway, configHash, scaling,
-		config.EnvVarCurrentPodIP, config.EnvVarCurrentNodeName)
-	if err = kubernetes.CreateOrUpdateDeployment(ctx, ownerRefSetter, deployment); err != nil {
-		return fmt.Errorf("failed to create otel collector deployment: %w", err)
-	}
-
-	otlpService := otelgatewayresources.MakeOTLPService(r.config.Gateway)
-	if err = kubernetes.CreateOrUpdateService(ctx, ownerRefSetter, otlpService); err != nil {
-		return fmt.Errorf("failed to create otel collector otlp service: %w", err)
-	}
-
-	metricsService := otelgatewayresources.MakeMetricsService(r.config.Gateway)
-	if err = kubernetes.CreateOrUpdateService(ctx, ownerRefSetter, metricsService); err != nil {
-		return fmt.Errorf("failed to create otel collector metrics service: %w", err)
-	}
-
-	networkPolicyPorts := makeNetworkPolicyPorts()
-	networkPolicy := otelgatewayresources.MakeNetworkPolicy(r.config.Gateway, networkPolicyPorts)
-	if err = kubernetes.CreateOrUpdateNetworkPolicy(ctx, ownerRefSetter, networkPolicy); err != nil {
-		return fmt.Errorf("failed to create otel collector network policy: %w", err)
->>>>>>> 5bffebce
-	}
+	cfg := r.config.Gateway.WithScaling(scaling)
+
+	if err := otelcollector.ApplyGatewayResources(ctx,
+		kubernetes.NewOwnerReferenceSetter(r.Client, pipeline),
+		&cfg); err != nil {
+		return fmt.Errorf("failed to apply gateway resources: %w", err)
+	}
+
 	return nil
 }
 
-func isMetricAgentRequired(pipeline *telemetryv1alpha1.MetricPipeline) bool {
-	return pipeline.Spec.Input.Application.Runtime.Enabled || pipeline.Spec.Input.Application.Prometheus.Enabled || pipeline.Spec.Input.Application.Istio.Enabled
-}
-
 func (r *Reconciler) reconcileMetricAgents(ctx context.Context, pipeline *telemetryv1alpha1.MetricPipeline, allPipelines []telemetryv1alpha1.MetricPipeline) error {
-<<<<<<< HEAD
-=======
-	namespacedBaseName := types.NamespacedName{
-		Name:      r.config.Agent.BaseName,
-		Namespace: r.config.Agent.Namespace,
-	}
-
-	ownerRefSetter := kubernetes.NewOwnerReferenceSetter(r.Client, pipeline)
-
-	serviceAccount := commonresources.MakeServiceAccount(namespacedBaseName)
-	if err := kubernetes.CreateOrUpdateServiceAccount(ctx, ownerRefSetter, serviceAccount); err != nil {
-		return fmt.Errorf("failed to create otel collector service account: %w", err)
-	}
-
-	clusterRole := otelagentresources.MakeClusterRole(namespacedBaseName)
-	if err := kubernetes.CreateOrUpdateClusterRole(ctx, ownerRefSetter, clusterRole); err != nil {
-		return fmt.Errorf("failed to create otel collector cluster role: %w", err)
-	}
-
-	clusterRoleBinding := commonresources.MakeClusterRoleBinding(namespacedBaseName)
-	if err := kubernetes.CreateOrUpdateClusterRoleBinding(ctx, ownerRefSetter, clusterRoleBinding); err != nil {
-		return fmt.Errorf("failed to create otel collector cluster role Binding: %w", err)
-	}
-
 	isIstioActive := r.istioStatusChecker.isIstioActive(ctx)
 	agentConfig := agent.MakeConfig(types.NamespacedName{
 		Namespace: r.config.Gateway.Namespace,
-		Name:      r.config.Gateway.Service.OTLPServiceName,
+		Name:      r.config.Gateway.OTLPServiceName,
 	}, allPipelines, isIstioActive)
 	var agentConfigYAML []byte
 	agentConfigYAML, err := yaml.Marshal(agentConfig)
 	if err != nil {
 		return fmt.Errorf("failed to marshal collector config: %w", err)
 	}
-
-	configMap := otelcoreresources.MakeConfigMap(namespacedBaseName, string(agentConfigYAML))
-	if err = kubernetes.CreateOrUpdateConfigMap(ctx, ownerRefSetter, configMap); err != nil {
-		return fmt.Errorf("failed to create otel collector configmap: %w", err)
-	}
-
-	configHash := configchecksum.Calculate([]corev1.ConfigMap{*configMap}, []corev1.Secret{})
-	daemonSet := otelagentresources.MakeDaemonSet(r.config.Agent, configHash, config.EnvVarCurrentPodIP, config.EnvVarCurrentNodeName, agent.IstioCertPath)
-	if err := kubernetes.CreateOrUpdateDaemonSet(ctx, ownerRefSetter, daemonSet); err != nil {
-		return fmt.Errorf("failed to create otel collector deployment: %w", err)
-	}
->>>>>>> 5bffebce
+	r.config.Agent.CollectorConfig = string(agentConfigYAML)
+
+	if err := otelcollector.ApplyAgentResources(ctx,
+		kubernetes.NewOwnerReferenceSetter(r.Client, pipeline),
+		&r.config.Agent); err != nil {
+		return fmt.Errorf("failed to apply agent resources: %w", err)
+	}
 
 	return nil
 }
