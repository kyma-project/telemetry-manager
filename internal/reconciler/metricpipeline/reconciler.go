package metricpipeline

import (
	"context"
	"fmt"

	corev1 "k8s.io/api/core/v1"
	"k8s.io/apimachinery/pkg/types"
	ctrl "sigs.k8s.io/controller-runtime"
	"sigs.k8s.io/controller-runtime/pkg/client"
	"sigs.k8s.io/controller-runtime/pkg/controller/controllerutil"
	logf "sigs.k8s.io/controller-runtime/pkg/log"

	telemetryv1alpha1 "github.com/kyma-project/telemetry-manager/apis/telemetry/v1alpha1"
	"github.com/kyma-project/telemetry-manager/internal/configchecksum"
	"github.com/kyma-project/telemetry-manager/internal/kubernetes"
	"github.com/kyma-project/telemetry-manager/internal/overrides"
	commonresources "github.com/kyma-project/telemetry-manager/internal/resources/common"
<<<<<<< HEAD
	otelagentresources "github.com/kyma-project/telemetry-manager/internal/resources/otelcollector/agent"
	otelcoreresources "github.com/kyma-project/telemetry-manager/internal/resources/otelcollector/core"
	otelgatewayresources "github.com/kyma-project/telemetry-manager/internal/resources/otelcollector/gateway"
=======
	collectorresources "github.com/kyma-project/telemetry-manager/internal/resources/otelcollector"
	"github.com/kyma-project/telemetry-manager/internal/secretref"
>>>>>>> 49e8769f
)

type Config struct {
	Agent                  otelagentresources.Config
	Gateway                otelgatewayresources.Config
	OverridesConfigMapName types.NamespacedName
	MaxPipelines           int
}

//go:generate mockery --name DeploymentProber --filename deployment_prober.go
type DeploymentProber interface {
	IsReady(ctx context.Context, name types.NamespacedName) (bool, error)
}

type Reconciler struct {
	client.Client
	config           Config
	prober           DeploymentProber
	overridesHandler overrides.GlobalConfigHandler
}

func NewReconciler(client client.Client, config Config, prober DeploymentProber, overridesHandler overrides.GlobalConfigHandler) *Reconciler {
	return &Reconciler{
		Client:           client,
		config:           config,
		prober:           prober,
		overridesHandler: overridesHandler,
	}
}

func (r *Reconciler) Reconcile(ctx context.Context, req ctrl.Request) (ctrl.Result, error) {
	log := logf.FromContext(ctx)

	log.V(1).Info("Reconciliation triggered")

	overrideConfig, err := r.overridesHandler.UpdateOverrideConfig(ctx, r.config.OverridesConfigMapName)
	if err != nil {
		return ctrl.Result{}, err
	}

	if err := r.overridesHandler.CheckGlobalConfig(overrideConfig.Global); err != nil {
		return ctrl.Result{}, err
	}
	if overrideConfig.Metrics.Paused {
		log.V(1).Info("Skipping reconciliation of metricpipeline as reconciliation is paused")
		return ctrl.Result{}, nil
	}

	var metricPipeline telemetryv1alpha1.MetricPipeline
	if err := r.Get(ctx, req.NamespacedName, &metricPipeline); err != nil {
		return ctrl.Result{}, client.IgnoreNotFound(err)
	}

	return ctrl.Result{}, r.doReconcile(ctx, &metricPipeline)
}

func (r *Reconciler) doReconcile(ctx context.Context, pipeline *telemetryv1alpha1.MetricPipeline) error {
	var err error
	lockAcquired := true

	defer func() {
		if statusErr := r.updateStatus(ctx, pipeline.Name, lockAcquired); statusErr != nil {
			if err != nil {
				err = fmt.Errorf("failed while updating status: %v: %v", statusErr, err)
			} else {
				err = fmt.Errorf("failed to update status: %v", statusErr)
			}
		}
	}()

	lock := kubernetes.NewResourceCountLock(r.Client, types.NamespacedName{
		Name:      "telemetry-metricpipeline-lock",
		Namespace: r.config.Gateway.Namespace,
	}, r.config.MaxPipelines)
	if err = lock.TryAcquireLock(ctx, pipeline); err != nil {
		lockAcquired = false
		return err
	}

	var allPipelinesList telemetryv1alpha1.MetricPipelineList
	if err = r.List(ctx, &allPipelinesList); err != nil {
		return fmt.Errorf("failed to list metric pipelines: %w", err)
	}

	if err = r.reconcileMetricGateway(ctx, pipeline, allPipelinesList.Items); err != nil {
		return fmt.Errorf("failed to reconcile metric gateway: %w", err)
	}

	if isMetricAgentRequired(pipeline) {
		if err = r.reconcileMetricAgents(ctx, pipeline, allPipelinesList.Items); err != nil {
			return fmt.Errorf("failed to reconcile metric agents: %w", err)
		}
	}

	return nil
}

func (r *Reconciler) reconcileMetricGateway(ctx context.Context, pipeline *telemetryv1alpha1.MetricPipeline, allPipelines []telemetryv1alpha1.MetricPipeline) error {
	namespacedBaseName := types.NamespacedName{
		Name:      r.config.Gateway.BaseName,
		Namespace: r.config.Gateway.Namespace,
	}

	var err error
	serviceAccount := commonresources.MakeServiceAccount(namespacedBaseName)
	if err = controllerutil.SetOwnerReference(pipeline, serviceAccount, r.Scheme()); err != nil {
		return err
	}
	if err = kubernetes.CreateOrUpdateServiceAccount(ctx, r, serviceAccount); err != nil {
		return fmt.Errorf("failed to create otel collector service account: %w", err)
	}

	clusterRole := otelgatewayresources.MakeClusterRole(namespacedBaseName)
	if err = controllerutil.SetOwnerReference(pipeline, clusterRole, r.Scheme()); err != nil {
		return err
	}
	if err = kubernetes.CreateOrUpdateClusterRole(ctx, r, clusterRole); err != nil {
		return fmt.Errorf("failed to create otel collector cluster role: %w", err)
	}

	clusterRoleBinding := commonresources.MakeClusterRoleBinding(namespacedBaseName)
	if err = controllerutil.SetOwnerReference(pipeline, clusterRoleBinding, r.Scheme()); err != nil {
		return err
	}
	if err = kubernetes.CreateOrUpdateClusterRoleBinding(ctx, r, clusterRoleBinding); err != nil {
		return fmt.Errorf("failed to create otel collector cluster role Binding: %w", err)
	}

<<<<<<< HEAD
	gatewayConfig, envVars, err := makeGatewayConfig(ctx, r, allPipelines)
=======
	var metricPipelineList telemetryv1alpha1.MetricPipelineList
	if err = r.List(ctx, &metricPipelineList); err != nil {
		return fmt.Errorf("failed to list metric pipelines: %w", err)
	}
	deployablePipelines, err := getDeployableMetricPipelines(ctx, metricPipelineList.Items, r, lock)
	if err != nil {
		return fmt.Errorf("failed to fetch deployable metric pipelines: %w", err)
	}
	collectorConfig, envVars, err := makeOtelCollectorConfig(ctx, r, deployablePipelines)
>>>>>>> 49e8769f
	if err != nil {
		return fmt.Errorf("failed to make otel collector config: %v", err)
	}

	secret := otelgatewayresources.MakeSecret(r.config.Gateway, envVars)
	if err = controllerutil.SetOwnerReference(pipeline, secret, r.Scheme()); err != nil {
		return err
	}
	if err = kubernetes.CreateOrUpdateSecret(ctx, r.Client, secret); err != nil {
		return fmt.Errorf("failed to create otel collector env secret: %w", err)
	}

	configMap := otelcoreresources.MakeConfigMap(namespacedBaseName, *gatewayConfig)
	if err = controllerutil.SetOwnerReference(pipeline, configMap, r.Scheme()); err != nil {
		return err
	}
	if err = kubernetes.CreateOrUpdateConfigMap(ctx, r.Client, configMap); err != nil {
		return fmt.Errorf("failed to create otel collector configmap: %w", err)
	}

	configHash := configchecksum.Calculate([]corev1.ConfigMap{*configMap}, []corev1.Secret{*secret})
	deployment := otelgatewayresources.MakeDeployment(r.config.Gateway, configHash, len(allPipelines))
	if err = controllerutil.SetOwnerReference(pipeline, deployment, r.Scheme()); err != nil {
		return err
	}
	if err = kubernetes.CreateOrUpdateDeployment(ctx, r.Client, deployment); err != nil {
		return fmt.Errorf("failed to create otel collector deployment: %w", err)
	}

	otlpService := otelgatewayresources.MakeOTLPService(r.config.Gateway)
	if err = controllerutil.SetOwnerReference(pipeline, otlpService, r.Scheme()); err != nil {
		return err
	}
	if err = kubernetes.CreateOrUpdateService(ctx, r.Client, otlpService); err != nil {
		//nolint:dupword // otel collector collector service is a real name.
		return fmt.Errorf("failed to create otel collector collector service: %w", err)
	}

	metricsService := otelgatewayresources.MakeMetricsService(r.config.Gateway)
	if err = controllerutil.SetOwnerReference(pipeline, metricsService, r.Scheme()); err != nil {
		return err
	}
	if err = kubernetes.CreateOrUpdateService(ctx, r.Client, metricsService); err != nil {
		return fmt.Errorf("failed to create otel collector metrics service: %w", err)
	}

	networkPolicyPorts := makeNetworkPolicyPorts()
	networkPolicy := otelgatewayresources.MakeNetworkPolicy(r.config.Gateway, networkPolicyPorts)
	if err = controllerutil.SetOwnerReference(pipeline, networkPolicy, r.Scheme()); err != nil {
		return err
	}
	if err = kubernetes.CreateOrUpdateNetworkPolicy(ctx, r.Client, networkPolicy); err != nil {
		return fmt.Errorf("failed to create otel collector network policy: %w", err)
	}

	return nil
}

<<<<<<< HEAD
func isMetricAgentRequired(pipeline *telemetryv1alpha1.MetricPipeline) bool {
	return pipeline.Spec.Input.Istio.Enabled || pipeline.Spec.Input.Runtime.Enabled
}

func (r *Reconciler) reconcileMetricAgents(ctx context.Context, pipeline *telemetryv1alpha1.MetricPipeline, allPipelines []telemetryv1alpha1.MetricPipeline) error {
	namespacedBaseName := types.NamespacedName{
		Name:      r.config.Agent.BaseName,
		Namespace: r.config.Agent.Namespace,
	}

	var err error
	serviceAccount := commonresources.MakeServiceAccount(namespacedBaseName)
	if err = controllerutil.SetOwnerReference(pipeline, serviceAccount, r.Scheme()); err != nil {
		return err
	}
	if err = kubernetes.CreateOrUpdateServiceAccount(ctx, r, serviceAccount); err != nil {
		return fmt.Errorf("failed to create otel collector service account: %w", err)
	}

	clusterRole := otelagentresources.MakeClusterRole(namespacedBaseName)
	if err = controllerutil.SetOwnerReference(pipeline, clusterRole, r.Scheme()); err != nil {
		return err
	}
	if err = kubernetes.CreateOrUpdateClusterRole(ctx, r, clusterRole); err != nil {
		return fmt.Errorf("failed to create otel collector cluster role: %w", err)
	}

	clusterRoleBinding := commonresources.MakeClusterRoleBinding(namespacedBaseName)
	if err = controllerutil.SetOwnerReference(pipeline, clusterRoleBinding, r.Scheme()); err != nil {
		return err
	}
	if err = kubernetes.CreateOrUpdateClusterRoleBinding(ctx, r, clusterRoleBinding); err != nil {
		return fmt.Errorf("failed to create otel collector cluster role Binding: %w", err)
	}

	agentConfig := makeAgentConfig(types.NamespacedName{
		Namespace: r.config.Gateway.Namespace,
		Name:      r.config.Gateway.Service.OTLPServiceName,
	}, allPipelines)

	configMap := otelcoreresources.MakeConfigMap(namespacedBaseName, *agentConfig)
	if err = controllerutil.SetOwnerReference(pipeline, configMap, r.Scheme()); err != nil {
		return err
	}
	if err = kubernetes.CreateOrUpdateConfigMap(ctx, r.Client, configMap); err != nil {
		return fmt.Errorf("failed to create otel collector configmap: %w", err)
	}

	configHash := configchecksum.Calculate([]corev1.ConfigMap{*configMap}, []corev1.Secret{})
	daemonSet := otelagentresources.MakeDaemonSet(r.config.Agent, configHash)
	if err = controllerutil.SetOwnerReference(pipeline, daemonSet, r.Scheme()); err != nil {
		return err
	}
	if err = kubernetes.CreateOrUpdateDaemonSet(ctx, r.Client, daemonSet); err != nil {
		return fmt.Errorf("failed to create otel collector deployment: %w", err)
	}

	return nil
=======
// getDeployableTracePipelines returns the list of metric pipelines that are ready to be rendered into the otel collector configuration. A pipeline is deployable if it is not being deleted, all secret references exist, and is not above the pipeline limit.
func getDeployableMetricPipelines(ctx context.Context, allPipelines []telemetryv1alpha1.MetricPipeline, client client.Client, lock *kubernetes.ResourceCountLock) ([]telemetryv1alpha1.MetricPipeline, error) {
	var deployablePipelines []telemetryv1alpha1.MetricPipeline
	for i := range allPipelines {
		if !allPipelines[i].GetDeletionTimestamp().IsZero() {
			continue
		}

		if secretref.ReferencesNonExistentSecret(ctx, client, &allPipelines[i]) {
			continue
		}

		hasLock, err := lock.IsLockHolder(ctx, &allPipelines[i])
		if err != nil {
			return nil, err
		}

		if hasLock {
			deployablePipelines = append(deployablePipelines, allPipelines[i])
		}
	}
	return deployablePipelines, nil
>>>>>>> 49e8769f
}<|MERGE_RESOLUTION|>--- conflicted
+++ resolved
@@ -16,14 +16,10 @@
 	"github.com/kyma-project/telemetry-manager/internal/kubernetes"
 	"github.com/kyma-project/telemetry-manager/internal/overrides"
 	commonresources "github.com/kyma-project/telemetry-manager/internal/resources/common"
-<<<<<<< HEAD
 	otelagentresources "github.com/kyma-project/telemetry-manager/internal/resources/otelcollector/agent"
 	otelcoreresources "github.com/kyma-project/telemetry-manager/internal/resources/otelcollector/core"
 	otelgatewayresources "github.com/kyma-project/telemetry-manager/internal/resources/otelcollector/gateway"
-=======
-	collectorresources "github.com/kyma-project/telemetry-manager/internal/resources/otelcollector"
 	"github.com/kyma-project/telemetry-manager/internal/secretref"
->>>>>>> 49e8769f
 )
 
 type Config struct {
@@ -107,8 +103,12 @@
 	if err = r.List(ctx, &allPipelinesList); err != nil {
 		return fmt.Errorf("failed to list metric pipelines: %w", err)
 	}
-
-	if err = r.reconcileMetricGateway(ctx, pipeline, allPipelinesList.Items); err != nil {
+	deployablePipelines, err := getDeployableMetricPipelines(ctx, allPipelinesList.Items, r, lock)
+	if err != nil {
+		return fmt.Errorf("failed to fetch deployable metric pipelines: %w", err)
+	}
+
+	if err = r.reconcileMetricGateway(ctx, pipeline, deployablePipelines); err != nil {
 		return fmt.Errorf("failed to reconcile metric gateway: %w", err)
 	}
 
@@ -152,19 +152,7 @@
 		return fmt.Errorf("failed to create otel collector cluster role Binding: %w", err)
 	}
 
-<<<<<<< HEAD
 	gatewayConfig, envVars, err := makeGatewayConfig(ctx, r, allPipelines)
-=======
-	var metricPipelineList telemetryv1alpha1.MetricPipelineList
-	if err = r.List(ctx, &metricPipelineList); err != nil {
-		return fmt.Errorf("failed to list metric pipelines: %w", err)
-	}
-	deployablePipelines, err := getDeployableMetricPipelines(ctx, metricPipelineList.Items, r, lock)
-	if err != nil {
-		return fmt.Errorf("failed to fetch deployable metric pipelines: %w", err)
-	}
-	collectorConfig, envVars, err := makeOtelCollectorConfig(ctx, r, deployablePipelines)
->>>>>>> 49e8769f
 	if err != nil {
 		return fmt.Errorf("failed to make otel collector config: %v", err)
 	}
@@ -223,7 +211,6 @@
 	return nil
 }
 
-<<<<<<< HEAD
 func isMetricAgentRequired(pipeline *telemetryv1alpha1.MetricPipeline) bool {
 	return pipeline.Spec.Input.Istio.Enabled || pipeline.Spec.Input.Runtime.Enabled
 }
@@ -282,7 +269,8 @@
 	}
 
 	return nil
-=======
+}
+
 // getDeployableTracePipelines returns the list of metric pipelines that are ready to be rendered into the otel collector configuration. A pipeline is deployable if it is not being deleted, all secret references exist, and is not above the pipeline limit.
 func getDeployableMetricPipelines(ctx context.Context, allPipelines []telemetryv1alpha1.MetricPipeline, client client.Client, lock *kubernetes.ResourceCountLock) ([]telemetryv1alpha1.MetricPipeline, error) {
 	var deployablePipelines []telemetryv1alpha1.MetricPipeline
@@ -305,5 +293,4 @@
 		}
 	}
 	return deployablePipelines, nil
->>>>>>> 49e8769f
 }