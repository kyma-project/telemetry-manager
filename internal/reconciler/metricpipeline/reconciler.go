--- conflicted
+++ resolved
@@ -14,11 +14,7 @@
 
 	operatorv1alpha1 "github.com/kyma-project/telemetry-manager/apis/operator/v1alpha1"
 	telemetryv1alpha1 "github.com/kyma-project/telemetry-manager/apis/telemetry/v1alpha1"
-<<<<<<< HEAD
 	"github.com/kyma-project/telemetry-manager/internal/errortypes"
-	"github.com/kyma-project/telemetry-manager/internal/istiostatus"
-=======
->>>>>>> b3e6cadf
 	"github.com/kyma-project/telemetry-manager/internal/k8sutils"
 	"github.com/kyma-project/telemetry-manager/internal/otelcollector/config/metric/agent"
 	"github.com/kyma-project/telemetry-manager/internal/otelcollector/config/metric/gateway"
@@ -95,11 +91,6 @@
 	agentConfigBuilder    AgentConfigBuilder
 	agentProber           DaemonSetProber
 	flowHealthProber      FlowHealthProber
-<<<<<<< HEAD
-	overridesHandler      OverridesHandler
-	istioStatusChecker    IstioStatusChecker
-	pipelineValidator     pipelineValidator
-=======
 	gatewayApplierDeleter GatewayApplierDeleter
 	gatewayConfigBuilder  GatewayConfigBuilder
 	gatewayProber         DeploymentProber
@@ -107,7 +98,7 @@
 	overridesHandler      OverridesHandler
 	pipelineLock          PipelineLock
 	tlsCertValidator      TLSCertValidator
->>>>>>> b3e6cadf
+	pipelineValidator     pipelineValidator
 }
 
 func New(
@@ -125,41 +116,7 @@
 	pipelineLock PipelineLock,
 	tlsCertValidator TLSCertValidator,
 ) *Reconciler {
-
-	pipelineLock := resourcelock.New(client, types.NamespacedName{
-		Name:      "telemetry-metricpipeline-lock",
-		Namespace: config.Gateway.Namespace,
-	}, config.MaxPipelines)
-
 	return &Reconciler{
-<<<<<<< HEAD
-		Client: client,
-		config: config,
-		gatewayConfigBuilder: &gateway.Builder{
-			Reader: client,
-		},
-		agentConfigBuilder: &agent.Builder{
-			Config: agent.BuilderConfig{
-				GatewayOTLPServiceName: types.NamespacedName{
-					Namespace: config.Gateway.Namespace,
-					Name:      config.Gateway.OTLPServiceName,
-				},
-			},
-		},
-		gatewayApplierDeleter: &otelcollector.GatewayApplierDeleter{
-			Config: config.Gateway,
-		},
-		agentApplierDeleter: &otelcollector.AgentApplierDeleter{
-			Config: config.Agent,
-		},
-		pipelineLock:       pipelineLock,
-		gatewayProber:      gatewayProber,
-		agentProber:        agentProber,
-		flowHealthProber:   flowHealthProber,
-		overridesHandler:   overridesHandler,
-		istioStatusChecker: istiostatus.NewChecker(client),
-		pipelineValidator:  NewValidator(client, pipelineLock),
-=======
 		Client:                client,
 		config:                config,
 		agentApplierDeleter:   agentApplierDeleter,
@@ -172,8 +129,7 @@
 		istioStatusChecker:    istioStatusChecker,
 		overridesHandler:      overridesHandler,
 		pipelineLock:          pipelineLock,
-		tlsCertValidator:      tlsCertValidator,
->>>>>>> b3e6cadf
+		pipelineValidator:  NewValidator(client, pipelineLock),
 	}
 }
 
