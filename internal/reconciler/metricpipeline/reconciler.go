--- conflicted
+++ resolved
@@ -45,19 +45,12 @@
 	client.Client
 	config             Config
 	prober             DeploymentProber
-<<<<<<< HEAD
-=======
 	agentProber        DaemonSetProber
->>>>>>> 57773a41
 	overridesHandler   *overrides.Handler
 	istioStatusChecker istiostatus.Checker
 }
 
-<<<<<<< HEAD
-func NewReconciler(client client.Client, config Config, prober DeploymentProber, overridesHandler *overrides.Handler) *Reconciler {
-=======
 func NewReconciler(client client.Client, config Config, gatewayProber DeploymentProber, agentProber DaemonSetProber, overridesHandler *overrides.Handler) *Reconciler {
->>>>>>> 57773a41
 	return &Reconciler{
 		Client:             client,
 		config:             config,
