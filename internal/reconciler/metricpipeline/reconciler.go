package metricpipeline

import (
	"context"
	"fmt"

	"gopkg.in/yaml.v3"
	"k8s.io/apimachinery/pkg/types"
	ctrl "sigs.k8s.io/controller-runtime"
	"sigs.k8s.io/controller-runtime/pkg/client"
	logf "sigs.k8s.io/controller-runtime/pkg/log"

	operatorv1alpha1 "github.com/kyma-project/telemetry-manager/apis/operator/v1alpha1"
	telemetryv1alpha1 "github.com/kyma-project/telemetry-manager/apis/telemetry/v1alpha1"
	"github.com/kyma-project/telemetry-manager/internal/istiostatus"
	"github.com/kyma-project/telemetry-manager/internal/kubernetes"
	"github.com/kyma-project/telemetry-manager/internal/otelcollector/config/metric/agent"
	"github.com/kyma-project/telemetry-manager/internal/otelcollector/config/metric/gateway"
	"github.com/kyma-project/telemetry-manager/internal/otelcollector/ports"
	"github.com/kyma-project/telemetry-manager/internal/overrides"
	"github.com/kyma-project/telemetry-manager/internal/resources/otelcollector"
	"github.com/kyma-project/telemetry-manager/internal/secretref"
)

const defaultReplicaCount int32 = 2

type Config struct {
	Agent                  otelcollector.AgentConfig
	Gateway                otelcollector.GatewayConfig
	OverridesConfigMapName types.NamespacedName
	MaxPipelines           int
}

//go:generate mockery --name DeploymentProber --filename deployment_prober.go
type DeploymentProber interface {
	IsReady(ctx context.Context, name types.NamespacedName) (bool, error)
}

type Reconciler struct {
	client.Client
	config             Config
	prober             DeploymentProber
<<<<<<< HEAD
	overridesHandler   *overrides.Handler
	istioStatusChecker istioStatusChecker
=======
	overridesHandler   overrides.GlobalConfigHandler
	istioStatusChecker istiostatus.Checker
>>>>>>> 946a5400
}

func NewReconciler(client client.Client, config Config, prober DeploymentProber, overridesHandler *overrides.Handler) *Reconciler {
	return &Reconciler{
		Client:             client,
		config:             config,
		prober:             prober,
		overridesHandler:   overridesHandler,
		istioStatusChecker: istiostatus.NewChecker(client),
	}
}

func (r *Reconciler) Reconcile(ctx context.Context, req ctrl.Request) (ctrl.Result, error) {
	logf.FromContext(ctx).V(1).Info("Reconciliation triggered")

	overrideConfig, err := r.overridesHandler.LoadOverrides(ctx)
	if err != nil {
		return ctrl.Result{}, err
	}

	if err := r.overridesHandler.SyncLogLevel(overrideConfig.Global); err != nil {
		return ctrl.Result{}, err
	}
	if overrideConfig.Metrics.Paused {
		logf.FromContext(ctx).V(1).Info("Skipping reconciliation: paused using override config")
		return ctrl.Result{}, nil
	}

	var metricPipeline telemetryv1alpha1.MetricPipeline
	if err := r.Get(ctx, req.NamespacedName, &metricPipeline); err != nil {
		return ctrl.Result{}, client.IgnoreNotFound(err)
	}
	telemetryv1alpha1.SetMetricPipelineDefaults(&metricPipeline)

	return ctrl.Result{}, r.doReconcile(ctx, &metricPipeline)
}

func (r *Reconciler) doReconcile(ctx context.Context, pipeline *telemetryv1alpha1.MetricPipeline) error {
	var err error
	lockAcquired := true

	defer func() {
		if statusErr := r.updateStatus(ctx, pipeline.Name, lockAcquired); statusErr != nil {
			if err != nil {
				err = fmt.Errorf("failed while updating status: %v: %v", statusErr, err)
			} else {
				err = fmt.Errorf("failed to update status: %v", statusErr)
			}
		}
	}()

	lock := kubernetes.NewResourceCountLock(r.Client, types.NamespacedName{
		Name:      "telemetry-metricpipeline-lock",
		Namespace: r.config.Gateway.Namespace,
	}, r.config.MaxPipelines)
	if err = lock.TryAcquireLock(ctx, pipeline); err != nil {
		lockAcquired = false
		return err
	}

	var allPipelinesList telemetryv1alpha1.MetricPipelineList
	if err = r.List(ctx, &allPipelinesList); err != nil {
		return fmt.Errorf("failed to list metric pipelines: %w", err)
	}
	for i := range allPipelinesList.Items {
		telemetryv1alpha1.SetMetricPipelineDefaults(&allPipelinesList.Items[i])
	}
	deployablePipelines, err := getDeployableMetricPipelines(ctx, allPipelinesList.Items, r, lock)
	if err != nil {
		return fmt.Errorf("failed to fetch deployable metric pipelines: %w", err)
	}
	if len(deployablePipelines) == 0 {
		logf.FromContext(ctx).V(1).Info("Skipping reconciliation: no metric pipeline ready for deployment")
		return nil
	}

	if err = r.reconcileMetricGateway(ctx, pipeline, deployablePipelines); err != nil {
		return fmt.Errorf("failed to reconcile metric gateway: %w", err)
	}

	if isMetricAgentRequired(pipeline) {
		if err = r.reconcileMetricAgents(ctx, pipeline, allPipelinesList.Items); err != nil {
			return fmt.Errorf("failed to reconcile metric agents: %w", err)
		}
	}

	return nil
}

// getDeployableMetricPipelines returns the list of metric pipelines that are ready to be rendered into the otel collector configuration. A pipeline is deployable if it is not being deleted, all secret references exist, and is not above the pipeline limit.
func getDeployableMetricPipelines(ctx context.Context, allPipelines []telemetryv1alpha1.MetricPipeline, client client.Client, lock *kubernetes.ResourceCountLock) ([]telemetryv1alpha1.MetricPipeline, error) {
	var deployablePipelines []telemetryv1alpha1.MetricPipeline
	for i := range allPipelines {
		if !allPipelines[i].GetDeletionTimestamp().IsZero() {
			continue
		}

		if secretref.ReferencesNonExistentSecret(ctx, client, &allPipelines[i]) {
			continue
		}

		hasLock, err := lock.IsLockHolder(ctx, &allPipelines[i])
		if err != nil {
			return nil, err
		}

		if hasLock {
			deployablePipelines = append(deployablePipelines, allPipelines[i])
		}
	}
	return deployablePipelines, nil
}

func isMetricAgentRequired(pipeline *telemetryv1alpha1.MetricPipeline) bool {
	return *pipeline.Spec.Input.Runtime.Enabled || *pipeline.Spec.Input.Prometheus.Enabled || *pipeline.Spec.Input.Istio.Enabled
}

func (r *Reconciler) reconcileMetricGateway(ctx context.Context, pipeline *telemetryv1alpha1.MetricPipeline, allPipelines []telemetryv1alpha1.MetricPipeline) error {
	scaling := otelcollector.GatewayScalingConfig{
		Replicas:                       r.getReplicaCountFromTelemetry(ctx),
		ResourceRequirementsMultiplier: len(allPipelines),
	}

	collectorConfig, collectorEnvVars, err := gateway.MakeConfig(ctx, r.Client, allPipelines)
	if err != nil {
		return fmt.Errorf("failed to create collector config: %w", err)
	}

	collectorConfigYAML, err := yaml.Marshal(collectorConfig)
	if err != nil {
		return fmt.Errorf("failed to marshal collector config: %w", err)
	}

	isIstioActive := r.istioStatusChecker.IsIstioActive(ctx)

	if err := otelcollector.ApplyGatewayResources(ctx,
		kubernetes.NewOwnerReferenceSetter(r.Client, pipeline),
		r.config.Gateway.WithScaling(scaling).WithCollectorConfig(string(collectorConfigYAML), collectorEnvVars).
			WithIstioConfig(fmt.Sprintf("%d", ports.Metrics), isIstioActive)); err != nil {
		return fmt.Errorf("failed to apply gateway resources: %w", err)
	}

	return nil
}

func (r *Reconciler) reconcileMetricAgents(ctx context.Context, pipeline *telemetryv1alpha1.MetricPipeline, allPipelines []telemetryv1alpha1.MetricPipeline) error {
	isIstioActive := r.istioStatusChecker.IsIstioActive(ctx)
	agentConfig := agent.MakeConfig(types.NamespacedName{
		Namespace: r.config.Gateway.Namespace,
		Name:      r.config.Gateway.OTLPServiceName,
	}, allPipelines, isIstioActive)

	agentConfigYAML, err := yaml.Marshal(agentConfig)
	if err != nil {
		return fmt.Errorf("failed to marshal collector config: %w", err)
	}

	if err := otelcollector.ApplyAgentResources(ctx,
		kubernetes.NewOwnerReferenceSetter(r.Client, pipeline),
		r.config.Agent.WithCollectorConfig(string(agentConfigYAML))); err != nil {
		return fmt.Errorf("failed to apply agent resources: %w", err)
	}

	return nil
}

func (r *Reconciler) getReplicaCountFromTelemetry(ctx context.Context) int32 {
	var telemetries operatorv1alpha1.TelemetryList
	if err := r.List(ctx, &telemetries); err != nil {
		logf.FromContext(ctx).V(1).Error(err, "Failed to list telemetry: using default scaling")
		return defaultReplicaCount
	}
	for i := range telemetries.Items {
		telemetrySpec := telemetries.Items[i].Spec
		if telemetrySpec.Metric == nil {
			continue
		}

		scaling := telemetrySpec.Metric.Gateway.Scaling
		if scaling.Type != operatorv1alpha1.StaticScalingStrategyType {
			continue
		}

		static := scaling.Static
		if static != nil && static.Replicas > 0 {
			return static.Replicas
		}
	}
	return defaultReplicaCount
}<|MERGE_RESOLUTION|>--- conflicted
+++ resolved
@@ -40,13 +40,8 @@
 	client.Client
 	config             Config
 	prober             DeploymentProber
-<<<<<<< HEAD
 	overridesHandler   *overrides.Handler
-	istioStatusChecker istioStatusChecker
-=======
-	overridesHandler   overrides.GlobalConfigHandler
 	istioStatusChecker istiostatus.Checker
->>>>>>> 946a5400
 }
 
 func NewReconciler(client client.Client, config Config, prober DeploymentProber, overridesHandler *overrides.Handler) *Reconciler {
