--- conflicted
+++ resolved
@@ -217,14 +217,9 @@
 	}
 
 	if err := otelcollector.ApplyAgentResources(ctx,
-<<<<<<< HEAD
 		utils.NewOwnerReferenceSetter(r.Client, pipeline),
-		r.config.Agent.WithCollectorConfig(string(agentConfigYAML))); err != nil {
-=======
-		kubernetes.NewOwnerReferenceSetter(r.Client, pipeline),
 		r.config.Agent.WithCollectorConfig(string(agentConfigYAML)).
 			WithAllowedPorts(allowedPorts)); err != nil {
->>>>>>> 403fce99
 		return fmt.Errorf("failed to apply agent resources: %w", err)
 	}
 
