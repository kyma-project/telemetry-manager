--- conflicted
+++ resolved
@@ -38,26 +38,14 @@
 		return nil, nil, fmt.Errorf("failed to generate server cert: %w", err)
 	}
 
-<<<<<<< HEAD
-	if err = os.WriteFile(path.Join(certDir, certFile), serverCertPEM, 0600); err != nil {
-		return nil, nil, fmt.Errorf("failed to write %v: %w", certFile, err)
-	}
-
-	if err = os.WriteFile(path.Join(certDir, keyFile), serverKeyPEM, 0600); err != nil {
-		return nil, nil, fmt.Errorf("failed to write %v: %w", keyFile, err)
-=======
 	if err = writeFiles(serverCertPEM, serverKeyPEM, certDir); err != nil {
-		return fmt.Errorf("failed to write files %w", err)
->>>>>>> dc544456
+		return nil, nil, fmt.Errorf("failed to write files %w", err)
 	}
 
 	validatingWebhookConfig := makeValidatingWebhookConfig(caCertPEM, webhookService)
 	return &validatingWebhookConfig, caSecret, kubernetes.CreateOrUpdateValidatingWebhookConfiguration(ctx, client, &validatingWebhookConfig)
 }
 
-<<<<<<< HEAD
-func getOrCreateCACertKey(ctx context.Context, client client.Client, caCertNamespace string) ([]byte, []byte, *corev1.Secret, error) {
-=======
 func dnsNames(webhookService types.NamespacedName) (host string, alternativeDNSNames []string) {
 	host = fmt.Sprintf("%s.%s.svc", webhookService.Name, webhookService.Namespace)
 	alternativeDNSNames = []string{
@@ -68,8 +56,7 @@
 	return
 }
 
-func getOrCreateCACertKey(ctx context.Context, client client.Client, caCertNamespace string) ([]byte, []byte, error) {
->>>>>>> dc544456
+func getOrCreateCACertKey(ctx context.Context, client client.Client, caCertNamespace string) ([]byte, []byte, *corev1.Secret, error) {
 	var caCertPEM, caKeyPEM []byte
 	caSecretKey := types.NamespacedName{Name: caCertSecretName, Namespace: caCertNamespace}
 	var caSecret corev1.Secret
@@ -107,10 +94,7 @@
 		}
 	}
 
-<<<<<<< HEAD
 	return caCertPEM, caKeyPEM, &caSecret, nil
-=======
-	return caCertPEM, caKeyPEM, nil
 }
 
 func writeFiles(certPEM, keyPEM []byte, certDir string) error {
@@ -118,5 +102,4 @@
 		return err
 	}
 	return os.WriteFile(path.Join(certDir, keyFile), keyPEM, 0600)
->>>>>>> dc544456
 }