--- conflicted
+++ resolved
@@ -25,11 +25,7 @@
 	}
 
 	if err := updateMutatingWebhookConfig(ctx, c, caBundle, config); err != nil {
-<<<<<<< HEAD
-		return fmt.Errorf("failed to update mutating webhook configuration: %w", err)
-=======
 		return fmt.Errorf("failed to update mutating webhook with CA bundle: %w", err)
->>>>>>> 54f76b0b
 	}
 
 	conversionWebhookConfig := makeConversionWebhookConfig(caBundle, config)
