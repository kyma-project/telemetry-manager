--- conflicted
+++ resolved
@@ -17,8 +17,7 @@
 TEST_TARGET="traces"
 TEST_NAME="No Name"
 TEST_DURATION=1200
-<<<<<<< HEAD
-OTEL_IMAGE="europe-docker.pkg.dev/kyma-project/prod/kyma-otel-collector:0.104.0-main"
+OTEL_IMAGE="europe-docker.pkg.dev/kyma-project/prod/kyma-otel-collector:0.105.0-main"
 LOG_SIZE=1000
 LOG_RATE=1000
 PROMAPI="http://localhost:9090/api/v1/query"
@@ -35,9 +34,6 @@
     echo "  -s <log_size>             Size of log in logs-otel test"
     exit 1
 }
-=======
-OTEL_IMAGE="europe-docker.pkg.dev/kyma-project/prod/kyma-otel-collector:0.105.0-main"
->>>>>>> b874e618
 
 while getopts m:b:n:t:d:r:s: flag; do
     case "$flag" in
