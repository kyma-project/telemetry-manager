package main

import (
	"context"
	"fmt"
	"log/slog"
	"os"
	"strings"
	"time"

	"github.com/go-logr/logr"
	"go.opentelemetry.io/otel/attribute"
	"go.opentelemetry.io/otel/exporters/otlp/otlpmetric/otlpmetricgrpc"
	"go.opentelemetry.io/otel/exporters/otlp/otlpmetric/otlpmetrichttp"
	"go.opentelemetry.io/otel/exporters/otlp/otlptrace/otlptracegrpc"
	"go.opentelemetry.io/otel/exporters/otlp/otlptrace/otlptracehttp"
	"go.opentelemetry.io/otel/exporters/prometheus"
	"go.opentelemetry.io/otel/exporters/stdout/stdoutmetric"
	"go.opentelemetry.io/otel/exporters/stdout/stdouttrace"
	"go.opentelemetry.io/otel/sdk/metric"
	"go.opentelemetry.io/otel/sdk/resource"
	tracesdk "go.opentelemetry.io/otel/sdk/trace"
)

const (
	initialInterval = 5 * time.Second
	maxInterval     = 30 * time.Second
	maxElapsedTime  = 5 * time.Minute
	readerInterval  = 10 * time.Second
)

var (
	// custom  retry config with increased MaxElapsedTime, rest are OTel SDK defaults
	retryConfig = struct {
		Enabled         bool
		InitialInterval time.Duration
		MaxInterval     time.Duration
		MaxElapsedTime  time.Duration
	}{
		Enabled:         true,
		InitialInterval: initialInterval,
		MaxInterval:     maxInterval,
		MaxElapsedTime:  maxElapsedTime,
	}
)

func newOTelSDKLogger(ctx context.Context) (*logr.Logger, error) {
	sdkLogLevelEnv := os.Getenv("OTEL_LOG_LEVEL")
	if sdkLogLevelEnv == "" {
		sdkLogLevelEnv = "INFO"
	} else {
		sdkLogLevelEnv = strings.ToUpper(sdkLogLevelEnv)
	}

	sdkLogLevels := map[string]slog.Level{
		"DEBUG": slog.LevelDebug,
		"INFO":  slog.LevelInfo,
		"WARN":  slog.LevelWarn,
		"ERROR": slog.LevelError,
	}

	slogLogLevel, ok := sdkLogLevels[sdkLogLevelEnv]
	if !ok {
		return nil, fmt.Errorf("invalid log level: %s", sdkLogLevelEnv)
	}

	logger.InfoContext(ctx, "Using slog logger for OTel SDK", "level", slogLogLevel)

	jsonHandler := slog.NewJSONHandler(os.Stdout, &slog.HandlerOptions{Level: slogLogLevel})
	logger := logr.FromSlogHandler(jsonHandler)

	return &logger, nil
}

func newOtelResource() (*resource.Resource, error) {
	// Ensure default SDK resources and the required service name are set.
	res, err := resource.New(
		context.Background(),
		resource.WithAttributes(attribute.String("service.name", "sample-app")), // Default service name which might get overridden by OTEL_SERVICE_NAME.
		resource.WithFromEnv(),      // Discover and provide attributes from OTEL_RESOURCE_ATTRIBUTES and OTEL_SERVICE_NAME environment variables.
		resource.WithTelemetrySDK(), // Discover and provide information about the OpenTelemetry SDK used.
	)
	if err != nil {
		return nil, fmt.Errorf("creating resource: %w", err)
	}

	return res, nil
}

func newTraceProvider(exp tracesdk.SpanExporter, res *resource.Resource) *tracesdk.TracerProvider {
	return tracesdk.NewTracerProvider(
		tracesdk.WithBatcher(exp),
		tracesdk.WithResource(res),
	)
}

func newTraceExporter(ctx context.Context) (tracesdk.SpanExporter, error) {
	exporterEnv := os.Getenv("OTEL_TRACES_EXPORTER")
	endpointEnv := os.Getenv("OTEL_EXPORTER_OTLP_TRACES_ENDPOINT")

	if exporterEnv == "otlp" || endpointEnv != "" {
		return newOTLPTraceExporter(ctx)
	}

	// Default to stdout exporter if no OTLP configuration is found
	exporter, err := stdouttrace.New()
	if err != nil {
		return nil, fmt.Errorf("failed to create stdout trace exporter: %w", err)
	}

	logger.InfoContext(ctx, "Using console trace exporter")

	return exporter, nil
}

//nolint:dupl // no duplicate code, this is a separate function for OTLP trace exporter
func newOTLPTraceExporter(ctx context.Context) (tracesdk.SpanExporter, error) {
	protocol := resolveOTLPProtocol()
	switch protocol {
	case "http/protobuf":
		exporter, err := otlptracehttp.New(ctx, otlptracehttp.WithRetry(otlptracehttp.RetryConfig(retryConfig)))
		if err != nil {
			return nil, fmt.Errorf("failed to create HTTP OTLP metric exporter: %w", err)
		}

		logger.InfoContext(ctx, "Using HTTP OTLP trace exporter")

		return exporter, nil
	case "grpc":
		exporter, err := otlptracegrpc.New(ctx, otlptracegrpc.WithRetry(otlptracegrpc.RetryConfig(retryConfig)))
		if err != nil {
			return nil, fmt.Errorf("failed to create gRPC OTLP metric exporter: %w", err)
		}

		logger.InfoContext(ctx, "Using HTTP gRPC trace exporter")

		return exporter, nil
	default:
		return nil, fmt.Errorf("unsupported OTLP protocol: %s", protocol)
	}
}

func newMeterProvider(exp metric.Reader, res *resource.Resource) *metric.MeterProvider {
	meterProvider := metric.NewMeterProvider(
		metric.WithResource(res),
		metric.WithReader(exp),
	)

	return meterProvider
}

func newMetricReader(ctx context.Context) (metric.Reader, error) {
	exporterEnv := os.Getenv("OTEL_METRICS_EXPORTER")
	endpointEnv := os.Getenv("OTEL_EXPORTER_OTLP_METRICS_ENDPOINT")

	if exporterEnv == "prometheus" {
		reader, err := prometheus.New(
<<<<<<< HEAD
			prometheus.WithTranslationStrategy(otlptranslator.UnderscoreEscapingWithSuffixes),
=======
			prometheus.WithoutUnits(),
>>>>>>> 96488e4d
		)
		if err != nil {
			return nil, fmt.Errorf("creating prometheus metric reader: %w", err)
		}

		logger.InfoContext(ctx, "Using Prometheus metric exporter")

		return reader, nil
	}

	if exporterEnv == "otlp" || endpointEnv != "" {
		otlpExporter, err := newOTLPMetricExporter(ctx)
		if err != nil {
			return nil, err
		}

		return metric.NewPeriodicReader(otlpExporter, metric.WithInterval(readerInterval)), nil
	}

	exporter, err := stdoutmetric.New()
	if err != nil {
		return nil, fmt.Errorf("creating stdout metric exporter: %w", err)
	}

	logger.InfoContext(ctx, "Using console metric exporter")

	return metric.NewPeriodicReader(exporter,
		// Default is 1m. Set to 10s for demonstrative purposes.
		metric.WithInterval(readerInterval)), nil
}

//nolint:dupl // no duplicate code, this is a separate function for OTLP metric exporter
func newOTLPMetricExporter(ctx context.Context) (metric.Exporter, error) {
	protocol := resolveOTLPProtocol()
	switch protocol {
	case "http/protobuf":
		exporter, err := otlpmetrichttp.New(ctx, otlpmetrichttp.WithRetry(otlpmetrichttp.RetryConfig(retryConfig)))
		if err != nil {
			return nil, fmt.Errorf("failed to create HTTP OTLP metric exporter: %w", err)
		}

		logger.InfoContext(ctx, "Using HTTP OTLP metric exporter")

		return exporter, nil
	case "grpc":
		exporter, err := otlpmetricgrpc.New(ctx, otlpmetricgrpc.WithRetry(otlpmetricgrpc.RetryConfig(retryConfig)))
		if err != nil {
			return nil, fmt.Errorf("failed to create gRPC OTLP metric exporter: %w", err)
		}

		logger.InfoContext(ctx, "Using HTTP gRPC metric exporter")

		return exporter, nil
	default:
		return nil, fmt.Errorf("unsupported OTLP protocol: %s", protocol)
	}
}

func resolveOTLPProtocol() string {
	protocolEnv := os.Getenv("OTEL_EXPORTER_OTLP_PROTOCOL")
	if protocolEnv == "" {
		return "grpc"
	}

	return protocolEnv
}<|MERGE_RESOLUTION|>--- conflicted
+++ resolved
@@ -154,13 +154,7 @@
 	endpointEnv := os.Getenv("OTEL_EXPORTER_OTLP_METRICS_ENDPOINT")
 
 	if exporterEnv == "prometheus" {
-		reader, err := prometheus.New(
-<<<<<<< HEAD
-			prometheus.WithTranslationStrategy(otlptranslator.UnderscoreEscapingWithSuffixes),
-=======
-			prometheus.WithoutUnits(),
->>>>>>> 96488e4d
-		)
+		reader, err := prometheus.New()
 		if err != nil {
 			return nil, fmt.Errorf("creating prometheus metric reader: %w", err)
 		}
