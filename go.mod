module github.com/kyma-project/telemetry-manager

go 1.25.1

require (
	github.com/go-logr/logr v1.4.3
	github.com/go-logr/zapr v1.3.0
	github.com/google/go-cmp v0.7.0
	github.com/google/uuid v1.6.0
	github.com/onsi/gomega v1.38.2
	github.com/open-telemetry/opentelemetry-collector-contrib/pkg/ottl v0.133.0
	github.com/open-telemetry/opentelemetry-collector-contrib/processor/transformprocessor v0.133.0
	github.com/prometheus/client_golang v1.23.0
	github.com/prometheus/client_model v0.6.2
	github.com/prometheus/common v0.66.0
	github.com/stretchr/testify v1.11.1
	go.opentelemetry.io/collector/component v1.39.0
	go.opentelemetry.io/collector/pdata v1.39.0
	go.uber.org/zap v1.27.0
	google.golang.org/protobuf v1.36.8
	gopkg.in/yaml.v3 v3.0.1
<<<<<<< HEAD
	istio.io/api v1.27.0
	istio.io/client-go v1.27.0
	k8s.io/api v0.34.0
	k8s.io/apiextensions-apiserver v0.34.0
	k8s.io/apimachinery v0.34.0
	k8s.io/client-go v0.34.0
=======
	istio.io/api v1.27.1
	istio.io/client-go v1.27.1
	k8s.io/api v0.33.4
	k8s.io/apiextensions-apiserver v0.33.4
	k8s.io/apimachinery v0.33.4
	k8s.io/client-go v0.33.4
>>>>>>> 7605bc50
	k8s.io/klog/v2 v2.130.1
	k8s.io/utils v0.0.0-20250604170112-4c0f3b243397
	sigs.k8s.io/controller-runtime v0.22.0
)

require (
	github.com/alecthomas/participle/v2 v2.1.4 // indirect
	github.com/antchfx/xmlquery v1.4.4 // indirect
	github.com/antchfx/xpath v1.3.5 // indirect
	github.com/beorn7/perks v1.0.1 // indirect
	github.com/cespare/xxhash/v2 v2.3.0 // indirect
	github.com/davecgh/go-spew v1.1.2-0.20180830191138-d8f796af33cc // indirect
	github.com/elastic/go-grok v0.3.1 // indirect
	github.com/elastic/lunes v0.1.0 // indirect
	github.com/emicklei/go-restful/v3 v3.12.2 // indirect
	github.com/evanphx/json-patch/v5 v5.9.11 // indirect
	github.com/fsnotify/fsnotify v1.9.0 // indirect
	github.com/fxamacker/cbor/v2 v2.9.0 // indirect
	github.com/go-logr/stdr v1.2.2 // indirect
	github.com/go-openapi/jsonpointer v0.21.0 // indirect
	github.com/go-openapi/jsonreference v0.20.2 // indirect
	github.com/go-openapi/swag v0.23.0 // indirect
	github.com/go-viper/mapstructure/v2 v2.4.0 // indirect
	github.com/gobwas/glob v0.2.3 // indirect
	github.com/goccy/go-json v0.10.5 // indirect
	github.com/gogo/protobuf v1.3.2 // indirect
	github.com/golang/groupcache v0.0.0-20210331224755-41bb18bfe9da // indirect
	github.com/golang/protobuf v1.5.4 // indirect
	github.com/google/btree v1.1.3 // indirect
	github.com/google/gnostic-models v0.7.0 // indirect
	github.com/grafana/regexp v0.0.0-20240518133315-a468a5bfb3bc // indirect
	github.com/hashicorp/go-version v1.7.0 // indirect
	github.com/hashicorp/golang-lru v0.5.4 // indirect
	github.com/hashicorp/golang-lru/v2 v2.0.7 // indirect
	github.com/iancoleman/strcase v0.3.0 // indirect
	github.com/josharian/intern v1.0.0 // indirect
	github.com/json-iterator/go v1.1.12 // indirect
	github.com/knadh/koanf/maps v0.1.2 // indirect
	github.com/knadh/koanf/providers/confmap v1.0.0 // indirect
	github.com/knadh/koanf/v2 v2.2.2 // indirect
	github.com/lightstep/go-expohisto v1.0.0 // indirect
	github.com/magefile/mage v1.15.0 // indirect
	github.com/mailru/easyjson v0.7.7 // indirect
	github.com/mitchellh/copystructure v1.2.0 // indirect
	github.com/mitchellh/reflectwalk v1.0.2 // indirect
	github.com/modern-go/concurrent v0.0.0-20180306012644-bacd9c7ef1dd // indirect
	github.com/modern-go/reflect2 v1.0.3-0.20250322232337-35a7c28c31ee // indirect
	github.com/munnerz/goautoneg v0.0.0-20191010083416-a7dc8b61c822 // indirect
	github.com/open-telemetry/opentelemetry-collector-contrib/internal/coreinternal v0.133.0 // indirect
	github.com/open-telemetry/opentelemetry-collector-contrib/internal/filter v0.133.0 // indirect
	github.com/open-telemetry/opentelemetry-collector-contrib/internal/pdatautil v0.133.0 // indirect
	github.com/open-telemetry/opentelemetry-collector-contrib/pkg/pdatautil v0.133.0 // indirect
	github.com/pkg/errors v0.9.1 // indirect
	github.com/pmezard/go-difflib v1.0.1-0.20181226105442-5d4384ee4fb2 // indirect
	github.com/prometheus/procfs v0.16.1 // indirect
	github.com/spf13/pflag v1.0.6 // indirect
	github.com/stretchr/objx v0.5.2 // indirect
	github.com/twmb/murmur3 v1.1.8 // indirect
	github.com/ua-parser/uap-go v0.0.0-20240611065828-3a4781585db6 // indirect
	github.com/x448/float16 v0.8.4 // indirect
	go.opentelemetry.io/auto/sdk v1.1.0 // indirect
	go.opentelemetry.io/collector/confmap v1.39.0 // indirect
	go.opentelemetry.io/collector/consumer v1.39.0 // indirect
	go.opentelemetry.io/collector/consumer/xconsumer v0.133.0 // indirect
	go.opentelemetry.io/collector/featuregate v1.39.0 // indirect
	go.opentelemetry.io/collector/internal/telemetry v0.133.0 // indirect
	go.opentelemetry.io/collector/pdata/pprofile v0.133.0 // indirect
	go.opentelemetry.io/collector/pipeline v1.39.0 // indirect
	go.opentelemetry.io/collector/processor v1.39.0 // indirect
	go.opentelemetry.io/collector/processor/processorhelper v0.133.0 // indirect
	go.opentelemetry.io/collector/processor/processorhelper/xprocessorhelper v0.133.0 // indirect
	go.opentelemetry.io/collector/processor/xprocessor v0.133.0 // indirect
	go.opentelemetry.io/contrib/bridges/otelzap v0.12.0 // indirect
	go.opentelemetry.io/otel v1.37.0 // indirect
	go.opentelemetry.io/otel/log v0.13.0 // indirect
	go.opentelemetry.io/otel/metric v1.37.0 // indirect
	go.opentelemetry.io/otel/sdk v1.37.0 // indirect
	go.opentelemetry.io/otel/trace v1.37.0 // indirect
	go.uber.org/multierr v1.11.0 // indirect
	go.yaml.in/yaml/v2 v2.4.2 // indirect
	go.yaml.in/yaml/v3 v3.0.4 // indirect
	golang.org/x/exp v0.0.0-20240719175910-8a7402abbf56 // indirect
	golang.org/x/net v0.43.0 // indirect
	golang.org/x/oauth2 v0.30.0 // indirect
	golang.org/x/sync v0.16.0 // indirect
	golang.org/x/sys v0.35.0 // indirect
	golang.org/x/term v0.34.0 // indirect
	golang.org/x/text v0.28.0 // indirect
	golang.org/x/time v0.9.0 // indirect
	gomodules.xyz/jsonpatch/v2 v2.4.0 // indirect
	google.golang.org/genproto/googleapis/api v0.0.0-20250707201910-8d1bb00bc6a7 // indirect
	google.golang.org/genproto/googleapis/rpc v0.0.0-20250707201910-8d1bb00bc6a7 // indirect
	google.golang.org/grpc v1.75.0 // indirect
	gopkg.in/evanphx/json-patch.v4 v4.12.0 // indirect
	gopkg.in/inf.v0 v0.9.1 // indirect
	gopkg.in/yaml.v2 v2.4.0 // indirect
	k8s.io/kube-openapi v0.0.0-20250710124328-f3f2b991d03b // indirect
	sigs.k8s.io/json v0.0.0-20241014173422-cfa47c3a1cc8 // indirect
	sigs.k8s.io/randfill v1.0.0 // indirect
	sigs.k8s.io/structured-merge-diff/v6 v6.3.0 // indirect
	sigs.k8s.io/yaml v1.6.0 // indirect
)<|MERGE_RESOLUTION|>--- conflicted
+++ resolved
@@ -19,21 +19,12 @@
 	go.uber.org/zap v1.27.0
 	google.golang.org/protobuf v1.36.8
 	gopkg.in/yaml.v3 v3.0.1
-<<<<<<< HEAD
-	istio.io/api v1.27.0
-	istio.io/client-go v1.27.0
+	istio.io/api v1.27.1
+	istio.io/client-go v1.27.1
 	k8s.io/api v0.34.0
 	k8s.io/apiextensions-apiserver v0.34.0
 	k8s.io/apimachinery v0.34.0
 	k8s.io/client-go v0.34.0
-=======
-	istio.io/api v1.27.1
-	istio.io/client-go v1.27.1
-	k8s.io/api v0.33.4
-	k8s.io/apiextensions-apiserver v0.33.4
-	k8s.io/apimachinery v0.33.4
-	k8s.io/client-go v0.33.4
->>>>>>> 7605bc50
 	k8s.io/klog/v2 v2.130.1
 	k8s.io/utils v0.0.0-20250604170112-4c0f3b243397
 	sigs.k8s.io/controller-runtime v0.22.0
