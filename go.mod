module github.com/kyma-project/telemetry-manager

go 1.21

require (
	github.com/go-logr/zapr v1.2.4
	github.com/google/uuid v1.3.0
	github.com/kyma-project/kyma/common/logging v0.0.0-20230308123227-fef111f7cb46
	github.com/onsi/ginkgo/v2 v2.11.0
	github.com/onsi/gomega v1.27.10
	github.com/prometheus/client_golang v1.16.0
	github.com/prometheus/common v0.44.0
	github.com/stretchr/testify v1.8.4
	go.opentelemetry.io/collector/pdata v1.0.0-rcv0012.0.20230525165144-87dd85a6c034
	go.opentelemetry.io/otel v1.16.0
	go.opentelemetry.io/otel/exporters/otlp/otlpmetric/otlpmetrichttp v0.39.0
	go.opentelemetry.io/otel/exporters/otlp/otlptrace v1.16.0
	go.opentelemetry.io/otel/exporters/otlp/otlptrace/otlptracehttp v1.16.0
	go.opentelemetry.io/otel/sdk v1.16.0
	go.opentelemetry.io/otel/sdk/metric v0.39.0
	go.opentelemetry.io/otel/trace v1.16.0
<<<<<<< HEAD
	go.uber.org/zap v1.25.0
=======
	go.uber.org/zap v1.26.0
>>>>>>> 40ab0d31
	gopkg.in/yaml.v3 v3.0.1
	k8s.io/api v0.28.1
	k8s.io/apiextensions-apiserver v0.28.0
	k8s.io/apimachinery v0.28.1
	k8s.io/client-go v0.28.1
	k8s.io/klog/v2 v2.100.1
	k8s.io/utils v0.0.0-20230406110748-d93618cff8a2
	sigs.k8s.io/controller-runtime v0.16.2
)

require (
	github.com/beorn7/perks v1.0.1 // indirect
	github.com/cenkalti/backoff/v4 v4.2.1 // indirect
	github.com/cespare/xxhash/v2 v2.2.0 // indirect
	github.com/davecgh/go-spew v1.1.2-0.20180830191138-d8f796af33cc // indirect
	github.com/emicklei/go-restful/v3 v3.10.2 // indirect
	github.com/evanphx/json-patch v5.6.0+incompatible // indirect
	github.com/evanphx/json-patch/v5 v5.6.0 // indirect
	github.com/fsnotify/fsnotify v1.6.0 // indirect
	github.com/go-logr/logr v1.2.4 // indirect
	github.com/go-logr/stdr v1.2.2 // indirect
	github.com/go-openapi/jsonpointer v0.20.0 // indirect
	github.com/go-openapi/jsonreference v0.20.2 // indirect
	github.com/go-openapi/swag v0.22.4 // indirect
	github.com/go-task/slim-sprig v0.0.0-20230315185526-52ccab3ef572 // indirect
	github.com/gogo/protobuf v1.3.2 // indirect
	github.com/golang/groupcache v0.0.0-20210331224755-41bb18bfe9da // indirect
	github.com/golang/protobuf v1.5.3 // indirect
	github.com/google/gnostic-models v0.6.8 // indirect
	github.com/google/go-cmp v0.5.9 // indirect
	github.com/google/gofuzz v1.2.0 // indirect
	github.com/google/pprof v0.0.0-20230705174524-200ffdc848b8 // indirect
	github.com/grpc-ecosystem/grpc-gateway/v2 v2.16.0 // indirect
	github.com/imdario/mergo v0.3.16 // indirect
	github.com/josharian/intern v1.0.0 // indirect
	github.com/json-iterator/go v1.1.12 // indirect
	github.com/mailru/easyjson v0.7.7 // indirect
	github.com/matttproud/golang_protobuf_extensions v1.0.4 // indirect
	github.com/modern-go/concurrent v0.0.0-20180306012644-bacd9c7ef1dd // indirect
	github.com/modern-go/reflect2 v1.0.2 // indirect
	github.com/munnerz/goautoneg v0.0.0-20191010083416-a7dc8b61c822 // indirect
	github.com/pkg/errors v0.9.1 // indirect
	github.com/pmezard/go-difflib v1.0.1-0.20181226105442-5d4384ee4fb2 // indirect
	github.com/prometheus/client_model v0.4.0 // indirect
	github.com/prometheus/procfs v0.11.0 // indirect
	github.com/rogpeppe/go-internal v1.11.0 // indirect
	github.com/spf13/pflag v1.0.5 // indirect
	github.com/stretchr/objx v0.5.0 // indirect
	go.opentelemetry.io/otel/exporters/otlp/internal/retry v1.16.0 // indirect
	go.opentelemetry.io/otel/exporters/otlp/otlpmetric v0.39.0 // indirect
	go.opentelemetry.io/otel/metric v1.16.0 // indirect
	go.opentelemetry.io/proto/otlp v1.0.0 // indirect
<<<<<<< HEAD
=======
	go.uber.org/goleak v1.2.1 // indirect
>>>>>>> 40ab0d31
	go.uber.org/multierr v1.11.0 // indirect
	golang.org/x/exp v0.0.0-20230522175609-2e198f4a06a1 // indirect
	golang.org/x/net v0.13.0 // indirect
	golang.org/x/oauth2 v0.10.0 // indirect
	golang.org/x/sys v0.11.0 // indirect
	golang.org/x/term v0.10.0 // indirect
	golang.org/x/text v0.11.0 // indirect
	golang.org/x/time v0.3.0 // indirect
	golang.org/x/tools v0.9.3 // indirect
	gomodules.xyz/jsonpatch/v2 v2.4.0 // indirect
	google.golang.org/appengine v1.6.7 // indirect
	google.golang.org/genproto/googleapis/api v0.0.0-20230717213848-3f92550aa753 // indirect
	google.golang.org/genproto/googleapis/rpc v0.0.0-20230717213848-3f92550aa753 // indirect
	google.golang.org/grpc v1.56.2 // indirect
	google.golang.org/protobuf v1.31.0 // indirect
	gopkg.in/inf.v0 v0.9.1 // indirect
	gopkg.in/yaml.v2 v2.4.0 // indirect
	k8s.io/component-base v0.28.1 // indirect
	k8s.io/kube-openapi v0.0.0-20230717233707-2695361300d9 // indirect
	sigs.k8s.io/json v0.0.0-20221116044647-bc3834ca7abd // indirect
	sigs.k8s.io/structured-merge-diff/v4 v4.3.0 // indirect
	sigs.k8s.io/yaml v1.3.0 // indirect
)<|MERGE_RESOLUTION|>--- conflicted
+++ resolved
@@ -19,11 +19,7 @@
 	go.opentelemetry.io/otel/sdk v1.16.0
 	go.opentelemetry.io/otel/sdk/metric v0.39.0
 	go.opentelemetry.io/otel/trace v1.16.0
-<<<<<<< HEAD
 	go.uber.org/zap v1.25.0
-=======
-	go.uber.org/zap v1.26.0
->>>>>>> 40ab0d31
 	gopkg.in/yaml.v3 v3.0.1
 	k8s.io/api v0.28.1
 	k8s.io/apiextensions-apiserver v0.28.0
@@ -76,14 +72,10 @@
 	go.opentelemetry.io/otel/exporters/otlp/otlpmetric v0.39.0 // indirect
 	go.opentelemetry.io/otel/metric v1.16.0 // indirect
 	go.opentelemetry.io/proto/otlp v1.0.0 // indirect
-<<<<<<< HEAD
-=======
-	go.uber.org/goleak v1.2.1 // indirect
->>>>>>> 40ab0d31
 	go.uber.org/multierr v1.11.0 // indirect
-	golang.org/x/exp v0.0.0-20230522175609-2e198f4a06a1 // indirect
+	golang.org/x/exp v0.0.0-20220722155223-a9213eeb770e // indirect
 	golang.org/x/net v0.13.0 // indirect
-	golang.org/x/oauth2 v0.10.0 // indirect
+	golang.org/x/oauth2 v0.8.0 // indirect
 	golang.org/x/sys v0.11.0 // indirect
 	golang.org/x/term v0.10.0 // indirect
 	golang.org/x/text v0.11.0 // indirect
