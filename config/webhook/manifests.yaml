--- conflicted
+++ resolved
@@ -1,33 +1,82 @@
+
+---
+apiVersion: admissionregistration.k8s.io/v1
+kind: ValidatingWebhookConfiguration
+metadata:
+  name: validating-webhook.kyma-project.io
+webhooks:
+  - admissionReviewVersions:
+      - v1beta1
+      - v1
+    clientConfig:
+      service:
+        name: telemetry-manager-webhook
+        namespace: kyma-system
+        path: /validate-logpipeline
+        port: 443
+    failurePolicy: Fail
+    matchPolicy: Exact
+    name: validating-logpipelines.kyma-project.io
+    namespaceSelector: {}
+    objectSelector: {}
+    rules:
+      - apiGroups:
+          - telemetry.kyma-project.io
+        apiVersions:
+          - v1alpha1
+        operations:
+          - CREATE
+          - UPDATE
+        resources:
+          - logpipelines
+        scope: '*'
+    sideEffects: None
+    timeoutSeconds: 15
+  - admissionReviewVersions:
+      - v1beta1
+      - v1
+    clientConfig:
+      service:
+        name: telemetry-manager-webhook
+        namespace: kyma-system
+        path: /validate-logparser
+        port: 443
+    failurePolicy: Fail
+    matchPolicy: Exact
+    name: validating-logparsers.kyma-project.io
+    namespaceSelector: {}
+    objectSelector: {}
+    rules:
+      - apiGroups:
+          - telemetry.kyma-project.io
+        apiVersions:
+          - v1alpha1
+        operations:
+          - CREATE
+          - UPDATE
+        resources:
+          - logparsers
+        scope: '*'
+    sideEffects: None
+    timeoutSeconds: 15
 
 ---
 apiVersion: admissionregistration.k8s.io/v1
 kind: MutatingWebhookConfiguration
 metadata:
-<<<<<<< HEAD
   name: mutating.webhook.kyma-project.io
-=======
-  name: validating-webhook.kyma-project.io
->>>>>>> c1670ce2
 webhooks:
   - name: mutating.v1alpha1.metricpipelines.telemetry.kyma-project.io
     clientConfig:
       service:
         name: telemetry-manager-webhook
         namespace: kyma-system
-<<<<<<< HEAD
         path: /mutate-telemetry-kyma-project-io-v1alpha1-metricpipeline
         port: 443
     admissionReviewVersions:
       - v1beta1
       - v1
     sideEffects: None
-=======
-        path: /validate-logpipeline
-        port: 443
-    failurePolicy: Fail
-    matchPolicy: Exact
-    name: validating-logpipelines.kyma-project.io
->>>>>>> c1670ce2
     namespaceSelector: {}
     objectSelector: {}
     rules:
@@ -46,20 +95,12 @@
       service:
         name: telemetry-manager-webhook
         namespace: kyma-system
-<<<<<<< HEAD
         path: /mutate-telemetry-kyma-project-io-v1alpha1-tracepipeline
         port: 443
     admissionReviewVersions:
       - v1beta1
       - v1
     sideEffects: None
-=======
-        path: /validate-logparser
-        port: 443
-    failurePolicy: Fail
-    matchPolicy: Exact
-    name: validating-logparsers.kyma-project.io
->>>>>>> c1670ce2
     namespaceSelector: {}
     objectSelector: {}
     rules:
