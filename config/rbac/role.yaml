--- conflicted
+++ resolved
@@ -4,7 +4,6 @@
 metadata:
   name: manager-role
 rules:
-<<<<<<< HEAD
   # policy rules for the manager itself
   - apiGroups:
       - ""
@@ -24,6 +23,7 @@
   - apiGroups:
       - admissionregistration.k8s.io
     resources:
+      - mutatingwebhookconfigurations
       - validatingwebhookconfigurations
     verbs:
       - create
@@ -267,178 +267,6 @@
       - get
       - list
       - watch
-=======
-- nonResourceURLs:
-  - /metrics
-  - /metrics/cadvisor
-  verbs:
-  - get
-- apiGroups:
-  - ""
-  resources:
-  - endpoints
-  - namespaces
-  - namespaces/status
-  - nodes
-  - nodes/metrics
-  - nodes/proxy
-  - nodes/spec
-  - nodes/stats
-  - pods
-  - pods/status
-  - replicationcontrollers
-  - replicationcontrollers/status
-  - resourcequotas
-  - secrets
-  - services
-  verbs:
-  - get
-  - list
-  - watch
-- apiGroups:
-  - ""
-  resources:
-  - events
-  verbs:
-  - create
-  - get
-  - list
-  - patch
-  - watch
-- apiGroups:
-  - admissionregistration.k8s.io
-  resources:
-  - mutatingwebhookconfigurations
-  - validatingwebhookconfigurations
-  verbs:
-  - create
-  - delete
-  - get
-  - list
-  - patch
-  - update
-  - watch
-- apiGroups:
-  - apiextensions.k8s.io
-  resources:
-  - customresourcedefinitions
-  verbs:
-  - get
-  - list
-  - update
-  - watch
-- apiGroups:
-  - apps
-  resources:
-  - daemonsets
-  - deployments
-  - replicasets
-  - statefulsets
-  verbs:
-  - get
-  - list
-  - watch
-- apiGroups:
-  - autoscaling
-  resources:
-  - horizontalpodautoscalers
-  verbs:
-  - get
-  - list
-  - watch
-- apiGroups:
-  - batch
-  resources:
-  - cronjobs
-  - jobs
-  verbs:
-  - get
-  - list
-  - watch
-- apiGroups:
-  - extensions
-  resources:
-  - daemonsets
-  - deployments
-  - replicasets
-  verbs:
-  - get
-  - list
-  - watch
-- apiGroups:
-  - networking.k8s.io
-  resources:
-  - networkpolicies
-  verbs:
-  - get
-  - list
-  - watch
-- apiGroups:
-  - operator.kyma-project.io
-  resources:
-  - telemetries
-  verbs:
-  - get
-  - list
-  - watch
-- apiGroups:
-  - rbac.authorization.k8s.io
-  resources:
-  - clusterrolebindings
-  - clusterroles
-  - rolebindings
-  - roles
-  verbs:
-  - create
-  - delete
-  - get
-  - list
-  - patch
-  - update
-  - watch
-- apiGroups:
-  - security.istio.io
-  resources:
-  - peerauthentications
-  verbs:
-  - get
-  - list
-  - watch
-- apiGroups:
-  - telemetry.kyma-project.io
-  resources:
-  - logparsers
-  - logpipelines
-  - metricpipelines
-  - tracepipelines
-  verbs:
-  - create
-  - delete
-  - get
-  - list
-  - patch
-  - update
-  - watch
-- apiGroups:
-  - telemetry.kyma-project.io
-  resources:
-  - logparsers/finalizers
-  - logpipelines/finalizers
-  - metricpipelines/finalizers
-  verbs:
-  - update
-- apiGroups:
-  - telemetry.kyma-project.io
-  resources:
-  - logparsers/status
-  - logpipelines/status
-  - metricpipelines/status
-  - tracepipelines/status
-  verbs:
-  - get
-  - patch
-  - update
->>>>>>> 90cf6e65
 ---
 apiVersion: rbac.authorization.k8s.io/v1
 kind: Role
