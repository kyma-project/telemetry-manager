--- conflicted
+++ resolved
@@ -7,10 +7,5 @@
 kind: Kustomization
 images:
 - name: controller
-<<<<<<< HEAD
-  newName: k3d-kyma-registry:5000/telemetry-manager
-  newTag: latest
-=======
   newName: europe-docker.pkg.dev/kyma-project/prod/telemetry-manager
-  newTag: v20231024-7403b034
->>>>>>> ffe0f578
+  newTag: v20231024-7403b034