--- conflicted
+++ resolved
@@ -1378,19 +1378,9 @@
                                     type: object
                                 type: object
                             type: object
-<<<<<<< HEAD
                           disabled:
                             description: Indicates if TLS is disabled or enabled.
                               Default is `false`.
-=======
-                          insecure:
-                            description: Defines whether to send requests using plaintext
-                              instead of TLS.
-                            type: boolean
-                          insecureSkipVerify:
-                            description: Defines whether to skip server certificate
-                              verification when using TLS.
->>>>>>> c7ee13e3
                             type: boolean
                           key:
                             description: Defines the client key to use when using
@@ -1423,13 +1413,10 @@
                                     type: object
                                 type: object
                             type: object
-<<<<<<< HEAD
                           skipCertificateValidation:
                             description: If `true`, the validation of certificates
                               is skipped. Default is `false`.
                             type: boolean
-=======
->>>>>>> c7ee13e3
                         type: object
                         x-kubernetes-validations:
                         - message: Can define either both 'cert' and 'key', or neither
