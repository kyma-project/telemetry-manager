--- conflicted
+++ resolved
@@ -19,12 +19,8 @@
     app.kubernetes.io/instance: telemetry-manager
     app.kubernetes.io/managed-by: kustomize
 
-<<<<<<< HEAD
 patches:
   - patch: |-
-      - op: add
-        path: /spec/template/spec/containers/0/args/-
-        value: --kyma-input-allowed=true
       - op: add
         path: /spec/template/spec/containers/0/args/-
         value: --enable-v1beta1-log-pipelines=true
@@ -32,8 +28,6 @@
       kind: Deployment
       name: manager
 
-=======
->>>>>>> a13ffe23
 resources:
 - crd
 - ../rbac
