--- conflicted
+++ resolved
@@ -31,13 +31,10 @@
     path: ^internal/webhookcert$
   - threshold: 75
     path: ^internal/resources/selfmonitor$
-<<<<<<< HEAD
+  - threshold: 75
+    path: ^internal/resourcelock$
   - threshold: 70
     path: ^webhook/logpipeline
-=======
-  - threshold: 75
-    path: ^internal/resourcelock$
->>>>>>> c00d2a1f
 
 # Holds regexp rules which will exclude matched files or packages from coverage statistics
 exclude:
