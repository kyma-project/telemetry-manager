--- conflicted
+++ resolved
@@ -39,11 +39,7 @@
 
 func TestE2E(t *testing.T) {
 	format.MaxDepth = 20
-<<<<<<< HEAD
-	format.MaxLength = 000
-=======
-	format.MaxLength = 0
->>>>>>> f8c4d26d
+	format.MaxLength = 16_000
 	RegisterFailHandler(Fail)
 	RunSpecs(t, "E2E Suite")
 }
