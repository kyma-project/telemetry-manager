--- conflicted
+++ resolved
@@ -44,8 +44,8 @@
 
 		BeforeAll(func() {
 			k8sObjects, urlProvider, pipelinesProvider := makeMetricsTestK8sObjects(
-				mocks.WithMockNamespace(mockNs),
-				mocks.WithMockDeploymentNames(mockDeploymentName),
+				backend.WithMockNamespace(mockNs),
+				backend.WithMockDeploymentNames(mockDeploymentName),
 			)
 			pipelines = pipelinesProvider
 			urls = urlProvider
@@ -123,9 +123,9 @@
 
 		BeforeAll(func() {
 			k8sObjects, urlProvider, pipelinesProvider := makeMetricsTestK8sObjects(
-				mocks.WithMockNamespace(mockNs),
-				mocks.WithMockDeploymentNames(mockDeploymentName),
-				mocks.WithMetricPipelineOption(getCumulativeToDeltaConversionMetricPipelineOption()),
+				backend.WithMockNamespace(mockNs),
+				backend.WithMockDeploymentNames(mockDeploymentName),
+				backend.WithMetricPipelineOption(getCumulativeToDeltaConversionMetricPipelineOption()),
 			)
 			pipelines = pipelinesProvider
 			urls = urlProvider
@@ -254,8 +254,8 @@
 
 		BeforeAll(func() {
 			k8sObjects, urlProvider, pipelinesProvider := makeMetricsTestK8sObjects(
-				mocks.WithMockNamespace(mockNs),
-				mocks.WithMockDeploymentNames(mockDeploymentName),
+				backend.WithMockNamespace(mockNs),
+				backend.WithMockDeploymentNames(mockDeploymentName),
 			)
 			pipelines = pipelinesProvider
 			urls = urlProvider
@@ -300,8 +300,8 @@
 
 		BeforeAll(func() {
 			k8sObjects, urlProvider, pipelinesProvider := makeMetricsTestK8sObjects(
-				mocks.WithMockNamespace(mockNs),
-				mocks.WithMockDeploymentNames(primaryMockDeploymentName, auxiliaryMockDeploymentName),
+				backend.WithMockNamespace(mockNs),
+				backend.WithMockDeploymentNames(primaryMockDeploymentName, auxiliaryMockDeploymentName),
 			)
 			pipelines = pipelinesProvider
 			urls = urlProvider
@@ -337,16 +337,16 @@
 	Context("When a metricpipeline with TLS activated exists", Ordered, func() {
 		var (
 			pipelines          *kyma.PipelineList
-			urls               *mocks.URLProvider
+			urls               *urlprovider.URLProvider
 			mockDeploymentName = "metric-tls-receiver"
 			mockNs             = "metric-mocks-tls-pipeline"
 		)
 
 		BeforeAll(func() {
 			k8sObjects, metricsURLProvider, pipelinesProvider := makeMetricsTestK8sObjects(
-				mocks.WithMockNamespace(mockNs),
-				mocks.WithTLS(true),
-				mocks.WithMockDeploymentNames(mockDeploymentName),
+				backend.WithMockNamespace(mockNs),
+				backend.WithTLS(true),
+				backend.WithMockDeploymentNames(mockDeploymentName),
 			)
 			pipelines = pipelinesProvider
 			urls = metricsURLProvider
@@ -413,11 +413,7 @@
 }
 
 // makeMetricsTestK8sObjects returns the list of mandatory E2E test suite k8s objects.
-<<<<<<< HEAD
-func makeMetricsTestK8sObjects(setters ...mocks.BackendOptionSetter) ([]client.Object, *mocks.URLProvider, *kyma.PipelineList) {
-=======
-func makeMetricsTestK8sObjects(namespace string, mockDeploymentNames []string, metricPipelineOptions ...kitmetric.PipelineOption) ([]client.Object, *urlprovider.URLProvider, *kyma.PipelineList) {
->>>>>>> ca3d9026
+func makeMetricsTestK8sObjects(setters ...backend.OptionSetter) ([]client.Object, *urlprovider.URLProvider, *kyma.PipelineList) {
 	var (
 		objs      []client.Object
 		pipelines = kyma.NewPipelineList()
@@ -429,7 +425,7 @@
 		httpWebPort     = 80
 	)
 
-	options := &mocks.BackendOptions{}
+	var options *backend.Options
 	for _, setter := range setters {
 		setter(options)
 	}
@@ -439,37 +435,21 @@
 
 	for i, mockDeploymentName := range options.MockDeploymentNames {
 		var certs testkit.TLSCerts
-
-		// Mocks namespace objects.
-<<<<<<< HEAD
-		mockBackend := mocks.NewBackend(suffixize(mockDeploymentName, i), mocksNamespace.Name(), "/metrics/"+telemetryDataFilename, mocks.SignalTypeMetrics)
-		var mockBackendDeployment *mocks.BackendDeployment
-
 		if options.WithTLS {
 			var err error
 			backendDNSName := fmt.Sprintf("%s.%s.svc.cluster.local", mockDeploymentName, mocksNamespace.Name())
 			certs, err = testkit.GenerateTLSCerts(backendDNSName)
 			Expect(err).NotTo(HaveOccurred())
 
-			mockBackendConfigMap := mockBackend.TLSBackendConfigMap(suffixize("metric-receiver-config", i),
-				certs.ServerCertPem.String(), certs.ServerKeyPem.String(), certs.CaCertPem.String())
-			mockBackendDeployment = mockBackend.Deployment(mockBackendConfigMap.Name())
-			objs = append(objs, mockBackendConfigMap.K8sObject())
-
 			options.MetricPipelineOptions = append(options.MetricPipelineOptions, getTLSConfigMetricPipelineOption(
 				certs.CaCertPem.String(), certs.ClientCertPem.String(), certs.ClientKeyPem.String()),
 			)
-		} else {
-			mockBackendConfigMap := mockBackend.ConfigMap(suffixize("metric-receiver-config", i))
-			mockBackendDeployment = mockBackend.Deployment(mockBackendConfigMap.Name())
-			objs = append(objs, mockBackendConfigMap.K8sObject())
 		}
 
-=======
-		mockBackend := backend.New(suffixize(mockDeploymentName, i), mocksNamespace.Name(), "/metrics/"+telemetryDataFilename, backend.SignalTypeMetrics)
+		// Mocks namespace objects.
+		mockBackend := backend.New(suffixize(mockDeploymentName, i), mocksNamespace.Name(), "/metrics/"+telemetryDataFilename, backend.SignalTypeMetrics, options.WithTLS, certs)
 		mockBackendConfigMap := mockBackend.ConfigMap(suffixize("metric-receiver-config", i))
 		mockBackendDeployment := mockBackend.Deployment(mockBackendConfigMap.Name())
->>>>>>> ca3d9026
 		mockBackendExternalService := mockBackend.ExternalService().
 			WithPort("grpc-otlp", grpcOTLPPort).
 			WithPort("http-otlp", httpOTLPPort).
@@ -482,6 +462,7 @@
 		pipelines.Append(metricPipeline.Name())
 
 		objs = append(objs, []client.Object{
+			mockBackendConfigMap.K8sObject(),
 			mockBackendDeployment.K8sObject(kitk8s.WithLabel("app", mockBackend.Name())),
 			mockBackendExternalService.K8sObject(kitk8s.WithLabel("app", mockBackend.Name())),
 			hostSecret.K8sObject(),
