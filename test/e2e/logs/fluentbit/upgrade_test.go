//go:build e2e

package fluentbit

import (
	. "github.com/onsi/ginkgo/v2"
	. "github.com/onsi/gomega"
	"k8s.io/apimachinery/pkg/types"
	"sigs.k8s.io/controller-runtime/pkg/client"

	testutils "github.com/kyma-project/telemetry-manager/internal/utils/test"
	"github.com/kyma-project/telemetry-manager/test/testkit/assert"
	kitk8s "github.com/kyma-project/telemetry-manager/test/testkit/k8s"
	kitbackend "github.com/kyma-project/telemetry-manager/test/testkit/mocks/backend"
	"github.com/kyma-project/telemetry-manager/test/testkit/mocks/stdloggen"
	"github.com/kyma-project/telemetry-manager/test/testkit/suite"
)

var _ = Describe(suite.ID(), Label(suite.LabelLogsFluentBit), Ordered, func() {
	var (
		mockNs       = suite.ID()
		pipelineName = suite.ID()
		backend      *kitbackend.Backend
	)

	makeResources := func() []client.Object {
		var objs []client.Object
		objs = append(objs, kitk8s.NewNamespace(mockNs).K8sObject())

		backend = kitbackend.New(mockNs, kitbackend.SignalTypeLogsFluentBit, kitbackend.WithPersistentHostSecret(suite.IsUpgrade()))
		logProducer := stdloggen.NewDeployment(mockNs)
		objs = append(objs, backend.K8sObjects()...)
		objs = append(objs, logProducer.K8sObject())
		hostSecretRef := backend.HostSecretRefV1Alpha1()

		pipelineBuilder := testutils.NewLogPipelineBuilder().
			WithName(pipelineName).
			WithHTTPOutput(
				testutils.HTTPHostFromSecret(
					hostSecretRef.Name,
					hostSecretRef.Namespace,
					hostSecretRef.Key,
				),
				testutils.HTTPPort(backend.Port()),
			)
		if suite.IsUpgrade() {
			pipelineBuilder.WithLabels(kitk8s.PersistentLabel)
		}
		logPipeline := pipelineBuilder.Build()
		objs = append(objs, &logPipeline)

		return objs
	}

	Context("When a logpipeline with HTTP output exists", Ordered, func() {
		BeforeAll(func() {
			k8sObjects := makeResources()
			DeferCleanup(func() {
				Expect(kitk8s.DeleteObjects(suite.Ctx, k8sObjects...)).Should(Succeed())
			})
			Expect(kitk8s.CreateObjects(suite.Ctx, k8sObjects...)).Should(Succeed())
		})

		It("Should have a running pipeline", Label(suite.LabelUpgrade), func() {
			assert.FluentBitLogPipelineHealthy(suite.Ctx, pipelineName)
		})

		It("Should have a log backend running", Label(suite.LabelUpgrade), func() {
			assert.DeploymentReady(suite.Ctx, types.NamespacedName{Namespace: mockNs, Name: kitbackend.DefaultName})
		})

		It("Should have a log producer running", Label(suite.LabelUpgrade), func() {
<<<<<<< HEAD
			assert.DeploymentReady(suite.Ctx, suite.K8sClient, types.NamespacedName{Namespace: mockNs, Name: stdloggen.DefaultName})
=======
			assert.DeploymentReady(suite.Ctx, types.NamespacedName{Namespace: mockNs, Name: loggen.DefaultName})
>>>>>>> 452fda7e
		})

		It("Should have produced logs in the backend", Label(suite.LabelUpgrade), func() {
			assert.FluentBitLogsFromPodDelivered(suite.Ctx, backend, stdloggen.DefaultName)
		})
	})
})<|MERGE_RESOLUTION|>--- conflicted
+++ resolved
@@ -70,11 +70,7 @@
 		})
 
 		It("Should have a log producer running", Label(suite.LabelUpgrade), func() {
-<<<<<<< HEAD
-			assert.DeploymentReady(suite.Ctx, suite.K8sClient, types.NamespacedName{Namespace: mockNs, Name: stdloggen.DefaultName})
-=======
-			assert.DeploymentReady(suite.Ctx, types.NamespacedName{Namespace: mockNs, Name: loggen.DefaultName})
->>>>>>> 452fda7e
+			assert.DeploymentReady(suite.Ctx, types.NamespacedName{Namespace: mockNs, Name: stdloggen.DefaultName})
 		})
 
 		It("Should have produced logs in the backend", Label(suite.LabelUpgrade), func() {
