--- conflicted
+++ resolved
@@ -296,11 +296,27 @@
 			tracePipelineShouldBeRunning(pipelines.First())
 		})
 
-<<<<<<< HEAD
 		It("Should have a trace backend running", func() {
 			deploymentShouldBeReady(mockDeploymentName, mockNs)
 		})
-=======
+
+		It("Should verify end-to-end trace delivery", func() {
+			traceID, spanIDs, attrs := makeAndSendTraces(urls.OTLPPush())
+			tracesShouldBeDelivered(urls.MockBackendExport(), traceID, spanIDs, attrs)
+		})
+
+	})
+})
+
+func tracePipelineShouldBeRunning(pipelineName string) {
+	Eventually(func(g Gomega) bool {
+		var pipeline telemetryv1alpha1.TracePipeline
+		key := types.NamespacedName{Name: pipelineName}
+		g.Expect(k8sClient.Get(ctx, key, &pipeline)).To(Succeed())
+		return pipeline.Status.HasCondition(telemetryv1alpha1.TracePipelineRunning)
+	}, timeout, interval).Should(BeTrue())
+}
+
 func tracePipelineShouldStayPending(pipelineName string) {
 	Consistently(func(g Gomega) {
 		var pipeline telemetryv1alpha1.TracePipeline
@@ -309,17 +325,18 @@
 		g.Expect(pipeline.Status.HasCondition(telemetryv1alpha1.TracePipelineRunning)).To(BeFalse())
 	}, reconciliationTimeout, interval).Should(Succeed())
 }
->>>>>>> 18ceea4c
-
-		It("Should verify end-to-end trace delivery", func() {
-			traceID, spanIDs, attrs := makeAndSendTraces(urls.OTLPPush())
-			tracesShouldBeDelivered(urls.MockBackendExport(), traceID, spanIDs, attrs)
-		})
-
-<<<<<<< HEAD
-	})
-})
-=======
+
+func tracePipelineShouldBeDeployed(pipelineName string) {
+	Eventually(func(g Gomega) bool {
+		var collectorConfig corev1.ConfigMap
+		key := types.NamespacedName{Name: "telemetry-trace-collector", Namespace: "kyma-system"}
+		g.Expect(k8sClient.Get(ctx, key, &collectorConfig)).To(Succeed())
+		configString := collectorConfig.Data["relay.conf"]
+		pipelineAlias := fmt.Sprintf("otlp/%s", pipelineName)
+		return strings.Contains(configString, pipelineAlias)
+	}, timeout, interval).Should(BeTrue())
+}
+
 func tracePipelineShouldNotBeDeployed(pipelineName string) {
 	Consistently(func(g Gomega) bool {
 		var collectorConfig corev1.ConfigMap
@@ -330,7 +347,6 @@
 		return !strings.Contains(configString, pipelineAlias)
 	}, reconciliationTimeout, interval).Should(BeTrue())
 }
->>>>>>> 18ceea4c
 
 // makeTracingTestK8sObjects returns the list of mandatory E2E test suite k8s objects.
 func makeTracingTestK8sObjects(namespace string, withTLS bool, mockDeploymentNames ...string) ([]client.Object, *mocks.URLProvider, *kyma.PipelineList) {
@@ -419,46 +435,6 @@
 	}, tracePipeline.Name()
 }
 
-func tracePipelineShouldBeRunning(pipelineName string) {
-	Eventually(func(g Gomega) bool {
-		var pipeline telemetryv1alpha1.TracePipeline
-		key := types.NamespacedName{Name: pipelineName}
-		g.Expect(k8sClient.Get(ctx, key, &pipeline)).To(Succeed())
-		return pipeline.Status.HasCondition(telemetryv1alpha1.TracePipelineRunning)
-	}, timeout, interval).Should(BeTrue())
-}
-
-func tracePipelineShouldStayPending(pipelineName string) {
-	Consistently(func(g Gomega) {
-		var pipeline telemetryv1alpha1.TracePipeline
-		key := types.NamespacedName{Name: pipelineName}
-		g.Expect(k8sClient.Get(ctx, key, &pipeline)).To(Succeed())
-		g.Expect(pipeline.Status.HasCondition(telemetryv1alpha1.TracePipelineRunning)).To(BeFalse())
-	}, tracePipelineReconciliationTimeout, interval).Should(Succeed())
-}
-
-func tracePipelineShouldBeDeployed(pipelineName string) {
-	Eventually(func(g Gomega) bool {
-		var collectorConfig corev1.ConfigMap
-		key := types.NamespacedName{Name: traceGatewayBaseName, Namespace: kymaSystemNamespaceName}
-		g.Expect(k8sClient.Get(ctx, key, &collectorConfig)).To(Succeed())
-		configString := collectorConfig.Data["relay.conf"]
-		pipelineAlias := fmt.Sprintf("otlp/%s", pipelineName)
-		return strings.Contains(configString, pipelineAlias)
-	}, timeout, interval).Should(BeTrue())
-}
-
-func tracePipelineShouldNotBeDeployed(pipelineName string) {
-	Consistently(func(g Gomega) bool {
-		var collectorConfig corev1.ConfigMap
-		key := types.NamespacedName{Name: traceGatewayBaseName, Namespace: kymaSystemNamespaceName}
-		g.Expect(k8sClient.Get(ctx, key, &collectorConfig)).To(Succeed())
-		configString := collectorConfig.Data["relay.conf"]
-		pipelineAlias := fmt.Sprintf("otlp/%s", pipelineName)
-		return !strings.Contains(configString, pipelineAlias)
-	}, tracePipelineReconciliationTimeout, interval).Should(BeTrue())
-}
-
 func deploymentShouldBeReady(name, namespace string) {
 	Eventually(func(g Gomega) {
 		key := types.NamespacedName{Name: name, Namespace: namespace}
