--- conflicted
+++ resolved
@@ -46,11 +46,7 @@
 			urls               *mocks.URLProvider
 			mockNs             = "trace-mocks-single-pipeline"
 			mockDeploymentName = "trace-receiver"
-<<<<<<< HEAD
-			traceCollectorName = types.NamespacedName{Name: traceCollectorBaseName, Namespace: kymaSystemNamespaceName}
-=======
 			traceGatewayName   = types.NamespacedName{Name: traceGatewayBaseName, Namespace: kymaSystemNamespaceName}
->>>>>>> 5cfdbf62
 		)
 
 		BeforeAll(func() {
@@ -67,11 +63,7 @@
 
 		It("Should have a running trace gateway deployment", Label(operationalTest), func() {
 			Eventually(func(g Gomega) {
-<<<<<<< HEAD
-				ready, err := verifiers.IsDeploymentReady(ctx, k8sClient, traceCollectorName)
-=======
 				ready, err := verifiers.IsDeploymentReady(ctx, k8sClient, traceGatewayName)
->>>>>>> 5cfdbf62
 				g.Expect(err).NotTo(HaveOccurred())
 				g.Expect(ready).To(BeTrue())
 			}, timeout, interval).Should(Succeed())
@@ -80,11 +72,7 @@
 		It("Should have 2 trace gateway replicas", func() {
 			Eventually(func(g Gomega) int32 {
 				var deployment appsv1.Deployment
-<<<<<<< HEAD
-				err := k8sClient.Get(ctx, traceCollectorName, &deployment)
-=======
 				err := k8sClient.Get(ctx, traceGatewayName, &deployment)
->>>>>>> 5cfdbf62
 				g.Expect(err).NotTo(HaveOccurred())
 				return *deployment.Spec.Replicas
 			}, timeout, interval).Should(Equal(int32(2)))
