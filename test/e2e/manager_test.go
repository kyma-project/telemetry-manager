//go:build e2e

package e2e

import (
	. "github.com/onsi/ginkgo/v2"
	. "github.com/onsi/gomega"
	admissionregistrationv1 "k8s.io/api/admissionregistration/v1"
	appsv1 "k8s.io/api/apps/v1"
	corev1 "k8s.io/api/core/v1"
<<<<<<< HEAD

	networkingv1 "k8s.io/api/networking/v1"
=======
	schedulingv1 "k8s.io/api/scheduling/v1"
>>>>>>> a91a0327
	apiextensionsv1 "k8s.io/apiextensions-apiserver/pkg/apis/apiextensions/v1"
	"k8s.io/apimachinery/pkg/labels"
	"k8s.io/apimachinery/pkg/types"
	"sigs.k8s.io/controller-runtime/pkg/client"
)

var _ = Describe("Telemetry-manager", func() {
	Context("After deploying manifest", func() {
		It("Should have kyma-system namespace", func() {
			var namespace corev1.Namespace
			key := types.NamespacedName{
				Name: kymaSystemNamespaceName,
			}
			err := k8sClient.Get(ctx, key, &namespace)
			Expect(err).NotTo(HaveOccurred())
		})

		It("Should have a running manager deployment", func() {
			var deployment appsv1.Deployment
			key := types.NamespacedName{
				Name:      "telemetry-operator",
				Namespace: kymaSystemNamespaceName,
			}
			err := k8sClient.Get(ctx, key, &deployment)
			Expect(err).NotTo(HaveOccurred())

			Eventually(func() bool {
				listOptions := client.ListOptions{
					LabelSelector: labels.SelectorFromSet(deployment.Spec.Selector.MatchLabels),
					Namespace:     kymaSystemNamespaceName,
				}
				var pods corev1.PodList
				err := k8sClient.List(ctx, &pods, &listOptions)
				Expect(err).NotTo(HaveOccurred())
				for _, pod := range pods.Items {
					for _, containerStatus := range pod.Status.ContainerStatuses {
						if containerStatus.State.Running == nil {
							return false
						}
					}
				}

				return true
			}, timeout, interval).Should(BeTrue())
		})

		It("Should have a webhook service", func() {
			var service corev1.Service
			key := types.NamespacedName{
				Name:      "telemetry-operator-webhook",
				Namespace: kymaSystemNamespaceName,
			}
			err := k8sClient.Get(ctx, key, &service)
			Expect(err).NotTo(HaveOccurred())

			Eventually(func() []corev1.EndpointAddress {
				var endpoints corev1.Endpoints
				err := k8sClient.Get(ctx, key, &endpoints)
				Expect(err).NotTo(HaveOccurred())
				Expect(endpoints.Subsets).NotTo(BeEmpty())
				return endpoints.Subsets[0].Addresses
			}, timeout, interval).ShouldNot(BeEmpty())
		})

		It("Should have a metrics service", func() {
			var service corev1.Service
			key := types.NamespacedName{
				Name:      "telemetry-operator-metrics",
				Namespace: kymaSystemNamespaceName,
			}
			err := k8sClient.Get(ctx, key, &service)
			Expect(err).NotTo(HaveOccurred())

			Expect(service.Annotations).Should(HaveKeyWithValue("prometheus.io/scrape", "true"))
			Expect(service.Annotations).Should(HaveKeyWithValue("prometheus.io/port", "8080"))

			Eventually(func() []corev1.EndpointAddress {
				var endpoints corev1.Endpoints
				err := k8sClient.Get(ctx, key, &endpoints)
				Expect(err).NotTo(HaveOccurred())
				return endpoints.Subsets[0].Addresses
			}, timeout, interval).ShouldNot(BeEmpty())
		})

		It("Should have a validatingwebhookconfiguration", func() {
			var webhookConfig admissionregistrationv1.ValidatingWebhookConfiguration
			key := types.NamespacedName{
				Name: "validation.webhook.telemetry.kyma-project.io",
			}

			Eventually(func() error {
				return k8sClient.Get(ctx, key, &webhookConfig)
			}, timeout, interval).Should(BeNil())

			Expect(webhookConfig.Webhooks).Should(HaveLen(2))

			logPipelineWebhook := webhookConfig.Webhooks[0]
			Expect(logPipelineWebhook.Name).Should(Equal("validation.logpipelines.telemetry.kyma-project.io"))
			Expect(logPipelineWebhook.ClientConfig.CABundle).ShouldNot(BeEmpty())
			Expect(logPipelineWebhook.ClientConfig.Service.Name).Should(Equal("telemetry-operator-webhook"))
			Expect(logPipelineWebhook.ClientConfig.Service.Namespace).Should(Equal(kymaSystemNamespaceName))
			Expect(*logPipelineWebhook.ClientConfig.Service.Port).Should(Equal(int32(443)))
			Expect(*logPipelineWebhook.ClientConfig.Service.Path).Should(Equal("/validate-logpipeline"))
			Expect(logPipelineWebhook.Rules).Should(HaveLen(1))
			Expect(logPipelineWebhook.Rules[0].Resources).Should(ContainElement("logpipelines"))
			Expect(logPipelineWebhook.Rules[0].Operations).Should(ContainElement(admissionregistrationv1.Create))
			Expect(logPipelineWebhook.Rules[0].Operations).Should(ContainElement(admissionregistrationv1.Update))

			logParserWebhook := webhookConfig.Webhooks[1]
			Expect(logParserWebhook.Name).Should(Equal("validation.logparsers.telemetry.kyma-project.io"))
			Expect(logParserWebhook.ClientConfig.CABundle).ShouldNot(BeEmpty())
			Expect(logParserWebhook.ClientConfig.Service.Name).Should(Equal("telemetry-operator-webhook"))
			Expect(logParserWebhook.ClientConfig.Service.Namespace).Should(Equal(kymaSystemNamespaceName))
			Expect(*logParserWebhook.ClientConfig.Service.Port).Should(Equal(int32(443)))
			Expect(*logParserWebhook.ClientConfig.Service.Path).Should(Equal("/validate-logparser"))
			Expect(logParserWebhook.Rules).Should(HaveLen(1))
			Expect(logParserWebhook.Rules[0].Resources).Should(ContainElement("logparsers"))
			Expect(logParserWebhook.Rules[0].Operations).Should(ContainElement(admissionregistrationv1.Create))
			Expect(logParserWebhook.Rules[0].Operations).Should(ContainElement(admissionregistrationv1.Update))
		})

		It("Should have LogPipelines CRD", func() {
			var crd apiextensionsv1.CustomResourceDefinition
			key := types.NamespacedName{
				Name: "logpipelines.telemetry.kyma-project.io",
			}
			err := k8sClient.Get(ctx, key, &crd)
			Expect(err).NotTo(HaveOccurred())
		})

		It("Should have LogParsers CRD", func() {
			var crd apiextensionsv1.CustomResourceDefinition
			key := types.NamespacedName{
				Name: "logparsers.telemetry.kyma-project.io",
			}
			err := k8sClient.Get(ctx, key, &crd)
			Expect(err).NotTo(HaveOccurred())
		})

		It("Should have TracePipelines CRD", func() {
			var crd apiextensionsv1.CustomResourceDefinition
			key := types.NamespacedName{
				Name: "tracepipelines.telemetry.kyma-project.io",
			}
			err := k8sClient.Get(ctx, key, &crd)
			Expect(err).NotTo(HaveOccurred())
		})

		It("Should have MetricPipelines CRD", func() {
			var crd apiextensionsv1.CustomResourceDefinition
			key := types.NamespacedName{
				Name: "metricpipelines.telemetry.kyma-project.io",
			}
			err := k8sClient.Get(ctx, key, &crd)
			Expect(err).NotTo(HaveOccurred())
		})

<<<<<<< HEAD
		It("Should have a Fluent Bit dashboard", func() {
			var cm corev1.ConfigMap
			key := types.NamespacedName{
				Name:      "telemetry-fluent-bit-dashboard-fluent-bit",
				Namespace: kymaSystemNamespaceName,
			}
			err := k8sClient.Get(ctx, key, &cm)
			Expect(err).NotTo(HaveOccurred())
		})

		It("Should have an Otel Collector dashboard", func() {
			var cm corev1.ConfigMap
			key := types.NamespacedName{
				Name:      "telemetry-otel-collector-grafana-dashboard",
				Namespace: kymaSystemNamespaceName,
			}
			err := k8sClient.Get(ctx, key, &cm)
			Expect(err).NotTo(HaveOccurred())
		})

		It("Should have a Busola extension for LogParsers CRD", func() {
			var cm corev1.ConfigMap
			key := types.NamespacedName{
				Name:      "telemetry-logparsers",
				Namespace: kymaSystemNamespaceName,
			}
			err := k8sClient.Get(ctx, key, &cm)
			Expect(err).NotTo(HaveOccurred())
		})

		It("Should have a Busola extension for LogPipelines CRD", func() {
			var cm corev1.ConfigMap
			key := types.NamespacedName{
				Name:      "telemetry-logpipelines",
				Namespace: kymaSystemNamespaceName,
			}
			err := k8sClient.Get(ctx, key, &cm)
			Expect(err).NotTo(HaveOccurred())
		})

		It("Should have a Busola extension for TracePipelines CRD", func() {
			var cm corev1.ConfigMap
			key := types.NamespacedName{
				Name:      "telemetry-tracepipelines",
				Namespace: kymaSystemNamespaceName,
			}
			err := k8sClient.Get(ctx, key, &cm)
			Expect(err).NotTo(HaveOccurred())
		})

		It("Should have a Busola extension for Telemetry CRD", func() {
			var cm corev1.ConfigMap
			key := types.NamespacedName{
				Name:      "telemetry-module",
				Namespace: kymaSystemNamespaceName,
			}
			err := k8sClient.Get(ctx, key, &cm)
			Expect(err).NotTo(HaveOccurred())
		})

		It("Should have a NetworkPolicy", func() {
			var networkPolicy networkingv1.NetworkPolicy
			key := types.NamespacedName{
				Name:      "telemetry-operator-pprof-deny-ingress",
				Namespace: kymaSystemNamespaceName,
			}
			err := k8sClient.Get(ctx, key, &networkPolicy)
			Expect(err).NotTo(HaveOccurred())
=======
		It("Should have priority class resource created", func() {
			priorityClassNames := []string{"telemetry-priority-class", "telemetry-priority-class-high"}
			var priorityClass schedulingv1.PriorityClass
			for _, prioClass := range priorityClassNames {
				key := types.NamespacedName{
					Name:      prioClass,
					Namespace: kymaSystemNamespaceName,
				}
				err := k8sClient.Get(ctx, key, &priorityClass)
				Expect(err).NotTo(HaveOccurred())
			}
>>>>>>> a91a0327
		})
	})
})<|MERGE_RESOLUTION|>--- conflicted
+++ resolved
@@ -8,12 +8,9 @@
 	admissionregistrationv1 "k8s.io/api/admissionregistration/v1"
 	appsv1 "k8s.io/api/apps/v1"
 	corev1 "k8s.io/api/core/v1"
-<<<<<<< HEAD
 
 	networkingv1 "k8s.io/api/networking/v1"
-=======
 	schedulingv1 "k8s.io/api/scheduling/v1"
->>>>>>> a91a0327
 	apiextensionsv1 "k8s.io/apiextensions-apiserver/pkg/apis/apiextensions/v1"
 	"k8s.io/apimachinery/pkg/labels"
 	"k8s.io/apimachinery/pkg/types"
@@ -171,7 +168,6 @@
 			Expect(err).NotTo(HaveOccurred())
 		})
 
-<<<<<<< HEAD
 		It("Should have a Fluent Bit dashboard", func() {
 			var cm corev1.ConfigMap
 			key := types.NamespacedName{
@@ -240,7 +236,6 @@
 			}
 			err := k8sClient.Get(ctx, key, &networkPolicy)
 			Expect(err).NotTo(HaveOccurred())
-=======
 		It("Should have priority class resource created", func() {
 			priorityClassNames := []string{"telemetry-priority-class", "telemetry-priority-class-high"}
 			var priorityClass schedulingv1.PriorityClass
@@ -252,7 +247,6 @@
 				err := k8sClient.Get(ctx, key, &priorityClass)
 				Expect(err).NotTo(HaveOccurred())
 			}
->>>>>>> a91a0327
 		})
 	})
 })