//go:build e2e

package e2e

import (
	"io"
	"net/http"

	. "github.com/onsi/ginkgo/v2"
	. "github.com/onsi/gomega"
	corev1 "k8s.io/api/core/v1"
	networkingv1 "k8s.io/api/networking/v1"
	"k8s.io/apimachinery/pkg/types"
	"sigs.k8s.io/controller-runtime/pkg/client"

	. "github.com/kyma-project/telemetry-manager/internal/otelcollector/config/metric"
	"github.com/kyma-project/telemetry-manager/internal/otelcollector/ports"
	"github.com/kyma-project/telemetry-manager/internal/testutils"
	"github.com/kyma-project/telemetry-manager/test/testkit/assert"
	kitk8s "github.com/kyma-project/telemetry-manager/test/testkit/k8s"
	kitkyma "github.com/kyma-project/telemetry-manager/test/testkit/kyma"
	. "github.com/kyma-project/telemetry-manager/test/testkit/matchers/metric"
	"github.com/kyma-project/telemetry-manager/test/testkit/metrics/runtime"
	"github.com/kyma-project/telemetry-manager/test/testkit/mocks/backend"
	"github.com/kyma-project/telemetry-manager/test/testkit/periodic"
	"github.com/kyma-project/telemetry-manager/test/testkit/suite"
)

var _ = Describe(suite.ID(), Label(suite.LabelMetrics), Ordered, func() {
	var (
		mockNs           = suite.ID()
		pipelineName     = suite.ID()
		backendExportURL string
	)

	makeResources := func() []client.Object {
		var objs []client.Object
		objs = append(objs, kitk8s.NewNamespace(mockNs).K8sObject())

		backend := backend.New(mockNs, backend.SignalTypeMetrics)
		objs = append(objs, backend.K8sObjects()...)
		backendExportURL = backend.ExportURL(proxyClient)

		metricPipeline := testutils.NewMetricPipelineBuilder().
			WithName(pipelineName).
			WithRuntimeInput(true).
			WithOTLPOutput(testutils.OTLPEndpoint(backend.Endpoint())).
			Build()
		objs = append(objs, &metricPipeline)

		return objs
	}

	Context("When a metricpipeline with Runtime input exists", Ordered, func() {
		BeforeAll(func() {
			k8sObjects := makeResources()

			DeferCleanup(func() {
				Expect(kitk8s.DeleteObjects(ctx, k8sClient, k8sObjects...)).Should(Succeed())
			})

			Expect(kitk8s.CreateObjects(ctx, k8sClient, k8sObjects...)).Should(Succeed())
		})

		It("Ensures the metric gateway deployment is ready", func() {
			assert.DeploymentReady(ctx, k8sClient, kitkyma.MetricGatewayName)
		})

		It("Ensures the metric agent daemonset is ready", func() {
			assert.DaemonSetReady(ctx, k8sClient, kitkyma.MetricAgentName)
		})

		It("Ensures the metrics backend is ready", func() {
			assert.DeploymentReady(ctx, k8sClient, types.NamespacedName{Name: backend.DefaultName, Namespace: mockNs})
		})

		It("Ensures accessibility of metric agent metrics endpoint", func() {
			agentMetricsURL := proxyClient.ProxyURLForService(kitkyma.MetricAgentMetricsService.Namespace, kitkyma.MetricAgentMetricsService.Name, "metrics", ports.Metrics)
			assert.EmitsOTelCollectorMetrics(proxyClient, agentMetricsURL)
		})

		It("Ensures the metric agent network policy exists", func() {
			var networkPolicy networkingv1.NetworkPolicy
			Expect(k8sClient.Get(ctx, kitkyma.MetricAgentNetworkPolicy, &networkPolicy)).To(Succeed())

			Eventually(func(g Gomega) {
				var podList corev1.PodList
				g.Expect(k8sClient.List(ctx, &podList, client.InNamespace(kitkyma.SystemNamespaceName), client.MatchingLabels{"app.kubernetes.io/name": kitkyma.MetricAgentBaseName})).To(Succeed())
				g.Expect(podList.Items).NotTo(BeEmpty())

				metricAgentPodName := podList.Items[0].Name
				pprofEndpoint := proxyClient.ProxyURLForPod(kitkyma.SystemNamespaceName, metricAgentPodName, "debug/pprof/", ports.Pprof)

				resp, err := proxyClient.Get(pprofEndpoint)
				g.Expect(err).NotTo(HaveOccurred())
				g.Expect(resp).To(HaveHTTPStatus(http.StatusServiceUnavailable))
			}, periodic.EventuallyTimeout, periodic.DefaultInterval).Should(Succeed())
		})

		It("Ensures the metricpipeline is running", func() {
			assert.MetricPipelineHealthy(ctx, k8sClient, pipelineName)
		})

		It("Ensures default runtime metrics are sent to backend", func() {
			Eventually(func(g Gomega) {
				resp, err := proxyClient.Get(backendExportURL)
				g.Expect(err).NotTo(HaveOccurred())
				g.Expect(resp).To(HaveHTTPStatus(http.StatusOK))
				// By default, pod and container metrics are enabled for the runtime input

				bodyContent, err := io.ReadAll(resp.Body)
				defer resp.Body.Close()
				g.Expect(err).NotTo(HaveOccurred())

				g.Expect(bodyContent).To(HaveFlatMetrics(
					ContainElement(SatisfyAll(
						HaveName(BeElementOf(runtime.DefaultMetricsNames)),
						HaveScopeName(ContainSubstring(InstrumentationScopeRuntime)),
					)),
				))
			}, periodic.TelemetryEventuallyTimeout, periodic.TelemetryInterval).Should(Succeed())
		})

<<<<<<< HEAD
		It("Ensures kubeletstats metrics from system namespaces are not sent to backend", func() {
			assert.MetricsFromNamespaceNotDelivered(proxyClient, backendExportURL, kitkyma.SystemNamespaceName)
=======
		It("Checks for correct attributes in kubeletstats metrics", func() {
			Eventually(func(g Gomega) {
				resp, err := proxyClient.Get(backendExportURL)
				g.Expect(err).NotTo(HaveOccurred())
				g.Expect(resp).To(HaveHTTPStatus(http.StatusOK))

				bodyContent, err := io.ReadAll(resp.Body)
				defer resp.Body.Close()
				g.Expect(err).NotTo(HaveOccurred())

				g.Expect(bodyContent).To(HaveFlatMetrics(
					ContainElement(HaveResourceAttributes(HaveKeys(ContainElements(kubeletstats.MetricResourceAttributes)))),
				))
			}, periodic.TelemetryEventuallyTimeout, periodic.TelemetryInterval).Should(Succeed())
		})

		It("Ensures runtime metrics from system namespaces are not sent to backend", func() {
			assert.MetricsWithScopeAndNamespaceNotDelivered(proxyClient, backendExportURL, InstrumentationScopeRuntime, kitkyma.SystemNamespaceName)
>>>>>>> e3cd057e
		})
	})
})<|MERGE_RESOLUTION|>--- conflicted
+++ resolved
@@ -121,29 +121,8 @@
 			}, periodic.TelemetryEventuallyTimeout, periodic.TelemetryInterval).Should(Succeed())
 		})
 
-<<<<<<< HEAD
-		It("Ensures kubeletstats metrics from system namespaces are not sent to backend", func() {
-			assert.MetricsFromNamespaceNotDelivered(proxyClient, backendExportURL, kitkyma.SystemNamespaceName)
-=======
-		It("Checks for correct attributes in kubeletstats metrics", func() {
-			Eventually(func(g Gomega) {
-				resp, err := proxyClient.Get(backendExportURL)
-				g.Expect(err).NotTo(HaveOccurred())
-				g.Expect(resp).To(HaveHTTPStatus(http.StatusOK))
-
-				bodyContent, err := io.ReadAll(resp.Body)
-				defer resp.Body.Close()
-				g.Expect(err).NotTo(HaveOccurred())
-
-				g.Expect(bodyContent).To(HaveFlatMetrics(
-					ContainElement(HaveResourceAttributes(HaveKeys(ContainElements(kubeletstats.MetricResourceAttributes)))),
-				))
-			}, periodic.TelemetryEventuallyTimeout, periodic.TelemetryInterval).Should(Succeed())
-		})
-
 		It("Ensures runtime metrics from system namespaces are not sent to backend", func() {
 			assert.MetricsWithScopeAndNamespaceNotDelivered(proxyClient, backendExportURL, InstrumentationScopeRuntime, kitkyma.SystemNamespaceName)
->>>>>>> e3cd057e
 		})
 	})
 })