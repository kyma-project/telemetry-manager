--- conflicted
+++ resolved
@@ -79,34 +79,6 @@
 		})
 	})
 
-<<<<<<< HEAD
-=======
-	Context("When a LogPipeline with Loki output exists", Ordered, func() {
-		var logPipelineName = suite.IDWithSuffix("loki-output")
-
-		BeforeAll(func() {
-			logPipeline := testutils.NewLogPipelineBuilder().
-				WithName(logPipelineName).
-				WithLokiOutput().
-				Build()
-
-			DeferCleanup(func() {
-				Expect(kitk8s.DeleteObjects(ctx, k8sClient, &logPipeline)).Should(Succeed())
-			})
-			Expect(kitk8s.CreateObjects(ctx, k8sClient, &logPipeline)).Should(Succeed())
-		})
-
-		It("Should have Telemetry with warning state", func() {
-			assert.TelemetryHasWarningState(ctx, k8sClient)
-			assert.TelemetryHasCondition(ctx, k8sClient, metav1.Condition{
-				Type:   conditions.TypeLogComponentsHealthy,
-				Status: metav1.ConditionFalse,
-				Reason: conditions.ReasonUnsupportedLokiOutput,
-			})
-		})
-	})
-
->>>>>>> c10378e0
 	Context("When a misconfigured TracePipeline exists", Ordered, func() {
 		var (
 			tracePipelineName = suite.IDWithSuffix("missing-secret")
