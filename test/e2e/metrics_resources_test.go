//go:build e2e

package e2e

import (
	. "github.com/onsi/ginkgo/v2"
	. "github.com/onsi/gomega"
	appsv1 "k8s.io/api/apps/v1"
	corev1 "k8s.io/api/core/v1"
	rbacv1 "k8s.io/api/rbac/v1"

	"github.com/kyma-project/telemetry-manager/test/testkit/assert"
	kitk8s "github.com/kyma-project/telemetry-manager/test/testkit/k8s"
	kitkyma "github.com/kyma-project/telemetry-manager/test/testkit/kyma"
	"github.com/kyma-project/telemetry-manager/test/testkit/periodic"
	"github.com/kyma-project/telemetry-manager/test/testkit/suite"
)

var _ = Describe(suite.ID(), Label(suite.LabelMetrics), func() {
	var pipelineName = suite.ID()
	const ownerReferenceKind = "MetricPipeline"

	Context("When a MetricPipeline exists", Ordered, func() {

		BeforeAll(func() {
			pipeline := kitk8s.NewMetricPipelineV1Alpha1(pipelineName).K8sObject()

			DeferCleanup(func() {
				Expect(kitk8s.DeleteObjects(ctx, k8sClient, pipeline)).Should(Succeed())
			})
			Expect(kitk8s.CreateObjects(ctx, k8sClient, pipeline)).Should(Succeed())
		})

		It("Should have a ServiceAccount owned by the MetricPipeline", func() {
			var serviceAccount corev1.ServiceAccount
<<<<<<< HEAD
			verifiers.ShouldHaveOwnerReference(ctx, k8sClient, &serviceAccount, kitkyma.MetricGatewayServiceAccount, ownerReferenceKind, pipelineName)
=======
			assert.HasOwnerReference(ctx, k8sClient, &serviceAccount, kitkyma.MetricGatewayServiceAccount, ownerReferenceKind, pipelineName)
>>>>>>> bdfda7cc
		})

		It("Should have a ClusterRole owned by the MetricPipeline", func() {
			var clusterRole rbacv1.ClusterRole
<<<<<<< HEAD
			verifiers.ShouldHaveOwnerReference(ctx, k8sClient, &clusterRole, kitkyma.MetricGatewayClusterRole, ownerReferenceKind, pipelineName)
=======
			assert.HasOwnerReference(ctx, k8sClient, &clusterRole, kitkyma.MetricGatewayClusterRole, ownerReferenceKind, pipelineName)
>>>>>>> bdfda7cc
		})

		It("Should have a ClusterRoleBinding owned by the MetricPipeline", func() {
			var clusterRoleBinding rbacv1.ClusterRoleBinding
<<<<<<< HEAD
			verifiers.ShouldHaveOwnerReference(ctx, k8sClient, &clusterRoleBinding, kitkyma.MetricGatewayClusterRoleBinding, ownerReferenceKind, pipelineName)
=======
			assert.HasOwnerReference(ctx, k8sClient, &clusterRoleBinding, kitkyma.MetricGatewayClusterRoleBinding, ownerReferenceKind, pipelineName)
>>>>>>> bdfda7cc
		})

		It("Should have a Deployment owned by the MetricPipeline", func() {
			var deployment appsv1.Deployment
<<<<<<< HEAD
			verifiers.ShouldHaveOwnerReference(ctx, k8sClient, &deployment, kitkyma.MetricGatewayName, ownerReferenceKind, pipelineName)
=======
			assert.HasOwnerReference(ctx, k8sClient, &deployment, kitkyma.MetricGatewayName, ownerReferenceKind, pipelineName)
>>>>>>> bdfda7cc
		})

		It("Should have a Service owned by the MetricPipeline", func() {
			var service corev1.Service
<<<<<<< HEAD
			verifiers.ShouldHaveOwnerReference(ctx, k8sClient, &service, kitkyma.MetricGatewayService, ownerReferenceKind, pipelineName)
=======
			assert.HasOwnerReference(ctx, k8sClient, &service, kitkyma.MetricGatewayService, ownerReferenceKind, pipelineName)
>>>>>>> bdfda7cc
		})

		It("Should have a ConfigMap owned by the MetricPipeline", func() {
			var configMap corev1.ConfigMap
<<<<<<< HEAD
			verifiers.ShouldHaveOwnerReference(ctx, k8sClient, &configMap, kitkyma.MetricGatewayConfigMap, ownerReferenceKind, pipelineName)
=======
			assert.HasOwnerReference(ctx, k8sClient, &configMap, kitkyma.MetricGatewayConfigMap, ownerReferenceKind, pipelineName)
>>>>>>> bdfda7cc
		})

		It("Should have a Secret owned by the MetricPipeline", func() {
			var secret corev1.Secret
<<<<<<< HEAD
			verifiers.ShouldHaveOwnerReference(ctx, k8sClient, &secret, kitkyma.MetricGatewaySecretName, ownerReferenceKind, pipelineName)
=======
			assert.HasOwnerReference(ctx, k8sClient, &secret, kitkyma.MetricGatewaySecretName, ownerReferenceKind, pipelineName)
>>>>>>> bdfda7cc
		})

		It("Should have a Deployment with correct pod environment configuration", func() {
			assert.DeploymentHasEnvFromSecret(ctx, k8sClient, kitkyma.MetricGatewayName, kitkyma.MetricGatewayBaseName)
		})

		It("Should have a Deployment with correct pod metadata", func() {
			Eventually(func(g Gomega) {
				var deployment appsv1.Deployment
				g.Expect(k8sClient.Get(ctx, kitkyma.MetricGatewayName, &deployment)).To(Succeed())

				g.Expect(deployment.Spec.Template.ObjectMeta.Labels["sidecar.istio.io/inject"]).To(Equal("false"))
				g.Expect(deployment.Spec.Template.ObjectMeta.Annotations["checksum/config"]).ToNot(BeEmpty())
			}, periodic.EventuallyTimeout, periodic.DefaultInterval).Should(Succeed())
		})

		It("Should have a ConfigMap containing the key 'relay.conf'", func() {
			assert.ConfigMapHasKey(ctx, k8sClient, kitkyma.MetricGatewayConfigMap, "relay.conf")
		})

		It("Should have a Deployment with correct pod priority class", func() {
			assert.DeploymentHasPriorityClass(ctx, k8sClient, kitkyma.MetricGatewayName, "telemetry-priority-class")
		})

	})
})<|MERGE_RESOLUTION|>--- conflicted
+++ resolved
@@ -33,65 +33,37 @@
 
 		It("Should have a ServiceAccount owned by the MetricPipeline", func() {
 			var serviceAccount corev1.ServiceAccount
-<<<<<<< HEAD
-			verifiers.ShouldHaveOwnerReference(ctx, k8sClient, &serviceAccount, kitkyma.MetricGatewayServiceAccount, ownerReferenceKind, pipelineName)
-=======
 			assert.HasOwnerReference(ctx, k8sClient, &serviceAccount, kitkyma.MetricGatewayServiceAccount, ownerReferenceKind, pipelineName)
->>>>>>> bdfda7cc
 		})
 
 		It("Should have a ClusterRole owned by the MetricPipeline", func() {
 			var clusterRole rbacv1.ClusterRole
-<<<<<<< HEAD
-			verifiers.ShouldHaveOwnerReference(ctx, k8sClient, &clusterRole, kitkyma.MetricGatewayClusterRole, ownerReferenceKind, pipelineName)
-=======
 			assert.HasOwnerReference(ctx, k8sClient, &clusterRole, kitkyma.MetricGatewayClusterRole, ownerReferenceKind, pipelineName)
->>>>>>> bdfda7cc
 		})
 
 		It("Should have a ClusterRoleBinding owned by the MetricPipeline", func() {
 			var clusterRoleBinding rbacv1.ClusterRoleBinding
-<<<<<<< HEAD
-			verifiers.ShouldHaveOwnerReference(ctx, k8sClient, &clusterRoleBinding, kitkyma.MetricGatewayClusterRoleBinding, ownerReferenceKind, pipelineName)
-=======
 			assert.HasOwnerReference(ctx, k8sClient, &clusterRoleBinding, kitkyma.MetricGatewayClusterRoleBinding, ownerReferenceKind, pipelineName)
->>>>>>> bdfda7cc
 		})
 
 		It("Should have a Deployment owned by the MetricPipeline", func() {
 			var deployment appsv1.Deployment
-<<<<<<< HEAD
-			verifiers.ShouldHaveOwnerReference(ctx, k8sClient, &deployment, kitkyma.MetricGatewayName, ownerReferenceKind, pipelineName)
-=======
 			assert.HasOwnerReference(ctx, k8sClient, &deployment, kitkyma.MetricGatewayName, ownerReferenceKind, pipelineName)
->>>>>>> bdfda7cc
 		})
 
 		It("Should have a Service owned by the MetricPipeline", func() {
 			var service corev1.Service
-<<<<<<< HEAD
-			verifiers.ShouldHaveOwnerReference(ctx, k8sClient, &service, kitkyma.MetricGatewayService, ownerReferenceKind, pipelineName)
-=======
 			assert.HasOwnerReference(ctx, k8sClient, &service, kitkyma.MetricGatewayService, ownerReferenceKind, pipelineName)
->>>>>>> bdfda7cc
 		})
 
 		It("Should have a ConfigMap owned by the MetricPipeline", func() {
 			var configMap corev1.ConfigMap
-<<<<<<< HEAD
-			verifiers.ShouldHaveOwnerReference(ctx, k8sClient, &configMap, kitkyma.MetricGatewayConfigMap, ownerReferenceKind, pipelineName)
-=======
 			assert.HasOwnerReference(ctx, k8sClient, &configMap, kitkyma.MetricGatewayConfigMap, ownerReferenceKind, pipelineName)
->>>>>>> bdfda7cc
 		})
 
 		It("Should have a Secret owned by the MetricPipeline", func() {
 			var secret corev1.Secret
-<<<<<<< HEAD
-			verifiers.ShouldHaveOwnerReference(ctx, k8sClient, &secret, kitkyma.MetricGatewaySecretName, ownerReferenceKind, pipelineName)
-=======
 			assert.HasOwnerReference(ctx, k8sClient, &secret, kitkyma.MetricGatewaySecretName, ownerReferenceKind, pipelineName)
->>>>>>> bdfda7cc
 		})
 
 		It("Should have a Deployment with correct pod environment configuration", func() {
