//go:build e2e

package e2e

import (
	"net/http"

	. "github.com/onsi/ginkgo/v2"
	. "github.com/onsi/gomega"
	"k8s.io/apimachinery/pkg/types"
	"sigs.k8s.io/controller-runtime/pkg/client"

	kitk8s "github.com/kyma-project/telemetry-manager/test/testkit/k8s"
	kitlog "github.com/kyma-project/telemetry-manager/test/testkit/kyma/telemetry/log"
	"github.com/kyma-project/telemetry-manager/test/testkit/mocks/backend"
	"github.com/kyma-project/telemetry-manager/test/testkit/mocks/logproducer"

	"github.com/kyma-project/telemetry-manager/test/testkit/k8s/verifiers"
	"github.com/kyma-project/telemetry-manager/test/testkit/mocks/urlprovider"

	. "github.com/kyma-project/telemetry-manager/test/testkit/matchers"
)

var _ = Describe("Logging", Label("logging"), func() {

	Context("Container Excludes", Ordered, func() {
		var (
			urls               *urlprovider.URLProvider
			mockNs             = "log-exclude-cntnr-mocks"
			mockDeploymentName = "log-receiver-exclude-container"
		)

		BeforeAll(func() {
			k8sObjects, logsURLProvider := makeLogsTestExcludeContainerK8sObjects(mockNs, mockDeploymentName)
			urls = logsURLProvider
			DeferCleanup(func() {
				Expect(kitk8s.DeleteObjects(ctx, k8sClient, k8sObjects...)).Should(Succeed())
			})
			Expect(kitk8s.CreateObjects(ctx, k8sClient, k8sObjects...)).Should(Succeed())
		})

		It("Should have a log backend running", func() {
			Eventually(func(g Gomega) {
				key := types.NamespacedName{Name: mockDeploymentName, Namespace: mockNs}
				ready, err := verifiers.IsDeploymentReady(ctx, k8sClient, key)
				g.Expect(err).NotTo(HaveOccurred())
				g.Expect(ready).To(BeTrue())
			}, timeout*2, interval).Should(Succeed())
		})

		It("Should have a log producer running", func() {
			Eventually(func(g Gomega) {
				key := types.NamespacedName{Name: "log-producer", Namespace: mockNs}
				ready, err := verifiers.IsDeploymentReady(ctx, k8sClient, key)
				g.Expect(err).NotTo(HaveOccurred())
				g.Expect(ready).To(BeTrue())
			}, timeout*2, interval).Should(Succeed())
		})

		It("Should collect logs", func() {
			Eventually(func(g Gomega) {
				resp, err := proxyClient.Get(urls.MockBackendExport())
				g.Expect(err).NotTo(HaveOccurred())
				g.Expect(resp).To(HaveHTTPStatus(http.StatusOK))
				g.Expect(resp).To(HaveHTTPBody(SatisfyAll(
					ContainLogs(Any()))))
			}, timeout, interval).Should(Succeed())
		})

		It("Should not collect any log-producer logs", func() {
			Consistently(func(g Gomega) {
				resp, err := proxyClient.Get(urls.MockBackendExport())
				g.Expect(err).NotTo(HaveOccurred())
				g.Expect(resp).To(HaveHTTPStatus(http.StatusOK))
				g.Expect(resp).To(HaveHTTPBody(SatisfyAll(
<<<<<<< HEAD
					Not(ContainLogs(WithContainer("log-producer"))))))
			}, 20*time.Second, interval).Should(Succeed())
=======
					Not(ContainLogs(WithContainer("log-spammer"))))))
			}, telemetryDeliveryTimeout, interval).Should(Succeed())
>>>>>>> 23cc1fdf
		})

	})
})

func makeLogsTestExcludeContainerK8sObjects(namespace string, mockDeploymentName string) ([]client.Object, *urlprovider.URLProvider) {
	var (
		objs []client.Object
		urls = urlprovider.New()

		grpcOTLPPort = 4317
		httpOTLPPort = 4318
		httpWebPort  = 80
		httpLogPort  = 9880
	)
	mocksNamespace := kitk8s.NewNamespace(namespace)
	objs = append(objs, mocksNamespace.K8sObject())

	//// Mocks namespace objects.
	mockBackend := backend.New(mockDeploymentName, mocksNamespace.Name(), "/logs/"+telemetryDataFilename, backend.SignalTypeLogs)

	mockBackendConfigMap := mockBackend.ConfigMap("log-receiver-config")
	mockFluentdConfigMap := mockBackend.FluentdConfigMap("log-receiver-config-fluentd")
	mockBackendDeployment := mockBackend.Deployment(mockBackendConfigMap.Name()).WithFluentdConfigName(mockFluentdConfigMap.Name())
	mockBackendExternalService := mockBackend.ExternalService().
		WithPort("grpc-otlp", grpcOTLPPort).
		WithPort("http-otlp", httpOTLPPort).
		WithPort("http-web", httpWebPort).
		WithPort("http-log", httpLogPort)
	mockLogProducer := logproducer.New("log-producer", mocksNamespace.Name())
	// Default namespace objects.
	logEndpointURL := mockBackendExternalService.Host()
	hostSecret := kitk8s.NewOpaqueSecret("log-rcv-hostname", defaultNamespaceName, kitk8s.WithStringData("log-host", logEndpointURL))
	logPipeline := kitlog.NewPipeline("pipeline-exclude-container").WithSecretKeyRef(hostSecret.SecretKeyRef("log-host")).WithHTTPOutput()
	logPipeline.WithExcludeContainer([]string{"log-producer"})

	objs = append(objs, []client.Object{
		mockBackendConfigMap.K8sObject(),
		mockFluentdConfigMap.K8sObject(),
		mockBackendDeployment.K8sObject(kitk8s.WithLabel("app", mockBackend.Name())),
		mockBackendExternalService.K8sObject(kitk8s.WithLabel("app", mockBackend.Name())),
		hostSecret.K8sObject(),
		logPipeline.K8sObject(),
		mockLogProducer.K8sObject(kitk8s.WithLabel("app", "logging-test")),
	}...)

	urls.SetMockBackendExportAt(proxyClient.ProxyURLForService(mocksNamespace.Name(), mockBackend.Name(), telemetryDataFilename, httpWebPort), 0)

	return objs, urls
}<|MERGE_RESOLUTION|>--- conflicted
+++ resolved
@@ -73,13 +73,8 @@
 				g.Expect(err).NotTo(HaveOccurred())
 				g.Expect(resp).To(HaveHTTPStatus(http.StatusOK))
 				g.Expect(resp).To(HaveHTTPBody(SatisfyAll(
-<<<<<<< HEAD
 					Not(ContainLogs(WithContainer("log-producer"))))))
-			}, 20*time.Second, interval).Should(Succeed())
-=======
-					Not(ContainLogs(WithContainer("log-spammer"))))))
 			}, telemetryDeliveryTimeout, interval).Should(Succeed())
->>>>>>> 23cc1fdf
 		})
 
 	})
