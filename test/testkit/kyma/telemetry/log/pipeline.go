--- conflicted
+++ resolved
@@ -13,26 +13,15 @@
 type Pipeline struct {
 	persistent bool
 
-<<<<<<< HEAD
-	name             string
-	secretKeyRef     *telemetryv1alpha1.SecretKeyRef
-	excludeContainer []string
-	includeContainer []string
-	keepAnnotations  bool
-	dropLabels       bool
-	output           telemetryv1alpha1.Output
-	filters          []telemetryv1alpha1.Filter
-=======
 	name              string
-	secretKeyRef      *telemetry.SecretKeyRef
+	secretKeyRef      *telemetryv1alpha1.SecretKeyRef
 	systemNamespaces  bool
 	includeContainers []string
 	excludeContainers []string
 	keepAnnotations   bool
 	dropLabels        bool
-	output            telemetry.Output
-	filters           []telemetry.Filter
->>>>>>> 403fce99
+	output            telemetryv1alpha1.Output
+	filters           []telemetryv1alpha1.Filter
 }
 
 func NewPipeline(name string) *Pipeline {
@@ -162,24 +151,15 @@
 			Name:   p.name,
 			Labels: labels,
 		},
-<<<<<<< HEAD
 		Spec: telemetryv1alpha1.LogPipelineSpec{
 			Input: telemetryv1alpha1.Input{
 				Application: telemetryv1alpha1.ApplicationInput{
-					Containers: telemetryv1alpha1.InputContainers{
-						Exclude: p.excludeContainer,
-						Include: p.includeContainer,
-=======
-		Spec: telemetry.LogPipelineSpec{
-			Input: telemetry.Input{
-				Application: telemetry.ApplicationInput{
-					Namespaces: telemetry.InputNamespaces{
+					Namespaces: telemetryv1alpha1.InputNamespaces{
 						System: p.systemNamespaces,
 					},
-					Containers: telemetry.InputContainers{
+					Containers: telemetryv1alpha1.InputContainers{
 						Include: p.includeContainers,
 						Exclude: p.excludeContainers,
->>>>>>> 403fce99
 					},
 					KeepAnnotations: p.keepAnnotations,
 					DropLabels:      p.dropLabels,
