--- conflicted
+++ resolved
@@ -133,13 +133,10 @@
 	return corev1.PodSpec{
 		Containers: []corev1.Container{
 			{
-<<<<<<< HEAD
-				Name:    lp.container,
-				Image:   "alpine:3.17.2",
-=======
-				Name:    DefaultContainerName,
-				Image:   "alpine:latest",
->>>>>>> d49813ea
+
+				Name:  DefaultContainerName,
+				Image: "alpine:latest",
+
 				Command: []string{"/bin/sh", "-c", logCmd}},
 		},
 	}
