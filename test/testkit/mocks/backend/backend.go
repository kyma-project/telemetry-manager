--- conflicted
+++ resolved
@@ -67,17 +67,13 @@
 	return backend
 }
 
-<<<<<<< HEAD
-func WithTLS(certKey testutils.ServerCerts) Option {
-=======
 func WithName(name string) Option {
 	return func(b *Backend) {
 		b.name = name
 	}
 }
 
-func WithTLS(certKey tlsgen.ServerCerts) Option {
->>>>>>> 08e78abc
+func WithTLS(certKey testutils.ServerCerts) Option {
 	return func(b *Backend) {
 		b.certs = &certKey
 	}
