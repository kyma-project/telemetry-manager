package suite

import (
	"context"
	"fmt"
	"os"
	"path"
	"runtime"
	"slices"
	"strings"
	"testing"

	. "github.com/onsi/ginkgo/v2"
	. "github.com/onsi/gomega"
	"sigs.k8s.io/controller-runtime/pkg/client"
	"sigs.k8s.io/controller-runtime/pkg/client/config"

	"github.com/kyma-project/telemetry-manager/test/testkit/apiserverproxy"
)

const (
	GomegaMaxDepth  = 20
	GomegaMaxLenght = 16_000
)

var (
	Ctx         context.Context
	K8sClient   client.Client
	ProxyClient *apiserverproxy.Client

	cancel context.CancelFunc
)

// BeforeSuiteFuncErr is designed to return an error instead of relying on Gomega matchers.
// This function is intended for use in a vanilla TestMain function within new e2e test suites.
// Note that Gomega matchers cannot be utilized in the TestMain function.
func BeforeSuiteFuncErr() error {
	Ctx, cancel = context.WithCancel(context.Background()) //nolint:fatcontext // context is used in tests

	restConfig, err := config.GetConfig()
	if err != nil {
		return fmt.Errorf("failed to get k8s config: %w", err)
	}

	K8sClient, err = client.New(restConfig, client.Options{Scheme: scheme})
	if err != nil {
		return fmt.Errorf("failed to create k8s client: %w", err)
	}

	ProxyClient, err = apiserverproxy.NewClient(restConfig)
	if err != nil {
		return fmt.Errorf("failed to create apiserver proxy client: %w", err)
	}

<<<<<<< HEAD
	if err := kitk8s.CreateObjects(Ctx, K8sClient, preProvisionedK8sObjects...); err != nil {
		return fmt.Errorf("failed to create k8s objects: %w", err)
	}

=======
>>>>>>> 4c99668a
	return nil
}

// BeforeSuiteFunc is executed before each Ginkgo test suite
func BeforeSuiteFunc() {
	Expect(BeforeSuiteFuncErr()).Should(Succeed())
}

<<<<<<< HEAD
// AfterSuiteFuncErr is designed to return an error instead of relying on Gomega matchers.
// This function is intended for use in a vanilla TestMain function within new e2e test suites.
// Note that Gomega matchers cannot be utilized in the TestMain function.
func AfterSuiteFuncErr() error {
	if err := kitk8s.DeleteObjects(Ctx, K8sClient, preProvisionedK8sObjects...); err != nil {
		return fmt.Errorf("failed to delete k8s objects: %w", err)
	}

	cancel()

	return nil
}

=======
>>>>>>> 4c99668a
// AfterSuiteFunc is executed after each Ginkgo test suite
func AfterSuiteFunc() {
	cancel()
}

// ID returns the current test suite ID.
// It is based on the file name of the test suite.
// It is useful for generating unique names for resources created in the test suite (telemetry pipelines, mock namespaces, etc.).
func ID() string {
	_, filePath, _, ok := runtime.Caller(1)
	if !ok {
		panic("Cannot get the current file path")
	}

	return sanitizeSpecID(filePath)
}

// IDWithSuffix returns the current test suite ID with the provided suffix.
// If no suffix is provided, it defaults to an empty string.
func IDWithSuffix(suffix string) string {
	_, filePath, _, ok := runtime.Caller(1)
	if !ok {
		panic("Cannot get the current file path")
	}

	return sanitizeSpecID(filePath) + "-" + suffix
}

func sanitizeSpecID(filePath string) string {
	fileName := path.Base(filePath)
	folderName := path.Base(path.Dir(filePath))
	specID := folderName + "-" + strings.TrimSuffix(fileName, "_test.go")
	specID = strings.ReplaceAll(specID, "_", "-")

	return specID
}

func SkipIfDoesNotMatchLabel(t *testing.T, label string) {
	args := os.Args
	idx := slices.IndexFunc(args, func(arg string) bool {
		return strings.HasPrefix(arg, "label")
	})

	if idx == -1 {
		return
	}

	labelArg := args[idx]
	if parts := strings.Split(labelArg, "="); len(parts) == 2 {
		labelVal := parts[1]
		if labelVal != label {
			t.Skipf("Skipping test: label mismatch. Expected: %s, Got: %s", label, labelVal)
		}
	}
}

const (
	// Test suites labels
	LabelLogsOtel      = "logs-otel"
	LabelLogsFluentBit = "logs-fluentbit"
	LabelTraces        = "traces"
	LabelMetrics       = "metrics"
	LabelTelemetry     = "telemetry"
	LabelMaxPipeline   = "max-pipeline"

	// Test "sub-suites" labels
	LabelExperimental = "experimental"
	LabelSetA         = "set_a"
	LabelSetB         = "set_b"
	LabelSetC         = "set_c"
	LabelSignalPush   = "signal-push"
	LabelSignalPull   = "signal-pull"

	// Self-monitoring test labels
	LabelSelfMonitoringLogsHealthy         = "self-mon-logs-healthy"
	LabelSelfMonitoringLogsBackpressure    = "self-mon-logs-backpressure"
	LabelSelfMonitoringLogsOutage          = "self-mon-logs-outage"
	LabelSelfMonitoringTracesHealthy       = "self-mon-traces-healthy"
	LabelSelfMonitoringTracesBackpressure  = "self-mon-traces-backpressure"
	LabelSelfMonitoringTracesOutage        = "self-mon-traces-outage"
	LabelSelfMonitoringMetricsHealthy      = "self-mon-metrics-healthy"
	LabelSelfMonitoringMetricsBackpressure = "self-mon-metrics-backpressure"
	LabelSelfMonitoringMetricsOutage       = "self-mon-metrics-outage"

	// Miscellaneous test label (for edge-cases and unrelated tests)
	// [please avoid adding tests to this category if it already fits in a more specific one]
	LabelMisc = "misc"

	// Istio test label
	LabelIntegration = "integration"

	// Upgrade tests preserve K8s objects between test runs.
	LabelUpgrade = "upgrade"
)

// IsUpgrade returns true if the test is invoked with an "upgrade" tag.
func IsUpgrade() bool {
	labelsFilter := GinkgoLabelFilter()

	return labelsFilter != "" && Label(LabelUpgrade).MatchesLabelFilter(labelsFilter)
}<|MERGE_RESOLUTION|>--- conflicted
+++ resolved
@@ -52,13 +52,6 @@
 		return fmt.Errorf("failed to create apiserver proxy client: %w", err)
 	}
 
-<<<<<<< HEAD
-	if err := kitk8s.CreateObjects(Ctx, K8sClient, preProvisionedK8sObjects...); err != nil {
-		return fmt.Errorf("failed to create k8s objects: %w", err)
-	}
-
-=======
->>>>>>> 4c99668a
 	return nil
 }
 
@@ -67,22 +60,6 @@
 	Expect(BeforeSuiteFuncErr()).Should(Succeed())
 }
 
-<<<<<<< HEAD
-// AfterSuiteFuncErr is designed to return an error instead of relying on Gomega matchers.
-// This function is intended for use in a vanilla TestMain function within new e2e test suites.
-// Note that Gomega matchers cannot be utilized in the TestMain function.
-func AfterSuiteFuncErr() error {
-	if err := kitk8s.DeleteObjects(Ctx, K8sClient, preProvisionedK8sObjects...); err != nil {
-		return fmt.Errorf("failed to delete k8s objects: %w", err)
-	}
-
-	cancel()
-
-	return nil
-}
-
-=======
->>>>>>> 4c99668a
 // AfterSuiteFunc is executed after each Ginkgo test suite
 func AfterSuiteFunc() {
 	cancel()
