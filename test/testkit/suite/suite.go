package suite

import (
	"context"
	"fmt"
	"os"
	"path"
	"runtime"
	"strings"
	"testing"

	"github.com/go-logr/logr"
	. "github.com/onsi/ginkgo/v2"
	. "github.com/onsi/gomega"
	"sigs.k8s.io/controller-runtime/pkg/client"
	"sigs.k8s.io/controller-runtime/pkg/client/config"
	logf "sigs.k8s.io/controller-runtime/pkg/log"

	"github.com/kyma-project/telemetry-manager/test/testkit/apiserverproxy"
)

const (
	GomegaMaxDepth  = 20
	GomegaMaxLenght = 16_000
)

var (
	Ctx         context.Context
	K8sClient   client.Client
	ProxyClient *apiserverproxy.Client

	cancel context.CancelFunc
)

// BeforeSuiteFuncErr is designed to return an error instead of relying on Gomega matchers.
// This function is intended for use in a vanilla TestMain function within new e2e test suites.
// Note that Gomega matchers cannot be utilized in the TestMain function.
func BeforeSuiteFuncErr() error {
	Ctx, cancel = context.WithCancel(context.Background()) //nolint:fatcontext // context is used in tests

	//TODO: set up stdout and stderr loggers
	logf.SetLogger(logr.FromContextOrDiscard(Ctx))

	restConfig, err := config.GetConfig()
	if err != nil {
		return fmt.Errorf("failed to get k8s config: %w", err)
	}

	K8sClient, err = client.New(restConfig, client.Options{Scheme: scheme})
	if err != nil {
		return fmt.Errorf("failed to create k8s client: %w", err)
	}

	ProxyClient, err = apiserverproxy.NewClient(restConfig)
	if err != nil {
		return fmt.Errorf("failed to create apiserver proxy client: %w", err)
	}

	return nil
}

// BeforeSuiteFunc is executed before each Ginkgo test suite
func BeforeSuiteFunc() {
	Expect(BeforeSuiteFuncErr()).Should(Succeed())
}

// AfterSuiteFunc is executed after each Ginkgo test suite
func AfterSuiteFunc() {
	cancel()
}

// ID returns the current test suite ID.
// It is based on the file name of the test suite.
// It is useful for generating unique names for resources created in the test suite (telemetry pipelines, mock namespaces, etc.).
func ID() string {
	_, filePath, _, ok := runtime.Caller(1)
	if !ok {
		panic("Cannot get the current file path")
	}

	return sanitizeSpecID(filePath)
}

// IDWithSuffix returns the current test suite ID with the provided suffix.
// If no suffix is provided, it defaults to an empty string.
func IDWithSuffix(suffix string) string {
	_, filePath, _, ok := runtime.Caller(1)
	if !ok {
		panic("Cannot get the current file path")
	}

	return sanitizeSpecID(filePath) + "-" + suffix
}

func sanitizeSpecID(filePath string) string {
	fileName := path.Base(filePath)
	folderName := path.Base(path.Dir(filePath))
	specID := folderName + "-" + strings.TrimSuffix(fileName, "_test.go")
	specID = strings.ReplaceAll(specID, "_", "-")

	return specID
}

const (
	// Test suites labels
<<<<<<< HEAD
	LabelLogsFluentBit        = "logs-fluentbit"
	LabelLogAgent             = "log-agent"
	LabelLogGateway           = "log-gateway"
	LabelFluentBit            = "fluent-bit"
	LabelTraces               = "traces"
	LabelMetrics              = "metrics"
	LabelTelemetry            = "telemetry"
	LabelMaxPipeline          = "max-pipeline"
	LabelMaxPipelineOTel      = "max-pipeline-otel"
	LabelMaxPipelineFluentBit = "max-pipeline-fluent-bit"
	LabelMetricGateway        = "metric-gateway"
	LabelMetricAgent          = "metric-agent"
=======
	LabelLogsFluentBit          = "logs-fluentbit"
	LabelLogAgent               = "log-agent"
	LabelLogGateway             = "log-gateway"
	LabelFluentBit              = "fluent-bit"
	LabelLogAgentExperimental   = "log-agent-experimental"
	LabelLogGatewayExperimental = "log-gateway-experimental"
	LabelFluentBitExperimental  = "fluent-bit-experimental"
	LabelTraces                 = "traces"
	LabelMetrics                = "metrics"
	LabelTelemetry              = "telemetry"
	LabelMaxPipeline            = "max-pipeline"
	LabelMaxPipelineOTel        = "max-pipeline-otel"
	LabelMaxPipelineFluentBit   = "max-pipeline-fluent-bit"
>>>>>>> e2bc09b5

	// Test "sub-suites" labels
	LabelExperimental = "experimental"
	LabelSetA         = "set_a"
	LabelSetB         = "set_b"
	LabelSetC         = "set_c"
	LabelSignalPush   = "signal-push"
	LabelSignalPull   = "signal-pull"
	LabelSkip         = "skip"

	// Self-monitoring test labels
	LabelSelfMonitoringLogsFluentBitBackpressure = "self-mon-fluentbit-backpressure"
	LabelSelfMonitoringLogsFluentBitOutage       = "self-mon-fluentbit-outage"
	LabelSelfMonitoringLogsAgentBackpressure     = "self-mon-log-agent-backpressure"
	LabelSelfMonitoringLogsAgentOutage           = "self-mon-log-agent-outage"
	LabelSelfMonitoringLogsGatewayBackpressure   = "self-mon-log-gateway-backpressure"
	LabelSelfMonitoringLogsGatewayOutage         = "self-mon-log-gateway-outage"
	LabelSelfMonitoringTracesHealthy             = "self-mon-traces-healthy"
	LabelSelfMonitoringTracesBackpressure        = "self-mon-traces-backpressure"
	LabelSelfMonitoringTracesOutage              = "self-mon-traces-outage"
	LabelSelfMonitoringMetricsHealthy            = "self-mon-metrics-healthy"
	LabelSelfMonitoringMetricsBackpressure       = "self-mon-metrics-backpressure"
	LabelSelfMonitoringMetricsOutage             = "self-mon-metrics-outage"

	// Miscellaneous test label (for edge-cases and unrelated tests)
	// [please avoid adding tests to this category if it already fits in a more specific one]
	LabelMisc = "misc"

	// Istio Integration test label
	LabelIstio = "istio"

	// Gardener Integration test label
	LabelGardener = "gardener"

	// Upgrade tests preserve K8s objects between test runs.
	LabelUpgrade = "upgrade"
)

// IsUpgrade returns true if the test is invoked with an "upgrade" tag.
func IsUpgrade() bool {
	labelsFilter := GinkgoLabelFilter()

	return labelsFilter != "" && Label(LabelUpgrade).MatchesLabelFilter(labelsFilter)
}

func RegisterTestCase(t *testing.T, labels ...string) {
	RegisterTestingT(t)

	labelSet := toSet(labels)

	requiredLabels := findRequiredLabels()
	if len(requiredLabels) == 0 {
		return
	}

	// Skip test if it contains "skipped" label
	if _, exists := labelSet[LabelSkip]; exists {
		t.Skip()
	}

	// Skip test if it doesn't contain at least one required label
	for _, requiredLabel := range requiredLabels {
		if _, exists := labelSet[requiredLabel]; !exists {
			t.Skip()
		}
	}
}

func findRequiredLabels() []string {
	const prefix = "-labels="

	var labelsArg string

	for _, arg := range os.Args {
		if strings.HasPrefix(arg, prefix) {
			labelsArg = arg
		}
	}

	if labelsArg == "" {
		return nil
	}

	labelsKV := strings.SplitN(labelsArg, "=", 2)
	if len(labelsKV) != 2 {
		return nil
	}

	return strings.Split(labelsKV[1], ",")
}

func toSet(labels []string) map[string]struct{} {
	set := make(map[string]struct{}, len(labels))
	for _, label := range labels {
		set[label] = struct{}{}
	}

	return set
}<|MERGE_RESOLUTION|>--- conflicted
+++ resolved
@@ -103,7 +103,6 @@
 
 const (
 	// Test suites labels
-<<<<<<< HEAD
 	LabelLogsFluentBit        = "logs-fluentbit"
 	LabelLogAgent             = "log-agent"
 	LabelLogGateway           = "log-gateway"
@@ -114,23 +113,6 @@
 	LabelMaxPipeline          = "max-pipeline"
 	LabelMaxPipelineOTel      = "max-pipeline-otel"
 	LabelMaxPipelineFluentBit = "max-pipeline-fluent-bit"
-	LabelMetricGateway        = "metric-gateway"
-	LabelMetricAgent          = "metric-agent"
-=======
-	LabelLogsFluentBit          = "logs-fluentbit"
-	LabelLogAgent               = "log-agent"
-	LabelLogGateway             = "log-gateway"
-	LabelFluentBit              = "fluent-bit"
-	LabelLogAgentExperimental   = "log-agent-experimental"
-	LabelLogGatewayExperimental = "log-gateway-experimental"
-	LabelFluentBitExperimental  = "fluent-bit-experimental"
-	LabelTraces                 = "traces"
-	LabelMetrics                = "metrics"
-	LabelTelemetry              = "telemetry"
-	LabelMaxPipeline            = "max-pipeline"
-	LabelMaxPipelineOTel        = "max-pipeline-otel"
-	LabelMaxPipelineFluentBit   = "max-pipeline-fluent-bit"
->>>>>>> e2bc09b5
 
 	// Test "sub-suites" labels
 	LabelExperimental = "experimental"
