--- conflicted
+++ resolved
@@ -103,9 +103,9 @@
 
 const (
 	// Test suites labels
-<<<<<<< HEAD
 	LabelLogs                 = "logs"
 	LabelLogsOtel             = "logs-otel"
+	LabelLogsFluentBit        = "logs-fluentbit"
 	LabelLogAgent             = "log-agent"
 	LabelLogGateway           = "log-gateway"
 	LabelFluentBit            = "fluent-bit"
@@ -116,15 +116,6 @@
 	LabelMaxPipelineAgent     = "max-pipeline-agent"
 	LabelMaxPipelineGateway   = "max-pipeline-gateway"
 	LabelMaxPipelineFluentBit = "max-pipeline-fluent-bit"
-=======
-	LabelLogsOtel      = "logs-otel"
-	LabelLogsFluentBit = "logs-fluentbit"
-	LabelLogs          = "logs"
-	LabelTraces        = "traces"
-	LabelMetrics       = "metrics"
-	LabelTelemetry     = "telemetry"
-	LabelMaxPipeline   = "max-pipeline"
->>>>>>> 93f65ac6
 
 	// Test "sub-suites" labels
 	LabelExperimental = "experimental"
