package k8s

import (
	"bytes"
	"context"
	"os"
	"reflect"
	"strings"
	"testing"

	"github.com/onsi/gomega"
	"gopkg.in/yaml.v3"
	appsv1 "k8s.io/api/apps/v1"
	corev1 "k8s.io/api/core/v1"
	apierrors "k8s.io/apimachinery/pkg/api/errors"
	metav1 "k8s.io/apimachinery/pkg/apis/meta/v1"
	"k8s.io/apimachinery/pkg/types"
	"sigs.k8s.io/controller-runtime/pkg/client"

	operatorv1alpha1 "github.com/kyma-project/telemetry-manager/apis/operator/v1alpha1"
	telemetryv1alpha1 "github.com/kyma-project/telemetry-manager/apis/telemetry/v1alpha1"
	telemetryv1beta1 "github.com/kyma-project/telemetry-manager/apis/telemetry/v1beta1"
	"github.com/kyma-project/telemetry-manager/test/testkit/assert"
	kitk8sobjects "github.com/kyma-project/telemetry-manager/test/testkit/k8s/objects"
	"github.com/kyma-project/telemetry-manager/test/testkit/periodic"
	"github.com/kyma-project/telemetry-manager/test/testkit/suite"
)

// CreateObjects creates k8s objects passed as a slice.
func CreateObjects(t *testing.T, resources ...client.Object) error {
	t.Helper()

<<<<<<< HEAD
	mixed, pipelines := sortObjects(resources)

=======
>>>>>>> 61283130
	t.Cleanup(func() {
		// Delete created objects after test completion. We dont care for not found errors here.
		gomega.Expect(deleteObjectsIgnoringNotFound(resources...)).To(gomega.Succeed())
		gomega.Eventually(allObjectsDeleted(resources...), periodic.EventuallyTimeout).Should(gomega.Succeed())
	})

<<<<<<< HEAD
	// apply all non-pipeline objects first
	for _, resource := range mixed {
		err := createObject(t, resource)
		if err != nil {
=======
	return createObjects(t, resources...)
}

// CreateObjectsWithoutAutomaticCleanup creates k8s objects passed as a slice but does not delete them automatically after the test.
func CreateObjectsWithoutAutomaticCleanup(t *testing.T, resources ...client.Object) error {
	t.Helper()

	return createObjects(t, resources...)
}

func createObjects(t *testing.T, resources ...client.Object) error {
	t.Helper()

	sortedResources := sortObjects(resources)

	for _, resource := range sortedResources {
		// Skip object creation if it already exists.
		if hasPersistentLabel(resource.GetLabels()) {
			//nolint:errcheck // The value is guaranteed to be of type client.Object.
			existingResource := reflect.New(reflect.ValueOf(resource).Elem().Type()).Interface().(client.Object)
			if err := suite.K8sClient.Get(
				t.Context(),
				types.NamespacedName{Name: resource.GetName(), Namespace: resource.GetNamespace()},
				existingResource,
			); err == nil {
				continue
			}
		}

		if err := suite.K8sClient.Create(t.Context(), resource); err != nil {
>>>>>>> 61283130
			return err
		}
	}

	// wait for all deployments, daemonsets, statefulsets, pods to be ready before applying pipelines
	for _, resource := range mixed {
		// assert object readiness
		switch r := resource.(type) {
		case *appsv1.Deployment:
			assert.DeploymentReady(t, types.NamespacedName{Name: r.Name, Namespace: r.Namespace})
		case *appsv1.DaemonSet:
			assert.DaemonSetReady(t, types.NamespacedName{Name: r.Name, Namespace: r.Namespace})
		case *appsv1.StatefulSet:
			assert.StatefulSetReady(t, types.NamespacedName{Name: r.Name, Namespace: r.Namespace})
		case *corev1.Pod:
			assert.PodReady(t, types.NamespacedName{Name: r.Name, Namespace: r.Namespace})
		}
	}

	// apply pipeline objects
	for _, resource := range pipelines {
		err := createObject(t, resource)
		if err != nil {
			return err
		}
	}

	return nil
}

func createObject(t *testing.T, resource client.Object) error {
	if hasPersistentLabel(resource.GetLabels()) {
		//nolint:errcheck // The value is guaranteed to be of type client.Object.
		existingResource := reflect.New(reflect.ValueOf(resource).Elem().Type()).Interface().(client.Object)
		if err := suite.K8sClient.Get(
			t.Context(),
			types.NamespacedName{Name: resource.GetName(), Namespace: resource.GetNamespace()},
			existingResource,
		); err == nil {
			return nil
		}
	}

	if err := suite.K8sClient.Create(t.Context(), resource); err != nil {
		return err
	}

	return nil
}

func allObjectsDeleted(resources ...client.Object) error {
	for _, r := range resources {
		if hasPersistentLabel(r.GetLabels()) {
			continue
		}

		err := suite.K8sClient.Get(context.Background(), types.NamespacedName{Name: r.GetName(), Namespace: r.GetNamespace()}, r)
		if !apierrors.IsNotFound(err) {
			return err
		}
	}

	return nil
}

func sortObjects(resources []client.Object) ([]client.Object, []client.Object) {
	// Split sorted resources into three slices: namespaces, pipelines, others
	var (
		namespaces []client.Object
		pipelines  []client.Object
		others     []client.Object
	)

	for _, r := range resources {
		switch r.(type) {
		case *corev1.Namespace:
			namespaces = append(namespaces, r)
		case *telemetryv1alpha1.MetricPipeline, *telemetryv1alpha1.TracePipeline, *telemetryv1alpha1.LogPipeline,
			*telemetryv1beta1.MetricPipeline, *telemetryv1beta1.TracePipeline, *telemetryv1beta1.LogPipeline:
			pipelines = append(pipelines, r)
		default:
			others = append(others, r)
		}
	}

	return append(namespaces, others...), pipelines
}

// DeleteObjects deletes k8s objects passed as a slice.
// This function directly uses context.Background(), since in go test the context gets canceled before deletion sometimes,
func DeleteObjects(resources ...client.Object) error {
	for _, r := range resources {
		// Skip object deletion for persistent ones.
		if hasPersistentLabel(r.GetLabels()) {
			continue
		}

		if err := suite.K8sClient.Delete(context.Background(), r); err != nil {
			return err
		}
	}

	return nil
}

func deleteObjectsIgnoringNotFound(resources ...client.Object) error {
	for _, r := range resources {
		// Skip object deletion for persistent ones.
		if hasPersistentLabel(r.GetLabels()) {
			continue
		}

		if err := client.IgnoreNotFound(suite.K8sClient.Delete(context.Background(), r)); err != nil {
			return err
		}
	}

	return nil
}

// ForceDeleteObjects deletes k8s objects including persistent ones.
func ForceDeleteObjects(t *testing.T, resources ...client.Object) error {
	for _, r := range resources {
		if err := suite.K8sClient.Delete(t.Context(), r); err != nil {
			return err
		}
	}

	return nil
}

// UpdateObjects updates k8s objects passed as a slice.
func UpdateObjects(t *testing.T, resources ...client.Object) error {
	for _, resource := range resources {
		if err := suite.K8sClient.Update(t.Context(), resource); err != nil {
			return err
		}
	}

	return nil
}

// ObjectsToFile retrieves k8s objects, cleans them up and writes them to a YAML file.
func ObjectsToFile(t *testing.T, resources ...client.Object) error {
	t.Helper()

	var buf bytes.Buffer

	enc := yaml.NewEncoder(&buf)
	enc.SetIndent(2)

	for _, resource := range resources {
		err := suite.K8sClient.Get(t.Context(), types.NamespacedName{Name: resource.GetName(), Namespace: resource.GetNamespace()}, resource)
		if err != nil {
			return err
		}

		resource.SetManagedFields(nil)
		resource.SetOwnerReferences(nil)
		resource.SetCreationTimestamp(metav1.Time{})
		resource.SetUID(``)
		resource.SetDeletionTimestamp(nil)
		resource.SetDeletionGracePeriodSeconds(nil)
		resource.SetResourceVersion("")

		if err = enc.Encode(resource); err != nil {
			return err
		}
	}

	if err := enc.Close(); err != nil {
		return err
	}

	return os.WriteFile(strings.ReplaceAll(t.Name(), "/", "_")+".yaml", buf.Bytes(), 0600)
}

func labelMatches(labels kitk8sobjects.Labels, label, value string) bool {
	l, ok := labels[label]
	if !ok {
		return false
	}

	return l == value
}

func hasPersistentLabel(labels kitk8sobjects.Labels) bool {
	return labelMatches(labels, kitk8sobjects.PersistentLabelName, "true")
}

func resetTelemetryResource(t *testing.T, previous operatorv1alpha1.Telemetry) {
	t.Helper()
	gomega.Eventually(func(g gomega.Gomega) {
		var current operatorv1alpha1.Telemetry
		g.Expect(suite.K8sClient.Get(context.Background(), types.NamespacedName{Namespace: previous.Namespace, Name: previous.Name}, &current)).NotTo(gomega.HaveOccurred())
		current.Spec = previous.Spec
		current.Labels = previous.Labels
		current.Annotations = previous.Annotations
		g.Expect(suite.K8sClient.Update(context.Background(), &current)).NotTo(gomega.HaveOccurred(), "should reset Telemetry resource to previous state")
	}, periodic.EventuallyTimeout, periodic.TelemetryInterval).Should(gomega.Succeed())
}

func PreserveAndScheduleRestoreOfTelemetryResource(t *testing.T, key types.NamespacedName) {
	t.Helper()

	var previous operatorv1alpha1.Telemetry
	gomega.Expect(suite.K8sClient.Get(t.Context(), key, &previous)).NotTo(gomega.HaveOccurred())
	t.Cleanup(func() {
		resetTelemetryResource(t, previous)
	})
}<|MERGE_RESOLUTION|>--- conflicted
+++ resolved
@@ -30,54 +30,30 @@
 func CreateObjects(t *testing.T, resources ...client.Object) error {
 	t.Helper()
 
-<<<<<<< HEAD
-	mixed, pipelines := sortObjects(resources)
-
-=======
->>>>>>> 61283130
 	t.Cleanup(func() {
 		// Delete created objects after test completion. We dont care for not found errors here.
 		gomega.Expect(deleteObjectsIgnoringNotFound(resources...)).To(gomega.Succeed())
 		gomega.Eventually(allObjectsDeleted(resources...), periodic.EventuallyTimeout).Should(gomega.Succeed())
 	})
 
-<<<<<<< HEAD
-	// apply all non-pipeline objects first
+	return createObjects(t, resources...)
+}
+
+// CreateObjectsWithoutAutomaticCleanup creates k8s objects passed as a slice but does not delete them automatically after the test.
+func CreateObjectsWithoutAutomaticCleanup(t *testing.T, resources ...client.Object) error {
+	t.Helper()
+
+	return createObjects(t, resources...)
+}
+
+func createObjects(t *testing.T, resources ...client.Object) error {
+	t.Helper()
+
+	mixed, pipelines := sortObjects(resources)
+
 	for _, resource := range mixed {
 		err := createObject(t, resource)
 		if err != nil {
-=======
-	return createObjects(t, resources...)
-}
-
-// CreateObjectsWithoutAutomaticCleanup creates k8s objects passed as a slice but does not delete them automatically after the test.
-func CreateObjectsWithoutAutomaticCleanup(t *testing.T, resources ...client.Object) error {
-	t.Helper()
-
-	return createObjects(t, resources...)
-}
-
-func createObjects(t *testing.T, resources ...client.Object) error {
-	t.Helper()
-
-	sortedResources := sortObjects(resources)
-
-	for _, resource := range sortedResources {
-		// Skip object creation if it already exists.
-		if hasPersistentLabel(resource.GetLabels()) {
-			//nolint:errcheck // The value is guaranteed to be of type client.Object.
-			existingResource := reflect.New(reflect.ValueOf(resource).Elem().Type()).Interface().(client.Object)
-			if err := suite.K8sClient.Get(
-				t.Context(),
-				types.NamespacedName{Name: resource.GetName(), Namespace: resource.GetNamespace()},
-				existingResource,
-			); err == nil {
-				continue
-			}
-		}
-
-		if err := suite.K8sClient.Create(t.Context(), resource); err != nil {
->>>>>>> 61283130
 			return err
 		}
 	}
@@ -108,24 +84,29 @@
 	return nil
 }
 
+// createObject creates a single k8s object.
+// If the object has the persistent label, it checks if the object already exists and skips creation if it does.
 func createObject(t *testing.T, resource client.Object) error {
+	// Skip creation for persistent objects if they already exist.
 	if hasPersistentLabel(resource.GetLabels()) {
 		//nolint:errcheck // The value is guaranteed to be of type client.Object.
 		existingResource := reflect.New(reflect.ValueOf(resource).Elem().Type()).Interface().(client.Object)
-		if err := suite.K8sClient.Get(
+		err := suite.K8sClient.Get(
 			t.Context(),
 			types.NamespacedName{Name: resource.GetName(), Namespace: resource.GetNamespace()},
 			existingResource,
-		); err == nil {
+		)
+		// If the object is not found, proceed to create it.
+		if err == nil {
 			return nil
 		}
-	}
-
-	if err := suite.K8sClient.Create(t.Context(), resource); err != nil {
-		return err
-	}
-
-	return nil
+
+		if !apierrors.IsNotFound(err) {
+			return err
+		}
+	}
+
+	return suite.K8sClient.Create(t.Context(), resource)
 }
 
 func allObjectsDeleted(resources ...client.Object) error {
