package agent

import (
	"testing"

	. "github.com/onsi/gomega"
	"sigs.k8s.io/controller-runtime/pkg/client"

	testutils "github.com/kyma-project/telemetry-manager/internal/utils/test"
	"github.com/kyma-project/telemetry-manager/test/testkit/assert"
	kitk8s "github.com/kyma-project/telemetry-manager/test/testkit/k8s"
	kitkyma "github.com/kyma-project/telemetry-manager/test/testkit/kyma"
	. "github.com/kyma-project/telemetry-manager/test/testkit/matchers/log"
	kitbackend "github.com/kyma-project/telemetry-manager/test/testkit/mocks/backend"
	"github.com/kyma-project/telemetry-manager/test/testkit/mocks/stdoutloggen"
	"github.com/kyma-project/telemetry-manager/test/testkit/suite"
	"github.com/kyma-project/telemetry-manager/test/testkit/unique"
)

func TestSeverityParser(t *testing.T) {
	suite.RegisterTestCase(t, suite.LabelLogAgent)

	var (
		uniquePrefix      = unique.Prefix()
		pipelineName      = uniquePrefix()
		backendNs         = uniquePrefix("backend")
		genNs             = uniquePrefix("gen")
		levelINFOScenario = map[string]string{
			"scenario": "level-info",
			"level":    "INFO",
		}
		levelWarningScenario = map[string]string{
			"scenario": "level-warning",
			"level":    "warning",
		}
		logLevelScenario = map[string]string{
			"scenario":  "log.level",
			"log.level": "WARN",
		}
		defaultScenario = map[string]string{
			"scenario": "default",
		}
	)

	backend := kitbackend.New(backendNs, kitbackend.SignalTypeLogsOTel)
	pipeline := testutils.NewLogPipelineBuilder().
		WithName(pipelineName).
		WithApplicationInput(true,
			[]testutils.ExtendedNamespaceSelectorOptions{testutils.ExtIncludeNamespaces(genNs)}...).
		WithOTLPOutput(testutils.OTLPEndpoint(backend.Endpoint())).
		Build()

	resources := []client.Object{
		kitk8s.NewNamespace(backendNs).K8sObject(),
		kitk8s.NewNamespace(genNs).K8sObject(),
		stdoutloggen.NewDeployment(genNs, stdoutloggen.WithFields(levelINFOScenario)).WithName(levelINFOScenario["scenario"]).K8sObject(),
		stdoutloggen.NewDeployment(genNs, stdoutloggen.WithFields(levelWarningScenario)).WithName(levelWarningScenario["scenario"]).K8sObject(),
		stdoutloggen.NewDeployment(genNs, stdoutloggen.WithFields(logLevelScenario)).WithName(logLevelScenario["scenario"]).K8sObject(),
		stdoutloggen.NewDeployment(genNs, stdoutloggen.WithFields(defaultScenario)).WithName(defaultScenario["scenario"]).K8sObject(),
		&pipeline,
	}
	resources = append(resources, backend.K8sObjects()...)

	t.Cleanup(func() {
		Expect(kitk8s.DeleteObjects(resources...)).To(Succeed())
	})
	Expect(kitk8s.CreateObjects(t, resources...)).To(Succeed())

	assert.BackendReachable(t, backend)
	assert.DeploymentReady(t, kitkyma.LogGatewayName)
	assert.DaemonSetReady(t, kitkyma.LogAgentName)
	assert.OTelLogPipelineHealthy(t, pipelineName)

	assert.BackendDataEventuallyMatches(t, backend,
		HaveFlatLogs(ContainElement(SatisfyAll(
			HaveAttributes(HaveKeyWithValue("scenario", "level-info")),
			HaveSeverityNumber(Equal(9)),
			HaveSeverityText(Equal("INFO")),
			HaveAttributes(Not(HaveKey("level"))),
		))),
<<<<<<< HEAD
		"Scenario level-info should parse level attribute and remove it",
=======
		assert.WithOptionalDescription("Scenario levelAndINFO should parse level attribute and remove it"),
>>>>>>> 349e024c
	)

	assert.BackendDataEventuallyMatches(t, backend,
		HaveFlatLogs(ContainElement(SatisfyAll(
			HaveAttributes(HaveKeyWithValue("scenario", "level-warning")),
			HaveSeverityNumber(Equal(13)),
			HaveSeverityText(Equal("warning")),
			HaveAttributes(Not(HaveKey("level"))),
		))),
<<<<<<< HEAD
		"Scenario level-warning should parse level attribute and remove it",
=======
		assert.WithOptionalDescription("Scenario levelAndWarning should parse level attribute and remove it"),
>>>>>>> 349e024c
	)

	assert.BackendDataEventuallyMatches(t, backend,
		HaveFlatLogs(ContainElement(SatisfyAll(
			HaveAttributes(HaveKeyWithValue("scenario", "log.level")),
			HaveSeverityText(Equal("WARN")),
			HaveAttributes(Not(HaveKey("log.level"))),
		))),
		assert.WithOptionalDescription("Scenario log.level should parse log.level attribute and remove it"),
	)

	assert.BackendDataEventuallyMatches(t, backend,
		HaveFlatLogs(ContainElement(SatisfyAll(
			HaveAttributes(HaveKeyWithValue("scenario", "default")),
			HaveSeverityNumber(Equal(0)), // default value
			HaveSeverityText(BeEmpty()),
		))),
		assert.WithOptionalDescription("Default scenario should not have any severity"),
	)
}<|MERGE_RESOLUTION|>--- conflicted
+++ resolved
@@ -78,11 +78,7 @@
 			HaveSeverityText(Equal("INFO")),
 			HaveAttributes(Not(HaveKey("level"))),
 		))),
-<<<<<<< HEAD
-		"Scenario level-info should parse level attribute and remove it",
-=======
-		assert.WithOptionalDescription("Scenario levelAndINFO should parse level attribute and remove it"),
->>>>>>> 349e024c
+		assert.WithOptionalDescription("Scenario level-info should parse level attribute and remove it"),
 	)
 
 	assert.BackendDataEventuallyMatches(t, backend,
@@ -92,11 +88,7 @@
 			HaveSeverityText(Equal("warning")),
 			HaveAttributes(Not(HaveKey("level"))),
 		))),
-<<<<<<< HEAD
-		"Scenario level-warning should parse level attribute and remove it",
-=======
-		assert.WithOptionalDescription("Scenario levelAndWarning should parse level attribute and remove it"),
->>>>>>> 349e024c
+		assert.WithOptionalDescription("Scenario level-warning should parse level attribute and remove it"),
 	)
 
 	assert.BackendDataEventuallyMatches(t, backend,
