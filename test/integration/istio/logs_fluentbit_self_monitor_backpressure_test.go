--- conflicted
+++ resolved
@@ -69,11 +69,7 @@
 		})
 
 		It("Should have a log producer running", func() {
-<<<<<<< HEAD
-			assert.DeploymentReady(suite.Ctx, suite.K8sClient, types.NamespacedName{Namespace: mockNs, Name: floggen.DefaultName})
-=======
-			assert.DeploymentReady(suite.Ctx, types.NamespacedName{Namespace: mockNs, Name: loggen.DefaultName})
->>>>>>> 452fda7e
+			assert.DeploymentReady(suite.Ctx, types.NamespacedName{Namespace: mockNs, Name: floggen.DefaultName})
 		})
 
 		It("Should wait for the log flow to gradually become unhealthy", func() {
