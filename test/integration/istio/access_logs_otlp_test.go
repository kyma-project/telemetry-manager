//go:build istio

package istio

import (
	"net/http"

	. "github.com/onsi/ginkgo/v2"
	. "github.com/onsi/gomega"
	istiotelemetryv1alpha1 "istio.io/api/telemetry/v1alpha1"
	istiotelemetryclientv1 "istio.io/client-go/pkg/apis/telemetry/v1"
	"k8s.io/apimachinery/pkg/labels"
	"k8s.io/apimachinery/pkg/types"
	"sigs.k8s.io/controller-runtime/pkg/client"

	testutils "github.com/kyma-project/telemetry-manager/internal/utils/test"
	"github.com/kyma-project/telemetry-manager/test/testkit/assert"
	"github.com/kyma-project/telemetry-manager/test/testkit/istio"
	kitk8s "github.com/kyma-project/telemetry-manager/test/testkit/k8s"
	kitkyma "github.com/kyma-project/telemetry-manager/test/testkit/kyma"
	"github.com/kyma-project/telemetry-manager/test/testkit/matchers/log"
	kitbackend "github.com/kyma-project/telemetry-manager/test/testkit/mocks/backend"
	"github.com/kyma-project/telemetry-manager/test/testkit/mocks/prommetricgen"
	"github.com/kyma-project/telemetry-manager/test/testkit/periodic"
	"github.com/kyma-project/telemetry-manager/test/testkit/suite"
)

<<<<<<< HEAD
var _ = Describe(suite.ID(), Label(suite.LabelIntegration), Ordered, func() {
=======
var _ = Describe(suite.ID(), Label(suite.LabelGardener, suite.LabelIstio, suite.LabelExperimental), Ordered, func() {
>>>>>>> de5ac4ed
	const (
		sampleAppNs = "istio-permissive-mtls"
	)

	var (
		mockNs              = suite.ID()
		pipelineName        = suite.ID()
		logBackend          *kitbackend.Backend
		logBackendExportURL string
		metricPodURL        string
	)

	makeResources := func() []client.Object {
		var objs []client.Object
		objs = append(objs, kitk8s.NewNamespace(mockNs, kitk8s.WithIstioInjection()).K8sObject())

		logBackend = kitbackend.New(mockNs, kitbackend.SignalTypeLogsOTel, kitbackend.WithName("access-logs"))
		objs = append(objs, logBackend.K8sObjects()...)
		logBackendExportURL = logBackend.ExportURL(suite.ProxyClient)

		logPipeline := testutils.NewLogPipelineBuilder().
			WithName(pipelineName).
			WithApplicationInput(false).
			WithOTLPOutput(testutils.OTLPEndpoint(logBackend.Endpoint())).
			Build()

		objs = append(objs, &logPipeline)

		// Abusing metrics provider for istio access logs
		sampleApp := prommetricgen.New(sampleAppNs, prommetricgen.WithName("otlp-access-log-emitter"))
		objs = append(objs, sampleApp.Pod().K8sObject())
		metricPodURL = suite.ProxyClient.ProxyURLForPod(sampleAppNs, sampleApp.Name(), sampleApp.MetricsEndpoint(), sampleApp.MetricsPort())

		// Deploy a TracePipeline sending spans to the trace backend to verify that
		// the istio noise filter is applied
		traceBackend := kitbackend.New(mockNs, kitbackend.SignalTypeTraces, kitbackend.WithName("traces"))
		objs = append(objs, traceBackend.K8sObjects()...)

		tracePipeline := testutils.NewTracePipelineBuilder().
			WithName(pipelineName).
			WithOTLPOutput(testutils.OTLPEndpoint(traceBackend.Endpoint())).
			Build()
		objs = append(objs, &tracePipeline)

		return objs
	}

	Context("Istio", Ordered, func() {
		BeforeAll(func() {
			k8sObjects := makeResources()
			DeferCleanup(func() {
				Expect(kitk8s.DeleteObjects(suite.Ctx, k8sObjects...)).Should(Succeed())
				// TODO: Remove this once the bug https://github.com/kyma-project/istio/issues/1481 fixed
				resetAccessLogsProvider()
			})
			Expect(kitk8s.CreateObjects(suite.Ctx, k8sObjects...)).Should(Succeed())
		})

		It("Should have a log backend running", func() {
			assert.DeploymentReady(suite.Ctx, logBackend.NamespacedName())
		})

		It("Should have sample app running", func() {
			listOptions := client.ListOptions{
				LabelSelector: labels.SelectorFromSet(map[string]string{"app.kubernetes.io/name": "metric-producer"}),
				Namespace:     sampleAppNs,
			}

			assert.PodsReady(suite.Ctx, listOptions)
		})

		It("Should have the log pipeline running", func() {
			assert.OTelLogPipelineHealthy(GinkgoT(), pipelineName)
		})

		It("Should have a running log gateway deployment", func() {
			assert.DeploymentReady(suite.Ctx, kitkyma.LogGatewayName)
		})

		// TODO: Remove this once the bug https://github.com/kyma-project/istio/issues/1481 fixed
		It("Should have a istio telemetry otlp access log", func() {
			enableOTLPAccessLogsProvider()
		})

		It("Should invoke the metrics endpoint to generate access logs", func() {
			Eventually(func(g Gomega) {
				resp, err := suite.ProxyClient.Get(metricPodURL)
				g.Expect(err).NotTo(HaveOccurred())
				g.Expect(resp).To(HaveHTTPStatus(http.StatusOK))
			}, periodic.EventuallyTimeout, periodic.DefaultInterval).Should(Succeed())
		})

		It("Should verify istio OTLP access logs are present", func() {
			Eventually(func(g Gomega) {
				resp, err := suite.ProxyClient.Get(logBackendExportURL)
				g.Expect(err).NotTo(HaveOccurred())
				g.Expect(resp).To(HaveHTTPStatus(http.StatusOK))
				g.Expect(resp).To(HaveHTTPBody(log.HaveFlatLogs(HaveEach(SatisfyAll(
					log.HaveAttributes(HaveKey(BeElementOf(istio.AccessLogOTLPLogAttributeKeys))),

					log.HaveSeverityNumber(Equal(9)),
					log.HaveSeverityText(Equal("INFO")),
					log.HaveScopeName(Equal("io.kyma-project.telemetry/istio")),
					log.HaveScopeVersion(SatisfyAny(
						Equal("main"),
						MatchRegexp("[0-9]+.[0-9]+.[0-9]+"),
					)),
				)))))
			}, periodic.TelemetryEventuallyTimeout, periodic.TelemetryInterval).Should(Succeed())
		})

		It("Should verify istio cluster attributes are not present", func() {
			Consistently(func(g Gomega) {
				resp, err := suite.ProxyClient.Get(logBackendExportURL)
				g.Expect(err).NotTo(HaveOccurred())
				g.Expect(resp).To(HaveHTTPStatus(http.StatusOK))
				g.Expect(resp).To(HaveHTTPBody(log.HaveFlatLogs(HaveEach(SatisfyAll(
					Not(log.HaveResourceAttributes(HaveKey("cluster_name"))),
					Not(log.HaveResourceAttributes(HaveKey("log_name"))),
					Not(log.HaveResourceAttributes(HaveKey("zone_name"))),
					Not(log.HaveResourceAttributes(HaveKey("node_name"))),
					Not(log.HaveAttributes(HaveKey("kyma.module"))),
				)))))
			}, periodic.TelemetryConsistentlyTimeout, periodic.TelemetryInterval).Should(Succeed())
		})

		It("Should verify istio noise filter is applied", func() {
			Consistently(func(g Gomega) {
				resp, err := suite.ProxyClient.Get(logBackendExportURL)
				g.Expect(err).NotTo(HaveOccurred())
				g.Expect(resp).To(HaveHTTPStatus(http.StatusOK))
				g.Expect(resp).To(HaveHTTPBody(log.HaveFlatLogs(Not(ContainElement(
					// Istio noise filter should remove access logs about sending proxy span to the trace gateway
					log.HaveAttributes(HaveKeyWithValue("server.address", "telemetry-otlp-traces.kyma-system:4317")),
				)))))
			}, periodic.TelemetryConsistentlyTimeout, periodic.TelemetryInterval).Should(Succeed())
		})
	})
})

// TODO: Remove this once the bug https://github.com/kyma-project/istio/issues/1481 fixed
func enableOTLPAccessLogsProvider() {
	var telemetry istiotelemetryclientv1.Telemetry
	err := suite.K8sClient.Get(suite.Ctx, types.NamespacedName{
		Name:      "access-config",
		Namespace: "istio-system",
	}, &telemetry)
	Expect(err).NotTo(HaveOccurred())

	telemetry.Spec.AccessLogging[0].Providers = []*istiotelemetryv1alpha1.ProviderRef{
		{
			Name: "kyma-logs",
		},
	}

	err = suite.K8sClient.Update(suite.Ctx, &telemetry)
	Expect(err).NotTo(HaveOccurred())
}

// TODO: Remove this once the bug https://github.com/kyma-project/istio/issues/1481 fixed
func resetAccessLogsProvider() {
	var telemetry istiotelemetryclientv1.Telemetry
	err := suite.K8sClient.Get(suite.Ctx, types.NamespacedName{
		Name:      "access-config",
		Namespace: "istio-system",
	}, &telemetry)
	Expect(err).NotTo(HaveOccurred())

	telemetry.Spec.AccessLogging[0].Providers = []*istiotelemetryv1alpha1.ProviderRef{
		{
			Name: "stdout-json",
		},
		{
			Name: "kyma-logs",
		},
	}

	err = suite.K8sClient.Update(suite.Ctx, &telemetry)
	Expect(err).NotTo(HaveOccurred())
}<|MERGE_RESOLUTION|>--- conflicted
+++ resolved
@@ -25,11 +25,7 @@
 	"github.com/kyma-project/telemetry-manager/test/testkit/suite"
 )
 
-<<<<<<< HEAD
-var _ = Describe(suite.ID(), Label(suite.LabelIntegration), Ordered, func() {
-=======
-var _ = Describe(suite.ID(), Label(suite.LabelGardener, suite.LabelIstio, suite.LabelExperimental), Ordered, func() {
->>>>>>> de5ac4ed
+var _ = Describe(suite.ID(), Label(suite.LabelGardener, suite.LabelIstio), Ordered, func() {
 	const (
 		sampleAppNs = "istio-permissive-mtls"
 	)
