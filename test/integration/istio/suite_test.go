//go:build istio

package istio

import (
	"context"
	"testing"

	admissionregistrationv1 "k8s.io/api/admissionregistration/v1"
	corev1 "k8s.io/api/core/v1"
	"k8s.io/apimachinery/pkg/types"
	clientgoscheme "k8s.io/client-go/kubernetes/scheme"
	"sigs.k8s.io/controller-runtime/pkg/client"
	"sigs.k8s.io/controller-runtime/pkg/envtest"
	logf "sigs.k8s.io/controller-runtime/pkg/log"
	"sigs.k8s.io/controller-runtime/pkg/log/zap"

	operatorv1alpha1 "github.com/kyma-project/telemetry-manager/apis/operator/v1alpha1"
	telemetryv1alpha1 "github.com/kyma-project/telemetry-manager/apis/telemetry/v1alpha1"
	kitk8s "github.com/kyma-project/telemetry-manager/test/testkit/k8s"
	istiosecv1beta1 "istio.io/client-go/pkg/apis/security/v1beta1"

	"github.com/kyma-project/telemetry-manager/test/testkit/apiserverproxy"
	kitkyma "github.com/kyma-project/telemetry-manager/test/testkit/kyma"
	"github.com/kyma-project/telemetry-manager/test/testkit/periodic"
	. "github.com/onsi/ginkgo/v2"
	. "github.com/onsi/gomega"
	"github.com/onsi/gomega/format"
)

const (
	// A label that designates a test as an operational one.
	// Operational tests preserve K8s objects between test runs.
	operationalTest = "operational"
)

var (
	webhookName       = "validation.webhook.telemetry.kyma-project.io"
	webhookCertSecret = types.NamespacedName{
		Name:      "telemetry-webhook-cert",
		Namespace: kitkyma.SystemNamespaceName,
	}
)

var (
<<<<<<< HEAD
	ctx                 context.Context
	cancel              context.CancelFunc
	k8sClient           client.Client
	proxyClient         *apiserverproxy.Client
	testEnv             *envtest.Environment
	telemetryK8sObjects []client.Object
=======
	ctx                context.Context
	cancel             context.CancelFunc
	k8sClient          client.Client
	proxyClient        *apiserver.ProxyClient
	testEnv            *envtest.Environment
	telemetryK8sObject client.Object
	k8sObjects         []client.Object
>>>>>>> 112096f1
)

func TestIstioIntegration(t *testing.T) {
	format.MaxDepth = 20
	format.MaxLength = 16000
	RegisterFailHandler(Fail)
	RunSpecs(t, "Istio Integration Suite")
}

var _ = BeforeSuite(func() {
	var err error
	logf.SetLogger(zap.New(zap.WriteTo(GinkgoWriter), zap.UseDevMode(true)))
	useExistingCluster := true
	testEnv = &envtest.Environment{
		UseExistingCluster: &useExistingCluster,
	}

	_, err = testEnv.Start()
	Expect(err).NotTo(HaveOccurred())
	ctx, cancel = context.WithCancel(context.TODO())

	By("bootstrapping test environment")

	scheme := clientgoscheme.Scheme
	Expect(telemetryv1alpha1.AddToScheme(scheme)).NotTo(HaveOccurred())
	Expect(operatorv1alpha1.AddToScheme(scheme)).NotTo(HaveOccurred())
	Expect(istiosecv1beta1.AddToScheme(scheme)).NotTo(HaveOccurred())
	k8sClient, err = client.New(testEnv.Config, client.Options{Scheme: scheme})
	Expect(err).NotTo(HaveOccurred())
	Expect(k8sClient).NotTo(BeNil())

	telemetryK8sObject = kitk8s.NewTelemetry("default", "kyma-system").Persistent(isOperational()).K8sObject()
	denyAllNetworkPolicyK8sObject := kitk8s.NewNetworkPolicy("deny-all-ingress-and-egress", kitkyma.SystemNamespaceName).K8sObject()
	k8sObjects = []client.Object{
		telemetryK8sObject,
		denyAllNetworkPolicyK8sObject,
	}

	Expect(kitk8s.CreateObjects(ctx, k8sClient, k8sObjects...)).To(Succeed())

	proxyClient, err = apiserverproxy.NewClient(testEnv.Config)
	Expect(err).NotTo(HaveOccurred())
})

var _ = AfterSuite(func() {
	Expect(kitk8s.DeleteObjects(ctx, k8sClient, k8sObjects...)).Should(Succeed())
	if !isOperational() {
		Eventually(func(g Gomega) {
			var validatingWebhookConfiguration admissionregistrationv1.ValidatingWebhookConfiguration
			g.Expect(k8sClient.Get(ctx, client.ObjectKey{Name: webhookName}, &validatingWebhookConfiguration)).Should(Succeed())
			var secret corev1.Secret
			g.Expect(k8sClient.Get(ctx, webhookCertSecret, &secret)).Should(Succeed())
		}, periodic.EventuallyTimeout, periodic.DefaultInterval).ShouldNot(Succeed())
	}

	cancel()
	By("tearing down the test environment")
	err := testEnv.Stop()
	Expect(err).NotTo(HaveOccurred())
})

// isOperational returns true if the test is invoked with an "operational" tag.
func isOperational() bool {
	labelsFilter := GinkgoLabelFilter()

	return labelsFilter != "" && Label(operationalTest).MatchesLabelFilter(labelsFilter)
}<|MERGE_RESOLUTION|>--- conflicted
+++ resolved
@@ -43,22 +43,13 @@
 )
 
 var (
-<<<<<<< HEAD
 	ctx                 context.Context
 	cancel              context.CancelFunc
 	k8sClient           client.Client
 	proxyClient         *apiserverproxy.Client
 	testEnv             *envtest.Environment
 	telemetryK8sObjects []client.Object
-=======
-	ctx                context.Context
-	cancel             context.CancelFunc
-	k8sClient          client.Client
-	proxyClient        *apiserver.ProxyClient
-	testEnv            *envtest.Environment
-	telemetryK8sObject client.Object
-	k8sObjects         []client.Object
->>>>>>> 112096f1
+	k8sObjects          []client.Object
 )
 
 func TestIstioIntegration(t *testing.T) {
