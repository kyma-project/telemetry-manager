package v1alpha1

import (
	"k8s.io/apimachinery/pkg/types"
)

type ValueType struct {
	Value     string           `json:"value,omitempty"`
	ValueFrom *ValueFromSource `json:"valueFrom,omitempty"`
}

func (v *ValueType) IsDefined() bool {
	if v.Value != "" {
		return true
	}

	return v.ValueFrom != nil && v.ValueFrom.IsSecretKeyRef()
}

type ValueFromSource struct {
	SecretKeyRef *SecretKeyRef `json:"secretKeyRef,omitempty"`
}

func (v *ValueFromSource) IsSecretKeyRef() bool {
	return v.SecretKeyRef != nil && v.SecretKeyRef.Name != "" && v.SecretKeyRef.Key != ""
}

type SecretKeyRef struct {
	Name      string `json:"name,omitempty"`
	Namespace string `json:"namespace,omitempty"`
	Key       string `json:"key,omitempty"`
}

func (skr *SecretKeyRef) NamespacedName() types.NamespacedName {
	return types.NamespacedName{Name: skr.Name, Namespace: skr.Namespace}
}

<<<<<<< HEAD
type LogPipelineValidationConfig struct {
	DeniedOutPutPlugins []string
	DeniedFilterPlugins []string
=======
type Header struct {
	// Defines the header name
	Name string `json:"name"`
	// Defines the header value
	ValueType `json:",inline"`
}

type OtlpOutput struct {
	// Defines the OTLP protocol (http or grpc).
	// +kubebuilder:validation:MinLength=1
	// +kubebuilder:default:=grpc
	// +kubebuilder:validation:Enum=grpc;http
	Protocol string `json:"protocol,omitempty"`
	// Defines the host and port (<host>:<port>) of an OTLP endpoint.
	// +kubebuilder:validation:Required
	Endpoint ValueType `json:"endpoint"`
	// Defines authentication options for the OTLP output
	Authentication *AuthenticationOptions `json:"authentication,omitempty"`
	// Custom headers to be added to outgoing HTTP or GRPC requests
	Headers []Header `json:"headers,omitempty"`
}

type AuthenticationOptions struct {
	// Contains credentials for HTTP basic auth
	Basic *BasicAuthOptions `json:"basic,omitempty"`
}

type BasicAuthOptions struct {
	// Contains the basic auth username or a secret reference
	// +kubebuilder:validation:Required
	User ValueType `json:"user"`
	// Contains the basic auth password or a secret reference
	// +kubebuilder:validation:Required
	Password ValueType `json:"password"`
}

func (b *BasicAuthOptions) IsDefined() bool {
	return b.User.IsDefined() && b.Password.IsDefined()
>>>>>>> 849ca473
}<|MERGE_RESOLUTION|>--- conflicted
+++ resolved
@@ -35,11 +35,10 @@
 	return types.NamespacedName{Name: skr.Name, Namespace: skr.Namespace}
 }
 
-<<<<<<< HEAD
 type LogPipelineValidationConfig struct {
 	DeniedOutPutPlugins []string
 	DeniedFilterPlugins []string
-=======
+}
 type Header struct {
 	// Defines the header name
 	Name string `json:"name"`
@@ -78,5 +77,4 @@
 
 func (b *BasicAuthOptions) IsDefined() bool {
 	return b.User.IsDefined() && b.Password.IsDefined()
->>>>>>> 849ca473
 }