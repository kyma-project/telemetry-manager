--- conflicted
+++ resolved
@@ -22,17 +22,10 @@
 	"github.com/kyma-project/telemetry-manager/internal/featureflags"
 )
 
-<<<<<<< HEAD
-type OutputType int
-
-const (
-	OTel OutputType = iota
-=======
 type Mode int
 
 const (
 	OTel Mode = iota
->>>>>>> 30051c96
 	FluentBit
 )
 
@@ -168,11 +161,7 @@
 }
 
 func (o *Output) IsOTLPDefined() bool {
-<<<<<<< HEAD
 	return o.OTLP != nil
-=======
-	return o.Otlp != nil
->>>>>>> 30051c96
 }
 
 func (o *Output) IsAnyDefined() bool {
@@ -193,11 +182,7 @@
 		plugins++
 	}
 
-<<<<<<< HEAD
-	if featureflags.IsLogpipelineOTLPEnabled() && o.IsOTLPDefined() {
-=======
 	if featureflags.IsEnabled(featureflags.LogPipelineOTLP) && o.IsOTLPDefined() {
->>>>>>> 30051c96
 		plugins++
 	}
 
