package v1alpha1

import (
	"errors"

	"sigs.k8s.io/controller-runtime/pkg/conversion"

	telemetryv1beta1 "github.com/kyma-project/telemetry-manager/apis/telemetry/v1beta1"
)

var errSrcTypeUnsupported = errors.New("source type is not LogPipeline v1alpha1")
var errDstTypeUnsupported = errors.New("destination type is not LogPipeline v1beta1")

// ConvertTo converts this LogPipeline to the Hub version (v1beta1).
func (lp *LogPipeline) ConvertTo(dstRaw conversion.Hub) error {
	src := lp

	dst, ok := dstRaw.(*telemetryv1beta1.LogPipeline)
	if !ok {
		return errDstTypeUnsupported
	}

	dst.ObjectMeta = src.ObjectMeta

	dst.Spec.Input = telemetryv1beta1.LogPipelineInput{}
<<<<<<< HEAD
	dst.Spec.Input.Runtime = v1Alpha1ApplicationTov1Beta1(src.Spec.Input.Application)
	dst.Spec.Input.OTLP = v1Alpha1OTLPInputTov1Beta1(src.Spec.Input.OTLP)
=======
	dst.Spec.Input.Runtime = v1Alpha1ApplicationToV1Beta1(src.Spec.Input.Application)
	dst.Spec.Input.OTLP = v1Alpha1OTLPInputToV1Beta1(src.Spec.Input.OTLP)
>>>>>>> 30051c96

	for _, f := range src.Spec.Files {
		dst.Spec.Files = append(dst.Spec.Files, telemetryv1beta1.LogPipelineFileMount(f))
	}

	for _, f := range src.Spec.Filters {
		dst.Spec.Filters = append(dst.Spec.Filters, telemetryv1beta1.LogPipelineFilter(f))
	}

	if srcHTTPOutput := src.Spec.Output.HTTP; srcHTTPOutput != nil {
		dst.Spec.Output.HTTP = &telemetryv1beta1.LogPipelineHTTPOutput{
			Host:      v1Alpha1ValueTypeToV1Beta1(srcHTTPOutput.Host),
			User:      v1Alpha1ValueTypeToV1Beta1(srcHTTPOutput.User),
			Password:  v1Alpha1ValueTypeToV1Beta1(srcHTTPOutput.Password),
			URI:       srcHTTPOutput.URI,
			Port:      srcHTTPOutput.Port,
			Compress:  srcHTTPOutput.Compress,
			Format:    srcHTTPOutput.Format,
			TLSConfig: v1Alpha1TLSToV1Beta1(srcHTTPOutput.TLSConfig),
			Dedot:     srcHTTPOutput.Dedot,
		}
	}

	if srcOTLPOutput := src.Spec.Output.OTLP; srcOTLPOutput != nil {
		dst.Spec.Output.OTLP = &telemetryv1beta1.OTLPOutput{
			Protocol:       telemetryv1beta1.OTLPProtocol(srcOTLPOutput.Protocol),
			Endpoint:       v1Alpha1ValueTypeToV1Beta1(srcOTLPOutput.Endpoint),
			Path:           srcOTLPOutput.Path,
			Authentication: v1Alpha1AuthenticationToV1Beta1(srcOTLPOutput.Authentication),
			Headers:        v1Alpha1HeadersToV1Beta1(srcOTLPOutput.Headers),
			TLS:            v1Alpha1OTLPTLSToV1Beta1(srcOTLPOutput.TLS),
		}
	}

	if srcCustomOutput := src.Spec.Output.Custom; srcCustomOutput != "" {
		dst.Spec.Output.Custom = srcCustomOutput
	}

	dst.Status = telemetryv1beta1.LogPipelineStatus(src.Status)

	return nil
}

<<<<<<< HEAD
func v1Alpha1OTLPInputTov1Beta1(otlp *OTLPInput) *telemetryv1beta1.OTLPInput {
=======
func v1Alpha1OTLPInputToV1Beta1(otlp *OTLPInput) *telemetryv1beta1.OTLPInput {
>>>>>>> 30051c96
	if otlp == nil {
		return nil
	}

	input := &telemetryv1beta1.OTLPInput{
		Disabled: otlp.Disabled,
	}
	if otlp.Namespaces != nil {
		input.Namespaces = &telemetryv1beta1.NamespaceSelector{
			Include: otlp.Namespaces.Include,
			Exclude: otlp.Namespaces.Exclude,
		}
	}

	return input
}

<<<<<<< HEAD
func v1Alpha1ApplicationTov1Beta1(application *ApplicationInput) *telemetryv1beta1.LogPipelineRuntimeInput {
=======
func v1Alpha1ApplicationToV1Beta1(application *ApplicationInput) *telemetryv1beta1.LogPipelineRuntimeInput {
>>>>>>> 30051c96
	if application == nil {
		return nil
	}

	runtime := &telemetryv1beta1.LogPipelineRuntimeInput{
		Enabled: application.Enabled,
		Namespaces: telemetryv1beta1.LogPipelineInputNamespaces{
			Include: application.Namespaces.Include,
			Exclude: application.Namespaces.Exclude,
			System:  application.Namespaces.System,
		},
		Containers: telemetryv1beta1.LogPipelineInputContainers{
			Include: application.Containers.Include,
			Exclude: application.Containers.Exclude,
		},
		KeepAnnotations:  application.KeepAnnotations,
		DropLabels:       application.DropLabels,
		KeepOriginalBody: application.KeepOriginalBody,
	}

	return runtime
}

<<<<<<< HEAD
func v1Alpha1OTLPTLSToV1Beta1(tls *OTLPTLS) *telemetryv1beta1.OutputTLS {
=======
func v1Alpha1OtlpTLSToV1Beta1(tls *OtlpTLS) *telemetryv1beta1.OutputTLS {
>>>>>>> 30051c96
	if tls == nil {
		return nil
	}

	betaTLS := &telemetryv1beta1.OutputTLS{
		Disabled:                  tls.Insecure,
		SkipCertificateValidation: tls.InsecureSkipVerify,
	}

	if tls.CA != nil {
		ca := v1Alpha1ValueTypeToV1Beta1(*tls.CA)
		betaTLS.CA = &ca
	}

	if tls.Key != nil {
		key := v1Alpha1ValueTypeToV1Beta1(*tls.Key)
		betaTLS.Key = &key
	}

	if tls.Cert != nil {
		cert := v1Alpha1ValueTypeToV1Beta1(*tls.Cert)
		betaTLS.Cert = &cert
	}

	return betaTLS
}

func v1Alpha1HeadersToV1Beta1(headers []Header) []telemetryv1beta1.Header {
	var dst []telemetryv1beta1.Header
	for _, h := range headers {
		dst = append(dst, v1Alpha1HeaderToV1Beta1(h))
	}

	return dst
}

func v1Alpha1HeaderToV1Beta1(h Header) telemetryv1beta1.Header {
	return telemetryv1beta1.Header{
		Name:      h.Name,
		ValueType: v1Alpha1ValueTypeToV1Beta1(h.ValueType),
		Prefix:    h.Prefix,
	}
}

func v1Alpha1AuthenticationToV1Beta1(authentication *AuthenticationOptions) *telemetryv1beta1.AuthenticationOptions {
	if authentication == nil {
		return nil
	}

	return &telemetryv1beta1.AuthenticationOptions{
		Basic: v1Alpha1BasicAuthOptionsToV1Beta1(authentication.Basic),
	}
}

func v1Alpha1BasicAuthOptionsToV1Beta1(basic *BasicAuthOptions) *telemetryv1beta1.BasicAuthOptions {
	if basic == nil {
		return nil
	}

	return &telemetryv1beta1.BasicAuthOptions{
		User:     v1Alpha1ValueTypeToV1Beta1(basic.User),
		Password: v1Alpha1ValueTypeToV1Beta1(basic.Password),
	}
}

func v1Alpha1ValueTypeToV1Beta1(src ValueType) telemetryv1beta1.ValueType {
	if src.ValueFrom != nil && src.ValueFrom.SecretKeyRef != nil {
		return telemetryv1beta1.ValueType{
			ValueFrom: &telemetryv1beta1.ValueFromSource{
				SecretKeyRef: (*telemetryv1beta1.SecretKeyRef)(src.ValueFrom.SecretKeyRef),
			},
		}
	}

	return telemetryv1beta1.ValueType{
		Value: src.Value,
	}
}

func v1Alpha1TLSToV1Beta1(src TLSConfig) telemetryv1beta1.OutputTLS {
	var dst telemetryv1beta1.OutputTLS

	if src.CA != nil {
		ca := v1Alpha1ValueTypeToV1Beta1(*src.CA)
		dst.CA = &ca
	}

	if src.Cert != nil {
		cert := v1Alpha1ValueTypeToV1Beta1(*src.Cert)
		dst.Cert = &cert
	}

	if src.Key != nil {
		key := v1Alpha1ValueTypeToV1Beta1(*src.Key)
		dst.Key = &key
	}

	dst.Disabled = src.Disabled
	dst.SkipCertificateValidation = src.SkipCertificateValidation

	return dst
}

// ConvertFrom converts from the Hub version (v1beta1) to this version.
func (lp *LogPipeline) ConvertFrom(srcRaw conversion.Hub) error {
	dst := lp

	src, ok := srcRaw.(*telemetryv1beta1.LogPipeline)
	if !ok {
		return errSrcTypeUnsupported
	}

	dst.ObjectMeta = src.ObjectMeta

<<<<<<< HEAD
	dst.Spec.Input.Application = v1Beta1RuntimeTov1Alpha1(src.Spec.Input.Runtime)
=======
	dst.Spec.Input.Application = v1Beta1RuntimeToV1Alpha1(src.Spec.Input.Runtime)
>>>>>>> 30051c96
	dst.Spec.Input.OTLP = v1Beta1OTLPInputToV1Alpha1(src.Spec.Input.OTLP)

	for _, f := range src.Spec.Files {
		dst.Spec.Files = append(dst.Spec.Files, FileMount(f))
	}

	for _, f := range src.Spec.Filters {
		dst.Spec.Filters = append(dst.Spec.Filters, Filter(f))
	}

	if srcHTTPOutput := src.Spec.Output.HTTP; srcHTTPOutput != nil {
		dst.Spec.Output.HTTP = &HTTPOutput{
			Host:      v1Beta1ValueTypeToV1Alpha1(srcHTTPOutput.Host),
			User:      v1Beta1ValueTypeToV1Alpha1(srcHTTPOutput.User),
			Password:  v1Beta1ValueTypeToV1Alpha1(srcHTTPOutput.Password),
			URI:       srcHTTPOutput.URI,
			Port:      srcHTTPOutput.Port,
			Compress:  srcHTTPOutput.Compress,
			Format:    srcHTTPOutput.Format,
			TLSConfig: v1Beta1TLSToV1Alpha1(srcHTTPOutput.TLSConfig),
			Dedot:     srcHTTPOutput.Dedot,
		}
	}

	if srcOTLPOutput := src.Spec.Output.OTLP; srcOTLPOutput != nil {
		dst.Spec.Output.OTLP = &OTLPOutput{
			Protocol:       (string)(srcOTLPOutput.Protocol),
			Endpoint:       v1Beta1ValueTypeToV1Alpha1(srcOTLPOutput.Endpoint),
			Path:           srcOTLPOutput.Path,
			Authentication: v1Beta1AuthenticationToV1Alpha1(srcOTLPOutput.Authentication),
			Headers:        v1Beta1HeadersToV1Alpha1(srcOTLPOutput.Headers),
			TLS:            v1Beta1OTLPTLSToV1Alpha1(srcOTLPOutput.TLS),
		}
	}

	if srcCustomOutput := src.Spec.Output.Custom; srcCustomOutput != "" {
		dst.Spec.Output.Custom = srcCustomOutput
	}

	dst.Status = LogPipelineStatus(src.Status)

	return nil
}

<<<<<<< HEAD
func v1Beta1RuntimeTov1Alpha1(runtime *telemetryv1beta1.LogPipelineRuntimeInput) *ApplicationInput {
=======
func v1Beta1RuntimeToV1Alpha1(runtime *telemetryv1beta1.LogPipelineRuntimeInput) *ApplicationInput {
>>>>>>> 30051c96
	if runtime == nil {
		return nil
	}

	application := &ApplicationInput{
		Enabled: runtime.Enabled,
		Namespaces: InputNamespaces{
			Include: runtime.Namespaces.Include,
			Exclude: runtime.Namespaces.Exclude,
			System:  runtime.Namespaces.System,
		},
		Containers: InputContainers{
			Include: runtime.Containers.Include,
			Exclude: runtime.Containers.Exclude,
		},
		KeepAnnotations:  runtime.KeepAnnotations,
		DropLabels:       runtime.DropLabels,
		KeepOriginalBody: runtime.KeepOriginalBody,
	}

	return application
}

func v1Beta1OTLPInputToV1Alpha1(otlp *telemetryv1beta1.OTLPInput) *OTLPInput {
	if otlp == nil {
		return nil
	}

	input := &OTLPInput{
		Disabled: otlp.Disabled,
	}
	if otlp.Namespaces != nil {
		input.Namespaces = &NamespaceSelector{
			Include: otlp.Namespaces.Include,
			Exclude: otlp.Namespaces.Exclude,
		}
	}

	return input
}

<<<<<<< HEAD
func v1Beta1OTLPTLSToV1Alpha1(tls *telemetryv1beta1.OutputTLS) *OTLPTLS {
=======
func v1Beta1OtlpTLSToV1Alpha1(tls *telemetryv1beta1.OutputTLS) *OtlpTLS {
>>>>>>> 30051c96
	if tls == nil {
		return nil
	}

	alphaTLS := &OTLPTLS{
		Insecure:           tls.Disabled,
		InsecureSkipVerify: tls.SkipCertificateValidation,
	}

	if tls.CA != nil {
		ca := v1Beta1ValueTypeToV1Alpha1(*tls.CA)
		alphaTLS.CA = &ca
	}

	if tls.Key != nil {
		key := v1Beta1ValueTypeToV1Alpha1(*tls.Key)
		alphaTLS.Key = &key
	}

	if tls.Cert != nil {
		cert := v1Beta1ValueTypeToV1Alpha1(*tls.Cert)
		alphaTLS.Cert = &cert
	}

	return alphaTLS
}

func v1Beta1HeadersToV1Alpha1(headers []telemetryv1beta1.Header) []Header {
	var dst []Header
	for _, h := range headers {
		dst = append(dst, v1Beta1HeaderToV1Alpha1(h))
	}

	return dst
}

func v1Beta1HeaderToV1Alpha1(h telemetryv1beta1.Header) Header {
	return Header{
		Name:      h.Name,
		ValueType: v1Beta1ValueTypeToV1Alpha1(h.ValueType),
		Prefix:    h.Prefix,
	}
}

func v1Beta1AuthenticationToV1Alpha1(authentication *telemetryv1beta1.AuthenticationOptions) *AuthenticationOptions {
	if authentication == nil {
		return nil
	}

	return &AuthenticationOptions{
		Basic: v1Beta1BasicAuthOptionsToV1Alpha1(authentication.Basic),
	}
}

func v1Beta1BasicAuthOptionsToV1Alpha1(basic *telemetryv1beta1.BasicAuthOptions) *BasicAuthOptions {
	if basic == nil {
		return nil
	}

	return &BasicAuthOptions{
		User:     v1Beta1ValueTypeToV1Alpha1(basic.User),
		Password: v1Beta1ValueTypeToV1Alpha1(basic.Password),
	}
}

func v1Beta1TLSToV1Alpha1(src telemetryv1beta1.OutputTLS) TLSConfig {
	var dst TLSConfig

	if src.CA != nil {
		ca := v1Beta1ValueTypeToV1Alpha1(*src.CA)
		dst.CA = &ca
	}

	if src.Cert != nil {
		cert := v1Beta1ValueTypeToV1Alpha1(*src.Cert)
		dst.Cert = &cert
	}

	if src.Key != nil {
		key := v1Beta1ValueTypeToV1Alpha1(*src.Key)
		dst.Key = &key
	}

	dst.Disabled = src.Disabled
	dst.SkipCertificateValidation = src.SkipCertificateValidation

	return dst
}

func v1Beta1ValueTypeToV1Alpha1(src telemetryv1beta1.ValueType) ValueType {
	if src.ValueFrom != nil && src.ValueFrom.SecretKeyRef != nil {
		return ValueType{
			ValueFrom: &ValueFromSource{
				SecretKeyRef: (*SecretKeyRef)(src.ValueFrom.SecretKeyRef),
			},
		}
	}

	return ValueType{
		Value: src.Value,
	}
}<|MERGE_RESOLUTION|>--- conflicted
+++ resolved
@@ -23,13 +23,8 @@
 	dst.ObjectMeta = src.ObjectMeta
 
 	dst.Spec.Input = telemetryv1beta1.LogPipelineInput{}
-<<<<<<< HEAD
-	dst.Spec.Input.Runtime = v1Alpha1ApplicationTov1Beta1(src.Spec.Input.Application)
-	dst.Spec.Input.OTLP = v1Alpha1OTLPInputTov1Beta1(src.Spec.Input.OTLP)
-=======
 	dst.Spec.Input.Runtime = v1Alpha1ApplicationToV1Beta1(src.Spec.Input.Application)
 	dst.Spec.Input.OTLP = v1Alpha1OTLPInputToV1Beta1(src.Spec.Input.OTLP)
->>>>>>> 30051c96
 
 	for _, f := range src.Spec.Files {
 		dst.Spec.Files = append(dst.Spec.Files, telemetryv1beta1.LogPipelineFileMount(f))
@@ -73,11 +68,7 @@
 	return nil
 }
 
-<<<<<<< HEAD
-func v1Alpha1OTLPInputTov1Beta1(otlp *OTLPInput) *telemetryv1beta1.OTLPInput {
-=======
 func v1Alpha1OTLPInputToV1Beta1(otlp *OTLPInput) *telemetryv1beta1.OTLPInput {
->>>>>>> 30051c96
 	if otlp == nil {
 		return nil
 	}
@@ -95,11 +86,7 @@
 	return input
 }
 
-<<<<<<< HEAD
-func v1Alpha1ApplicationTov1Beta1(application *ApplicationInput) *telemetryv1beta1.LogPipelineRuntimeInput {
-=======
 func v1Alpha1ApplicationToV1Beta1(application *ApplicationInput) *telemetryv1beta1.LogPipelineRuntimeInput {
->>>>>>> 30051c96
 	if application == nil {
 		return nil
 	}
@@ -123,11 +110,7 @@
 	return runtime
 }
 
-<<<<<<< HEAD
 func v1Alpha1OTLPTLSToV1Beta1(tls *OTLPTLS) *telemetryv1beta1.OutputTLS {
-=======
-func v1Alpha1OtlpTLSToV1Beta1(tls *OtlpTLS) *telemetryv1beta1.OutputTLS {
->>>>>>> 30051c96
 	if tls == nil {
 		return nil
 	}
@@ -242,11 +225,7 @@
 
 	dst.ObjectMeta = src.ObjectMeta
 
-<<<<<<< HEAD
-	dst.Spec.Input.Application = v1Beta1RuntimeTov1Alpha1(src.Spec.Input.Runtime)
-=======
 	dst.Spec.Input.Application = v1Beta1RuntimeToV1Alpha1(src.Spec.Input.Runtime)
->>>>>>> 30051c96
 	dst.Spec.Input.OTLP = v1Beta1OTLPInputToV1Alpha1(src.Spec.Input.OTLP)
 
 	for _, f := range src.Spec.Files {
@@ -291,11 +270,7 @@
 	return nil
 }
 
-<<<<<<< HEAD
-func v1Beta1RuntimeTov1Alpha1(runtime *telemetryv1beta1.LogPipelineRuntimeInput) *ApplicationInput {
-=======
 func v1Beta1RuntimeToV1Alpha1(runtime *telemetryv1beta1.LogPipelineRuntimeInput) *ApplicationInput {
->>>>>>> 30051c96
 	if runtime == nil {
 		return nil
 	}
@@ -337,11 +312,7 @@
 	return input
 }
 
-<<<<<<< HEAD
 func v1Beta1OTLPTLSToV1Alpha1(tls *telemetryv1beta1.OutputTLS) *OTLPTLS {
-=======
-func v1Beta1OtlpTLSToV1Alpha1(tls *telemetryv1beta1.OutputTLS) *OtlpTLS {
->>>>>>> 30051c96
 	if tls == nil {
 		return nil
 	}
