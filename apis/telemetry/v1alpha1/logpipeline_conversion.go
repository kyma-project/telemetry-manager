--- conflicted
+++ resolved
@@ -30,7 +30,6 @@
 		return errDstTypeUnsupportedLogPipeline
 	}
 
-<<<<<<< HEAD
 	// Call the conversion-gen generated function
 	return Convert_v1alpha1_LogPipeline_To_v1beta1_LogPipeline(src, dst, nil)
 }
@@ -46,36 +45,9 @@
 	// Call the conversion-gen generated function
 	return Convert_v1beta1_LogPipeline_To_v1alpha1_LogPipeline(src, dst, nil)
 }
-=======
-	// Copy metadata
-	dst.ObjectMeta = src.ObjectMeta
 
-	// Copy Input fields
-	dst.Spec.Input = telemetryv1beta1.LogPipelineInput{}
-	dst.Spec.Input.Runtime = convertApplicationToBeta(src.Spec.Input.Application)
-	dst.Spec.Input.OTLP = convertOTLPInputToBeta(src.Spec.Input.OTLP)
-
-	// Copy Output fields
-	dst.Spec.Output = telemetryv1beta1.LogPipelineOutput{}
-	dst.Spec.Output.FluentBitHTTP = convertHTTPOutputToBeta(src.Spec.Output.FluentBitHTTP)
-
-	dst.Spec.Output.OTLP = convertOTLPOutputToBeta(src.Spec.Output.OTLP)
-	if src.Spec.Output.FluentBitCustom != "" {
-		dst.Spec.Output.FluentBitCustom = src.Spec.Output.FluentBitCustom
-	}
-
-	// Copy everything else
-	for _, f := range src.Spec.FluentBitFiles {
-		dst.Spec.FluentBitFiles = append(dst.Spec.FluentBitFiles, telemetryv1beta1.FluentBitFile(f))
-	}
-
-	for _, f := range src.Spec.FluentBitFilters {
-		dst.Spec.FluentBitFilters = append(dst.Spec.FluentBitFilters, telemetryv1beta1.FluentBitFilter(f))
-	}
->>>>>>> d338433f
-
-func Convert_v1alpha1_LogPipelineHTTPOutput_To_v1beta1_LogPipelineHTTPOutput(in *LogPipelineHTTPOutput, out *telemetryv1beta1.LogPipelineHTTPOutput, s apiconversion.Scope) error {
-	if err := autoConvert_v1alpha1_LogPipelineHTTPOutput_To_v1beta1_LogPipelineHTTPOutput(in, out, s); err != nil {
+func Convert_v1alpha1_FluentBitHTTPOutput_To_v1beta1_FluentBitHTTPOutput(in *FluentBitHTTPOutput, out *telemetryv1beta1.FluentBitHTTPOutput, s apiconversion.Scope) error {
+	if err := autoConvert_v1alpha1_FluentBitHTTPOutput_To_v1beta1_FluentBitHTTPOutput(in, out, s); err != nil {
 		return err
 	}
 
@@ -90,33 +62,17 @@
 	return nil
 }
 
-<<<<<<< HEAD
-func Convert_v1beta1_LogPipelineHTTPOutput_To_v1alpha1_LogPipelineHTTPOutput(in *telemetryv1beta1.LogPipelineHTTPOutput, out *LogPipelineHTTPOutput, s apiconversion.Scope) error {
-	if err := autoConvert_v1beta1_LogPipelineHTTPOutput_To_v1alpha1_LogPipelineHTTPOutput(in, out, s); err != nil {
+func Convert_v1beta1_FluentBitHTTPOutput_To_v1alpha1_FluentBitHTTPOutput(in *telemetryv1beta1.FluentBitHTTPOutput, out *FluentBitHTTPOutput, s apiconversion.Scope) error {
+	if err := autoConvert_v1beta1_FluentBitHTTPOutput_To_v1alpha1_FluentBitHTTPOutput(in, out, s); err != nil {
 		return err
 	}
 
-	out.TLS = LogPipelineOutputTLS{
+	out.TLS = FluentBitHTTPOutputTLS{
 		CA:                        (*ValueType)(unsafe.Pointer(in.TLSConfig.CA)),
 		Cert:                      (*ValueType)(unsafe.Pointer(in.TLSConfig.Cert)),
 		Key:                       (*ValueType)(unsafe.Pointer(in.TLSConfig.Key)),
 		Disabled:                  in.TLSConfig.Insecure,
 		SkipCertificateValidation: in.TLSConfig.InsecureSkipVerify,
-=======
-func convertHTTPOutputToBeta(output *FluentBitHTTPOutput) *telemetryv1beta1.FluentBitHTTPOutput {
-	if output == nil {
-		return nil
-	}
-
-	result := &telemetryv1beta1.FluentBitHTTPOutput{
-		Host:      convertValueTypeToBeta(output.Host),
-		URI:       output.URI,
-		Port:      output.Port,
-		Compress:  output.Compress,
-		Format:    output.Format,
-		TLSConfig: convertOutputTLSToBeta(output.TLS),
-		Dedot:     output.Dedot,
->>>>>>> d338433f
 	}
 
 	return nil
@@ -131,93 +87,18 @@
 		return nil
 	}
 
-<<<<<<< HEAD
 	out.Runtime = &telemetryv1beta1.LogPipelineRuntimeInput{
 		Enabled:          in.Application.Enabled,
-		KeepAnnotations:  in.Application.KeepAnnotations,
-		DropLabels:       in.Application.DropLabels,
+		FluentBitKeepAnnotations:  in.Application.FluentBitKeepAnnotations,
+		FluentBitDropLabels:       in.Application.FluentBitDropLabels,
 		KeepOriginalBody: in.Application.KeepOriginalBody,
-=======
-	runtime := &telemetryv1beta1.LogPipelineRuntimeInput{
-		Enabled:                  application.Enabled,
-		FluentBitKeepAnnotations: application.FluentBitKeepAnnotations,
-		FluentBitDropLabels:      application.FluentBitDropLabels,
-		KeepOriginalBody:         application.KeepOriginalBody,
->>>>>>> d338433f
 	}
 
 	var excludes []string
 	if len(in.Application.Namespaces.Include) == 0 && len(in.Application.Namespaces.Exclude) == 0 && !in.Application.Namespaces.System {
 		excludes = namespaces.System()
 	} else {
-<<<<<<< HEAD
 		excludes = sanitizeNamespaceNames(in.Application.Namespaces.Exclude)
-=======
-		excludes = application.Namespaces.Exclude
-	}
-
-	runtime.Namespaces = &telemetryv1beta1.NamespaceSelector{
-		Include: sanitizeNamespaceNames(application.Namespaces.Include),
-		Exclude: sanitizeNamespaceNames(excludes),
-	}
-
-	if len(application.Containers.Include) > 0 || len(application.Containers.Exclude) > 0 {
-		runtime.Containers =
-			&telemetryv1beta1.LogPipelineContainerSelector{
-				Include: append([]string{}, application.Containers.Include...),
-				Exclude: append([]string{}, application.Containers.Exclude...),
-			}
-	}
-
-	return runtime
-}
-
-func convertOutputTLSToBeta(src FluentBitHTTPOutputTLS) telemetryv1beta1.OutputTLS {
-	var dst telemetryv1beta1.OutputTLS
-
-	dst.CA = convertValueTypeToBetaPtr(src.CA)
-	dst.Cert = convertValueTypeToBetaPtr(src.Cert)
-	dst.Key = convertValueTypeToBetaPtr(src.Key)
-	dst.Insecure = src.Disabled
-	dst.InsecureSkipVerify = src.SkipCertificateValidation
-
-	return dst
-}
-
-// ConvertFrom converts from the Hub version (v1beta1 -> v1alpha1) to this version.
-func (lp *LogPipeline) ConvertFrom(srcRaw conversion.Hub) error {
-	dst := lp
-
-	src, ok := srcRaw.(*telemetryv1beta1.LogPipeline)
-	if !ok {
-		return errSrcTypeUnsupportedLogPipeline
-	}
-
-	// Copy metadata
-	dst.ObjectMeta = src.ObjectMeta
-
-	// Copy input fields
-	dst.Spec.Input = LogPipelineInput{}
-	dst.Spec.Input.Application = convertRuntimeToAlpha(src.Spec.Input.Runtime)
-	dst.Spec.Input.OTLP = convertOTLPInputToAlpha(src.Spec.Input.OTLP)
-
-	// Copy output fields
-	dst.Spec.Output = LogPipelineOutput{}
-	dst.Spec.Output.FluentBitHTTP = convertHTTPOutputToAlpha(src.Spec.Output.FluentBitHTTP)
-
-	dst.Spec.Output.OTLP = convertOTLPOutputToAlpha(src.Spec.Output.OTLP)
-	if src.Spec.Output.FluentBitCustom != "" {
-		dst.Spec.Output.FluentBitCustom = src.Spec.Output.FluentBitCustom
-	}
-
-	// Copy everything else
-	for _, f := range src.Spec.FluentBitFiles {
-		dst.Spec.FluentBitFiles = append(dst.Spec.FluentBitFiles, FluentBitFile(f))
-	}
-
-	for _, f := range src.Spec.FluentBitFilters {
-		dst.Spec.FluentBitFilters = append(dst.Spec.FluentBitFilters, FluentBitFilter(f))
->>>>>>> d338433f
 	}
 
 	out.Runtime.Namespaces = &telemetryv1beta1.NamespaceSelector{
@@ -235,54 +116,20 @@
 	return nil
 }
 
-<<<<<<< HEAD
 func Convert_v1beta1_LogPipelineInput_To_v1alpha1_LogPipelineInput(in *telemetryv1beta1.LogPipelineInput, out *LogPipelineInput, s apiconversion.Scope) error {
 	if err := autoConvert_v1beta1_LogPipelineInput_To_v1alpha1_LogPipelineInput(in, out, s); err != nil {
 		return err
-=======
-func convertHTTPOutputToAlpha(output *telemetryv1beta1.FluentBitHTTPOutput) *FluentBitHTTPOutput {
-	if output == nil {
-		return nil
-	}
-
-	result := &FluentBitHTTPOutput{
-		Host:     convertValueTypeToAlpha(output.Host),
-		URI:      output.URI,
-		Port:     output.Port,
-		Compress: output.Compress,
-		Format:   output.Format,
-		TLS:      convertOutputTLSToAlpha(output.TLSConfig),
-		Dedot:    output.Dedot,
-	}
-
-	if output.User != nil && (output.User.Value != "" || output.User.ValueFrom != nil) {
-		user := convertValueTypeToAlpha(*output.User)
-		result.User = &user
-	}
-
-	if output.Password != nil && (output.Password.Value != "" || output.Password.ValueFrom != nil) {
-		password := convertValueTypeToAlpha(*output.Password)
-		result.Password = &password
->>>>>>> d338433f
 	}
 
 	if in.Runtime == nil {
 		return nil
 	}
 
-<<<<<<< HEAD
 	out.Application = &LogPipelineApplicationInput{
 		Enabled:          in.Runtime.Enabled,
-		KeepAnnotations:  in.Runtime.KeepAnnotations,
-		DropLabels:       in.Runtime.DropLabels,
+		FluentBitKeepAnnotations:  in.Runtime.FluentBitKeepAnnotations,
+		FluentBitDropLabels:       in.Runtime.FluentBitDropLabels,
 		KeepOriginalBody: in.Runtime.KeepOriginalBody,
-=======
-	application := &LogPipelineApplicationInput{
-		Enabled:                  runtime.Enabled,
-		FluentBitKeepAnnotations: runtime.FluentBitKeepAnnotations,
-		FluentBitDropLabels:      runtime.FluentBitDropLabels,
-		KeepOriginalBody:         runtime.KeepOriginalBody,
->>>>>>> d338433f
 	}
 
 	if in.Runtime.Namespaces != nil {
@@ -300,22 +147,5 @@
 		}
 	}
 
-<<<<<<< HEAD
 	return nil
-=======
-	return application
-}
-
-func convertOutputTLSToAlpha(src telemetryv1beta1.OutputTLS) FluentBitHTTPOutputTLS {
-	var dst FluentBitHTTPOutputTLS
-
-	dst.CA = convertValueTypeToAlphaPtr(src.CA)
-	dst.Cert = convertValueTypeToAlphaPtr(src.Cert)
-	dst.Key = convertValueTypeToAlphaPtr(src.Key)
-
-	dst.Disabled = src.Insecure
-	dst.SkipCertificateValidation = src.InsecureSkipVerify
-
-	return dst
->>>>>>> d338433f
 }