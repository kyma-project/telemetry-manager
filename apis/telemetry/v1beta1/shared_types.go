--- conflicted
+++ resolved
@@ -89,7 +89,6 @@
 	Password ValueType `json:"password"`
 }
 
-<<<<<<< HEAD
 func (b *BasicAuthOptions) IsDefined() bool {
 	return b.User.IsDefined() && b.Password.IsDefined()
 }
@@ -117,8 +116,6 @@
 	Key *ValueType `json:"key,omitempty"`
 }
 
-=======
->>>>>>> a3d4f8b9
 // OTLPInput defines the collection of push-based metrics that use the OpenTelemetry protocol.
 type OTLPInput struct {
 	// If disabled, push-based OTLP metrics are not collected. The default is `false`.
