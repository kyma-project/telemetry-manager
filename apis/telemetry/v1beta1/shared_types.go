package v1beta1

// ValueType represents either a direct value or a reference to a value stored in a Secret.
// +kubebuilder:validation:XValidation:rule="has(self.value) != has(self.valueFrom)",message="Exactly one of 'value' or 'valueFrom' must be set"
type ValueType struct {
	// Value as plain text.
	// +kubebuilder:validation:Optional
	Value string `json:"value,omitempty"`
	// ValueFrom is the value as a reference to a resource.
	// +kubebuilder:validation:Optional
	ValueFrom *ValueFromSource `json:"valueFrom,omitempty"`
}

// ValueFromSource represents the different FromSource options for a ValueType.
type ValueFromSource struct {
	// SecretKeyRef refers to the value of a specific key in a Secret. You must provide `name` and `namespace` of the Secret, as well as the name of the `key`.
	// +kubebuilder:validation:Required
	SecretKeyRef *SecretKeyRef `json:"secretKeyRef"`
}

// SecretKeyRef selects a key of a Secret in the given namespace.
type SecretKeyRef struct {
	// Name of the Secret containing the referenced value.
	// +kubebuilder:validation:Required
	// +kubebuilder:validation:MinLength=1
	Name string `json:"name"`
	// Namespace containing the Secret with the referenced value.
	// +kubebuilder:validation:Required
	// +kubebuilder:validation:MinLength=1
	Namespace string `json:"namespace"`
	// Key defines the name of the attribute of the Secret holding the referenced value.
	// +kubebuilder:validation:Required
	// +kubebuilder:validation:MinLength=1
	Key string `json:"key"`
}

type OTLPProtocol string

const (
	OTLPProtocolHTTP OTLPProtocol = "http"
	OTLPProtocolGRPC OTLPProtocol = "grpc"
)

// OTLPOutput OTLP output configuration
// +kubebuilder:validation:XValidation:rule="(has(self.path) && size(self.path) > 0) ? self.protocol == 'http' : true",message="Path is only available with HTTP protocol"
type OTLPOutput struct {
	// Protocol defines the OTLP protocol (`http` or `grpc`). Default is `grpc`.
	// +kubebuilder:validation:Optional
	// +kubebuilder:validation:Enum=grpc;http
	Protocol OTLPProtocol `json:"protocol,omitempty"`
	// Endpoint defines the host and port (`<host>:<port>`) of an OTLP endpoint.
	// +kubebuilder:validation:Required
	Endpoint ValueType `json:"endpoint"`
	// Path defines OTLP export URL path (only for the HTTP protocol). This value overrides auto-appended paths `/v1/metrics` and `/v1/traces`
	// +kubebuilder:validation:Optional
	Path string `json:"path,omitempty"`
	// Authentication defines authentication options for the OTLP output
	// +kubebuilder:validation:Optional
	Authentication *AuthenticationOptions `json:"authentication,omitempty"`
	// Headers defines custom headers to be added to outgoing HTTP or gRPC requests.
	// +kubebuilder:validation:Optional
	Headers []Header `json:"headers,omitempty"`
	// TLS defines TLS options for the OTLP output.
	// +kubebuilder:validation:Optional
	TLS *OutputTLS `json:"tls,omitempty"`
}

type AuthenticationOptions struct {
	// Basic activates `Basic` authentication for the destination providing relevant Secrets.
	// +kubebuilder:validation:Optional
	Basic *BasicAuthOptions `json:"basic,omitempty"`
}

type BasicAuthOptions struct {
	// User contains the basic auth username or a Secret reference.
	// +kubebuilder:validation:Required
	User ValueType `json:"user"`
	// Password contains the basic auth password or a Secret reference.
	// +kubebuilder:validation:Required
	Password ValueType `json:"password"`
}

type Header struct {
	// Defines the header value.
	ValueType `json:",inline"`

	// Name defines the header name.
	// +kubebuilder:validation:Required
	// +kubebuilder:validation:MinLength=1
	Name string `json:"name"`
	// Prefix defines an optional header value prefix. The prefix is separated from the value by a space character.
	// +kubebuilder:validation:Optional
	Prefix string `json:"prefix,omitempty"`
}

// OutputTLS defines TLS options for an output.
// +kubebuilder:validation:XValidation:rule="has(self.cert) == has(self.key)", message="Can define either both 'cert' and 'key', or neither"
type OutputTLS struct {
	// Insecure defines whether to send requests using plaintext instead of TLS.
	// +kubebuilder:validation:Optional
	Insecure bool `json:"insecure,omitempty"`
	// InsecureSkipVerify defines whether to skip server certificate verification when using TLS.
	// +kubebuilder:validation:Optional
	InsecureSkipVerify bool `json:"insecureSkipVerify,omitempty"`
	// Defines an optional CA certificate for server certificate verification when using TLS. The certificate must be provided in PEM format.
	// +kubebuilder:validation:Optional
	CA *ValueType `json:"ca,omitempty"`
	// Defines a client certificate to use when using TLS. The certificate must be provided in PEM format.
	// +kubebuilder:validation:Optional
	Cert *ValueType `json:"cert,omitempty"`
	// Defines the client key to use when using TLS. The key must be provided in PEM format.
	// +kubebuilder:validation:Optional
	Key *ValueType `json:"key,omitempty"`
}

// OTLPInput defines the collection of push-based metrics that use the OpenTelemetry protocol.
type OTLPInput struct {
<<<<<<< HEAD
	// If set to `false`, no push-based OTLP signals are collected. The default is `true`.
=======
	// Disabled specifies if the 'otlp' input is deactivated. If disabled, then no push-based OTLP signals are collected. The default is `false`.
>>>>>>> 02638490
	// +kubebuilder:validation:Optional
	Enabled *bool `json:"enabled,omitempty"`
	// Namespaces describes whether push-based OTLP signals from specific namespaces are selected. System namespaces are enabled by default.
	// +kubebuilder:validation:Optional
	Namespaces *NamespaceSelector `json:"namespaces,omitempty"`
}

// NamespaceSelector describes whether signals from specific namespaces are selected.
// +kubebuilder:validation:XValidation:rule="!(has(self.include) && has(self.exclude))",message="Only one of 'include' or 'exclude' can be defined"
type NamespaceSelector struct {
	// Include telemetry data from the specified namespace names only. By default, all namespaces (depending on input type: except system namespaces) are included. You cannot specify an include list together with an exclude list.
	// +kubebuilder:validation:Optional
	// +kubebuilder:validation:items:Pattern=`^[a-z0-9]([-a-z0-9]*[a-z0-9])?$`
	// +kubebuilder:validation:items:MaxLength=63
	Include []string `json:"include,omitempty"`
	// Exclude telemetry data from the specified namespace names only. By default, all namespaces (depending on input type: except system namespaces) are collected. You cannot specify an exclude list together with an include list.
	// +kubebuilder:validation:Optional
	// +kubebuilder:validation:items:Pattern=`^[a-z0-9]([-a-z0-9]*[a-z0-9])?$`
	// +kubebuilder:validation:items:MaxLength=63
	Exclude []string `json:"exclude,omitempty"`
}

// TransformSpec defines a transformation to apply to telemetry data.
type TransformSpec struct {
	// Conditions specify a list of multiple where clauses, which will be processed as global conditions for the accompanying set of statements. The conditions are ORed together, which means only one condition needs to evaluate to true in order for the statements (including their individual where clauses) to be executed.
	// +kubebuilder:validation:Optional
	Conditions []string `json:"conditions,omitempty"`
	// Statements specify a list of OTTL statements to perform the transformation.
	// +kubebuilder:validation:Optional
	Statements []string `json:"statements,omitempty"`
}

// FilterSpec defines a filter to apply to telemetry data.
type FilterSpec struct {
	// Conditions specify a list of multiple where clauses, which will be processed as global conditions for the accompanying set of statements. The conditions are ORed together, which means only one condition needs to evaluate to true in order for the statements (including their individual where clauses) to be executed.
	// +kubebuilder:validation:Optional
	Conditions []string `json:"conditions,omitempty"`
}<|MERGE_RESOLUTION|>--- conflicted
+++ resolved
@@ -115,11 +115,7 @@
 
 // OTLPInput defines the collection of push-based metrics that use the OpenTelemetry protocol.
 type OTLPInput struct {
-<<<<<<< HEAD
-	// If set to `false`, no push-based OTLP signals are collected. The default is `true`.
-=======
-	// Disabled specifies if the 'otlp' input is deactivated. If disabled, then no push-based OTLP signals are collected. The default is `false`.
->>>>>>> 02638490
+	// ENabled specifies if the 'otlp' input is enabled. If enabled, then push-based OTLP signals are collected. The default is `true`.
 	// +kubebuilder:validation:Optional
 	Enabled *bool `json:"enabled,omitempty"`
 	// Namespaces describes whether push-based OTLP signals from specific namespaces are selected. System namespaces are enabled by default.
