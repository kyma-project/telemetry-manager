--- conflicted
+++ resolved
@@ -100,17 +100,10 @@
 	Enabled *bool `json:"enabled,omitempty"`
 	// Namespaces describes whether application logs from specific namespaces are selected. The options are mutually exclusive. By default, all namespaces except the system namespaces are enabled. To enable all namespaces including system namespaces, use an empty struct notation.
 	// +kubebuilder:validation:Optional
-<<<<<<< HEAD
-	Namespaces *NamespaceSelector `json:"namespaces,omitempty"`
+	Namespaces *NamespaceSelector `json:"namespaces"`
 	// Containers describes whether application logs from specific containers are selected. The options are mutually exclusive.
 	// +kubebuilder:validation:Optional
-	Containers *LogPipelineContainerSelector `json:"containers,omitempty"`
-=======
-	Namespaces LogPipelineNamespaceSelector `json:"namespaces"`
-	// Containers describes whether application logs from specific containers are selected. The options are mutually exclusive.
-	// +kubebuilder:validation:Optional
-	Containers LogPipelineContainerSelector `json:"containers"`
->>>>>>> 786ca1f1
+	Containers *LogPipelineContainerSelector `json:"containers"`
 	// KeepAnnotations defines whether to keep all Kubernetes annotations. The default is `false`.  Only available when using an output of type `http` and `custom`.
 	// +kubebuilder:validation:Optional
 	KeepAnnotations *bool `json:"keepAnnotations,omitempty"`
