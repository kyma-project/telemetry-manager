/*
Copyright 2021.

Licensed under the Apache License, Version 2.0 (the "License");
you may not use this file except in compliance with the License.
You may obtain a copy of the License at

    http://www.apache.org/licenses/LICENSE-2.0

Unless required by applicable law or agreed to in writing, software
distributed under the License is distributed on an "AS IS" BASIS,
WITHOUT WARRANTIES OR CONDITIONS OF ANY KIND, either express or implied.
See the License for the specific language governing permissions and
limitations under the License.
*/

package v1beta1

import (
	metav1 "k8s.io/apimachinery/pkg/apis/meta/v1"
)

type Mode int

const (
	OTel Mode = iota
	FluentBit
)

//nolint:gochecknoinits // SchemeBuilder's registration is required.
func init() {
	SchemeBuilder.Register(&LogPipeline{}, &LogPipelineList{})
}

// LogPipelineList contains a list of LogPipeline
// +kubebuilder:object:root=true
type LogPipelineList struct {
	metav1.TypeMeta `json:",inline"`
	metav1.ListMeta `json:"metadata,omitempty"`

	Items []LogPipeline `json:"items"`
}

// LogPipeline is the Schema for the logpipelines API
// +kubebuilder:object:root=true
// +kubebuilder:resource:scope=Cluster,categories={kyma-telemetry,kyma-telemetry-pipelines}
// +kubebuilder:metadata:labels={app.kubernetes.io/component=controller,app.kubernetes.io/managed-by=kyma,app.kubernetes.io/name=telemetry-manager,app.kubernetes.io/part-of=telemetry,kyma-project.io/module=telemetry}
// +kubebuilder:subresource:status
// +kubebuilder:printcolumn:name="Configuration Generated",type=string,JSONPath=`.status.conditions[?(@.type=="ConfigurationGenerated")].status`
// +kubebuilder:printcolumn:name="Gateway Healthy",type=string,JSONPath=`.status.conditions[?(@.type=="GatewayHealthy")].status`
// +kubebuilder:printcolumn:name="Agent Healthy",type=string,JSONPath=`.status.conditions[?(@.type=="AgentHealthy")].status`
// +kubebuilder:printcolumn:name="Flow Healthy",type=string,JSONPath=`.status.conditions[?(@.type=="TelemetryFlowHealthy")].status`
// +kubebuilder:printcolumn:name="Unsupported Mode",type=boolean,JSONPath=`.status.unsupportedMode`
// +kubebuilder:printcolumn:name="Age",type=date,JSONPath=`.metadata.creationTimestamp`
// +kubebuilder:storageversion
type LogPipeline struct {
	metav1.TypeMeta   `json:",inline"`
	metav1.ObjectMeta `json:"metadata,omitempty"`

	// Defines the desired state of LogPipeline
	// +kubebuilder:validation:Optional
	Spec LogPipelineSpec `json:"spec,omitempty"`
	// Shows the observed state of the LogPipeline
	// +kubebuilder:validation:Optional
	Status LogPipelineStatus `json:"status,omitempty"`
}

// LogPipelineSpec defines the desired state of LogPipeline
// +kubebuilder:validation:XValidation:rule="!(has(self.output.otlp) && has(self.input.runtime.dropLabels))", message="input.runtime.dropLabels is not supported with otlp output"
// +kubebuilder:validation:XValidation:rule="!(has(self.output.otlp) && has(self.input.runtime.keepAnnotations))", message="input.runtime.keepAnnotations is not supported with otlp output"
// +kubebuilder:validation:XValidation:rule="!(has(self.output.otlp) && has(self.filters))", message="filters are not supported with otlp output"
// +kubebuilder:validation:XValidation:rule="!(has(self.output.otlp) && has(self.files))", message="files not supported with otlp output"
// +kubebuilder:validation:XValidation:rule="!(has(self.output.otlp) && has(self.variables))", message="variables not supported with otlp output"
// +kubebuilder:validation:XValidation:rule="has(self.output.otlp) || !(has(self.transform))", message="transform is only supported with otlp output"
// +kubebuilder:validation:XValidation:rule="has(self.output.otlp) || !(has(self.filter))", message="filter is only supported with otlp output"
// +kubebuilder:validation:XValidation:rule="has(self.output.otlp) || !(has(self.input.otlp))", message="otlp input is only supported with otlp output"
type LogPipelineSpec struct {
	// Input configures additional inputs for log collection.
	// +kubebuilder:validation:Optional
	Input LogPipelineInput `json:"input,omitempty"`
	// FluentBitFilters configures custom Fluent Bit `filters` to transform logs. Only available when using an output of type `http` and `custom`.
	// +kubebuilder:validation:Optional
	FluentBitFilters []LogPipelineFilter `json:"filters,omitempty"`
	// Output configures the backend to which logs are sent. You must specify exactly one output per pipeline.
	// +kubebuilder:validation:Required
	Output LogPipelineOutput `json:"output"`
	// Files is a list of content snippets that are mounted as files in the Fluent Bit configuration, which can be linked in the `custom` filters and a `custom` output. Only available when using an output of type `http` and `custom`.
	// +kubebuilder:validation:Optional
	Files []LogPipelineFileMount `json:"files,omitempty"`
	// Variables is a list of mappings from Kubernetes Secret keys to environment variables. Mapped keys are mounted as environment variables, so that they are available as [Variables](https://docs.fluentbit.io/manual/administration/configuring-fluent-bit/classic-mode/variables) in the `custom` filters and a `custom` output. Only available when using an output of type `http` and `custom`.
	// +kubebuilder:validation:Optional
	Variables []LogPipelineVariableRef `json:"variables,omitempty"`
	// Transforms specify a list of transformations to apply to telemetry data.
	// +kubebuilder:validation:Optional
	Transforms []TransformSpec `json:"transform,omitempty"`
	// Filters specifies a list of filters to apply to telemetry data.
	// +kubebuilder:validation:Optional
	Filters []FilterSpec `json:"filter,omitempty"`
}

// LogPipelineInput configures additional inputs for log collection.
type LogPipelineInput struct {
	// Runtime input configures the log collection from application containers stdout/stderr by tailing the log files of the underlying container runtime.
	// +kubebuilder:validation:Optional
	Runtime *LogPipelineRuntimeInput `json:"runtime,omitempty"`
	// OTLP input configures the push endpoint to receive logs from a OTLP source.
	// +kubebuilder:validation:Optional
	OTLP *OTLPInput `json:"otlp,omitempty"`
}

// LogPipelineRuntimeInput configures the log collection from application containers stdout/stderr by tailing the log files of the underlying container runtime.
type LogPipelineRuntimeInput struct {
	// Enabled specifies if the 'runtime' input is enabled. If enabled, application logs are collected from application containers stdout/stderr. The default is `true`.
	// +kubebuilder:validation:Optional
	Enabled *bool `json:"enabled,omitempty"`
	// Namespaces describes whether application logs from specific namespaces are selected. The options are mutually exclusive. By default, all namespaces except the system namespaces are enabled. To enable all namespaces including system namespaces, use an empty struct notation.
	// +kubebuilder:validation:Optional
	Namespaces *NamespaceSelector `json:"namespaces,omitempty"`
	// Containers describes whether application logs from specific containers are selected. The options are mutually exclusive.
	// +kubebuilder:validation:Optional
	Containers LogPipelineContainerSelector `json:"containers,omitempty"`
	// KeepAnnotations defines whether to keep all Kubernetes annotations. The default is `false`.  Only available when using an output of type `http` and `custom`.
	// +kubebuilder:validation:Optional
	KeepAnnotations *bool `json:"keepAnnotations,omitempty"`
	// DropLabels defines whether to drop all Kubernetes labels. The default is `false`. Only available when using an output of type `http` and `custom`. For an `otlp` output, use the label enrichement feature in the Telemetry resource instead.
	// +kubebuilder:validation:Optional
	DropLabels *bool `json:"dropLabels,omitempty"`
	// KeepOriginalBody retains the original log data if the log data is in JSON and it is successfully parsed. If set to `false`, the original log data is removed from the log record. The default is `true`.
	// +kubebuilder:validation:Optional
	KeepOriginalBody *bool `json:"keepOriginalBody,omitempty"`
}

<<<<<<< HEAD
=======
// LogPipelineNamespaceSelector describes whether application logs from specific Namespaces are selected. The options are mutually exclusive. System Namespaces are excluded by default. Use the `system` attribute with value `true` to enable them.
// +kubebuilder:validation:XValidation:rule="(has(self.include) == true ? 1 : 0) + (has(self.exclude) == true ? 1 : 0) + (has(self.system) == true ? 1 : 0) <= 1",message="Only one of 'include', 'exclude' or 'system' can be defined"
type LogPipelineNamespaceSelector struct {
	// Include specifies the list of namespace names to include when collecting container logs. By default, logs from all namespaces are collected, except system namespaces. You cannot specify an include list together with an exclude list.
	// +kubebuilder:validation:Optional
	// +kubebuilder:validation:items:Pattern=`^[a-z0-9]([-a-z0-9]*[a-z0-9])?$`
	// +kubebuilder:validation:items:MaxLength=63
	Include []string `json:"include,omitempty"`
	// Exclude specifies the list of namespace names to exclude when collecting container logs. By default, logs from all namespaces are collected, except system namespaces. You cannot specify an exclude list together with an include list.
	// +kubebuilder:validation:Optional
	// +kubebuilder:validation:items:Pattern=`^[a-z0-9]([-a-z0-9]*[a-z0-9])?$`
	// +kubebuilder:validation:items:MaxLength=63
	Exclude []string `json:"exclude,omitempty"`
	// System specifies whether to collect logs from system namespaces. If set to `true`, you collect logs from all namespaces including system namespaces, such as like kube-system, istio-system, and kyma-system. The default is `false`.
	// +kubebuilder:validation:Optional
	System bool `json:"system,omitempty"`
}

>>>>>>> 02638490
// LogPipelineContainerSelector describes whether application logs from specific containers are selected. The options are mutually exclusive.
// +kubebuilder:validation:XValidation:rule="!(has(self.include) && has(self.exclude))",message="Only one of 'include' or 'exclude' can be defined"
type LogPipelineContainerSelector struct {
	// Include specifies to include only the container logs with the specified container names.
	// +kubebuilder:validation:Optional
	Include []string `json:"include,omitempty"`
	// Exclude specifies to exclude only the container logs with the specified container names.
	// +kubebuilder:validation:Optional
	Exclude []string `json:"exclude,omitempty"`
}

// LogPipelineFilter configures custom Fluent Bit `filters` to transform logs. Only available when using an output of type `http` and `custom`.
type LogPipelineFilter struct {
	// Custom defines a custom filter in the [Fluent Bit syntax](https://docs.fluentbit.io/manual/pipeline/outputs). If you use a `custom` filter, you put the LogPipeline in unsupported mode. Only available when using an output of type `http` and `custom`.
	// +kubebuilder:validation:Optional
	Custom string `json:"custom,omitempty"`
}

// LogPipelineOutput configures the backend to which logs are sent. You must specify exactly one output per pipeline.
// +kubebuilder:validation:XValidation:rule="has(self.otlp) == has(oldSelf.otlp)", message="Switching to or away from OTLP output is not supported. Please re-create the LogPipeline instead"
// +kubebuilder:validation:XValidation:rule="(has(self.custom) == true ? 1 : 0) + (has(self.http) == true ? 1 : 0) + (has(self.otlp) == true ? 1 : 0) == 1",message="Exactly one output out of 'custom', 'http' or 'otlp' must be defined"
type LogPipelineOutput struct {
	// Custom defines a custom output in the [Fluent Bit syntax](https://docs.fluentbit.io/manual/pipeline/outputs) where you want to push the logs. If you use a `custom` output, you put the LogPipeline in unsupported mode. Only available when using an output of type `http` and `custom`.
	// +kubebuilder:validation:Optional
	Custom string `json:"custom,omitempty"`
	// HTTP configures an HTTP-based output compatible with the Fluent Bit HTTP output plugin.
	// +kubebuilder:validation:Optional
	HTTP *LogPipelineHTTPOutput `json:"http,omitempty"`
	// OTLP defines an output using the OpenTelemetry protocol.
	// +kubebuilder:validation:Optional
	OTLP *OTLPOutput `json:"otlp,omitempty"`
}

// LogPipelineHTTPOutput configures an HTTP-based output compatible with the Fluent Bit HTTP output plugin.
type LogPipelineHTTPOutput struct {
	// Host defines the host of the HTTP backend.
	// +kubebuilder:validation:Required
	Host ValueType `json:"host"`
	// User defines the basic auth user.
	// +kubebuilder:validation:Optional
	User *ValueType `json:"user,omitempty"`
	// Password defines the basic auth password.
	// +kubebuilder:validation:Optional
	Password *ValueType `json:"password,omitempty"`
	// URI defines the URI of the HTTP backend. Default is "/".
	// +kubebuilder:validation:Optional
	// +kubebuilder:validation:Pattern=`^/.*$`
	URI string `json:"uri,omitempty"`
	// Port defines the port of the HTTP backend. Default is 443.
	// +kubebuilder:validation:Optional
	Port string `json:"port,omitempty"`
	// Compress defines the compression algorithm to use. Either `none` or `gzip`. Default is `none`.
	// +kubebuilder:validation:Optional
	Compress string `json:"compress,omitempty"`
	// Format is the data format to be used in the HTTP request body. Either `gelf`, `json`, `json_stream`, `json_lines`, or `msgpack`. Default is `json`.
	// +kubebuilder:validation:Optional
	Format string `json:"format,omitempty"`
	// TLS configures TLS for the HTTP backend.
	// +kubebuilder:validation:Optional
	TLSConfig OutputTLS `json:"tls,omitempty"`
	// Dedot enables de-dotting of Kubernetes labels and annotations. For compatibility with OpenSearch-based backends, dots (.) are replaced by underscores (_). Default is `false`.
	// +kubebuilder:validation:Optional
	Dedot bool `json:"dedot,omitempty"`
}

// LogPipelineFileMount provides file content to be consumed by a LogPipeline configuration
type LogPipelineFileMount struct {
	// Name of the file under which the content is mounted in the Fluent Bit configuration.
	// +kubebuilder:validation:Required
	// +kubebuilder:validation:MinLength=1
	Name string `json:"name"`
	// Content of the file to be mounted in the Fluent Bit configuration.
	// +kubebuilder:validation:Required
	// +kubebuilder:validation:MinLength=1
	Content string `json:"content"`
}

// LogPipelineVariableRef references a Kubernetes secret that should be provided as environment variable to Fluent Bit
type LogPipelineVariableRef struct {
	// Name of the variable to map.
	// +kubebuilder:validation:Required
	// +kubebuilder:validation:MinLength=1
	Name string `json:"name"`
	// ValueFrom specifies the secret and key to select the value to map.
	// +kubebuilder:validation:Required
	ValueFrom ValueFromSource `json:"valueFrom"`
}

// LogPipelineStatus shows the observed state of the LogPipeline
type LogPipelineStatus struct {
	// An array of conditions describing the status of the pipeline.
	// +kubebuilder:validation:Optional
	Conditions []metav1.Condition `json:"conditions,omitempty"`
	// Is active when the LogPipeline uses a `custom` output or filter; see [unsupported mode](https://github.com/kyma-project/telemetry-manager/blob/main/docs/user/02-logs.md#unsupported-mode).
	// +kubebuilder:validation:Optional
	UnsupportedMode *bool `json:"unsupportedMode,omitempty"`
}<|MERGE_RESOLUTION|>--- conflicted
+++ resolved
@@ -130,27 +130,6 @@
 	KeepOriginalBody *bool `json:"keepOriginalBody,omitempty"`
 }
 
-<<<<<<< HEAD
-=======
-// LogPipelineNamespaceSelector describes whether application logs from specific Namespaces are selected. The options are mutually exclusive. System Namespaces are excluded by default. Use the `system` attribute with value `true` to enable them.
-// +kubebuilder:validation:XValidation:rule="(has(self.include) == true ? 1 : 0) + (has(self.exclude) == true ? 1 : 0) + (has(self.system) == true ? 1 : 0) <= 1",message="Only one of 'include', 'exclude' or 'system' can be defined"
-type LogPipelineNamespaceSelector struct {
-	// Include specifies the list of namespace names to include when collecting container logs. By default, logs from all namespaces are collected, except system namespaces. You cannot specify an include list together with an exclude list.
-	// +kubebuilder:validation:Optional
-	// +kubebuilder:validation:items:Pattern=`^[a-z0-9]([-a-z0-9]*[a-z0-9])?$`
-	// +kubebuilder:validation:items:MaxLength=63
-	Include []string `json:"include,omitempty"`
-	// Exclude specifies the list of namespace names to exclude when collecting container logs. By default, logs from all namespaces are collected, except system namespaces. You cannot specify an exclude list together with an include list.
-	// +kubebuilder:validation:Optional
-	// +kubebuilder:validation:items:Pattern=`^[a-z0-9]([-a-z0-9]*[a-z0-9])?$`
-	// +kubebuilder:validation:items:MaxLength=63
-	Exclude []string `json:"exclude,omitempty"`
-	// System specifies whether to collect logs from system namespaces. If set to `true`, you collect logs from all namespaces including system namespaces, such as like kube-system, istio-system, and kyma-system. The default is `false`.
-	// +kubebuilder:validation:Optional
-	System bool `json:"system,omitempty"`
-}
-
->>>>>>> 02638490
 // LogPipelineContainerSelector describes whether application logs from specific containers are selected. The options are mutually exclusive.
 // +kubebuilder:validation:XValidation:rule="!(has(self.include) && has(self.exclude))",message="Only one of 'include' or 'exclude' can be defined"
 type LogPipelineContainerSelector struct {
