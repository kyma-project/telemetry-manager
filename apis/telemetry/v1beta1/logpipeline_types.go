--- conflicted
+++ resolved
@@ -181,24 +181,7 @@
 	UnsupportedMode *bool `json:"unsupportedMode,omitempty"`
 }
 
-<<<<<<< HEAD
 func (i *LogPipelineInput) IsDefined() bool {
-=======
-// +kubebuilder:object:root=true
-// LogPipelineList contains a list of LogPipeline
-type LogPipelineList struct {
-	metav1.TypeMeta `json:",inline"`
-	metav1.ListMeta `json:"metadata,omitempty"`
-	Items           []LogPipeline `json:"items"`
-}
-
-//nolint:gochecknoinits // SchemeBuilder's registration is required.
-func init() {
-	SchemeBuilder.Register(&LogPipeline{}, &LogPipelineList{})
-}
-
-func (i *LogPipelineInput) IsValid() bool {
->>>>>>> a3d4f8b9
 	return i != nil
 }
 
