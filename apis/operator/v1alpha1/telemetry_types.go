/*
Copyright 2021.

Licensed under the Apache License, Version 2.0 (the "License");
you may not use this file except in compliance with the License.
You may obtain a copy of the License at

    http://www.apache.org/licenses/LICENSE-2.0

Unless required by applicable law or agreed to in writing, software
distributed under the License is distributed on an "AS IS" BASIS,
WITHOUT WARRANTIES OR CONDITIONS OF ANY KIND, either express or implied.
See the License for the specific language governing permissions and
limitations under the License.
*/

package v1alpha1

import (
	metav1 "k8s.io/apimachinery/pkg/apis/meta/v1"
)

type State string

// Valid Module CR States.
const (
	// StateReady signifies Module CR is Ready and has been installed successfully.
	StateReady State = "Ready"

	// StateDeleting signifies Module CR is being deleted. This is the state that is used
	// when a deletionTimestamp was detected and Finalizers are picked up.
	StateDeleting State = "Deleting"

	// StateWarning signifies specified resource has been deployed, but cannot be used due to misconfiguration,
	// usually it means that user interaction is required.
	StateWarning State = "Warning"
)

// TelemetrySpec defines the desired state of Telemetry
type TelemetrySpec struct {
	// Trace configures module settings specific to the trace features. This field is optional.
	// +optional
	Trace *TraceSpec `json:"trace,omitempty"`

	// Metric configures module settings specific to the metric features. This field is optional.
	// +optional
	Metric *MetricSpec `json:"metric,omitempty"`

	// Log configures module settings specific to the log features. This field is optional.
	// +optional
	Log *LogSpec `json:"log,omitempty"`

	// Enrichments configures optional enrichments of all telemetry data collected by pipelines. This field is optional.
	// +optional
	Enrichments *EnrichmentSpec `json:"enrichments,omitempty"`
}

// MetricSpec configures module settings specific to the metric features.
type MetricSpec struct {
	// Gateway configures the settings for the metric gateway.
	Gateway GatewaySpec `json:"gateway,omitempty"`
}

// TraceSpec configures module settings specific to the trace features.
type TraceSpec struct {
	// Gateway configures the settings for the trace gateway.
	Gateway GatewaySpec `json:"gateway,omitempty"`
}

// LogSpec configures module settings specific to the log features.
type LogSpec struct {
	// Gateway configures the settings for the log gateway.
	Gateway GatewaySpec `json:"gateway,omitempty"`
}

// GatewaySpec defines settings of a gateway.
type GatewaySpec struct {
	// Scaling defines which strategy is used for scaling the gateway, with detailed configuration options for each strategy type.
	Scaling Scaling `json:"scaling,omitempty"`
}

// Scaling defines which strategy is used for scaling the gateway, with detailed configuration options for each strategy type.
type Scaling struct {
	// Type of scaling strategy. Default is none, using a fixed amount of replicas.
	// +optional
	// +kubebuilder:validation:Optional
	// +kubebuilder:validation:Enum=Static
	Type ScalingStrategyType `json:"type,omitempty"`

	// Static is a scaling strategy enabling you to define a custom amount of replicas to be used for the gateway. Present only if Type =
	// StaticScalingStrategyType.
	// +optional
	Static *StaticScaling `json:"static,omitempty"`
}

// +enum
type ScalingStrategyType string

const (
	StaticScalingStrategyType ScalingStrategyType = "Static"
)

type StaticScaling struct {
	// Replicas defines a static number of Pods to run the gateway. Minimum is 1.
	// +kubebuilder:validation:Minimum=1
	Replicas int32 `json:"replicas,omitempty"`
}

// TelemetryStatus defines the observed state of Telemetry
type TelemetryStatus struct {
	Status `json:",inline"`

	// Conditions contain a set of conditionals to determine the State of Status.
	// If all Conditions are met, State is expected to be in StateReady.
	Conditions []metav1.Condition `json:"conditions,omitempty"`

	// Endpoints for log, trace and metric gateway.
	// +nullable
	GatewayEndpoints GatewayEndpoints `json:"endpoints,omitempty"`
	// add other fields to status subresource here
}

type GatewayEndpoints struct {
<<<<<<< HEAD
	// Traces contains the endpoints for trace gateway supporting OTLP.
=======
	// Logs contains the endpoints for log gateway supporting OTLP.
	Logs *OTLPEndpoints `json:"logs,omitempty"`

	// traces contains the endpoints for trace gateway supporting OTLP.
>>>>>>> d9b9d2a7
	Traces *OTLPEndpoints `json:"traces,omitempty"`

	// Metrics contains the endpoints for metric gateway supporting OTLP.
	Metrics *OTLPEndpoints `json:"metrics,omitempty"`
}

type OTLPEndpoints struct {
	// GRPC endpoint for OTLP.
	GRPC string `json:"grpc,omitempty"`
	// HTTP endpoint for OTLP.
	HTTP string `json:"http,omitempty"`
}

// +kubebuilder:object:root=true
// +kubebuilder:resource:scope=Namespaced,categories={kyma-modules,kyma-telemetry}
// +kubebuilder:subresource:status
// +kubebuilder:printcolumn:name="state",type="string",JSONPath=".status.state"
// +kubebuilder:printcolumn:name="age",type="date",JSONPath=".metadata.creationTimestamp"

// Telemetry is the Schema for the telemetries API
type Telemetry struct {
	metav1.TypeMeta   `json:",inline"`
	metav1.ObjectMeta `json:"metadata,omitempty"`

	Spec   TelemetrySpec   `json:"spec,omitempty"`
	Status TelemetryStatus `json:"status,omitempty"`
}

// +kubebuilder:object:root=true

// TelemetryList contains a list of Telemetry
type TelemetryList struct {
	metav1.TypeMeta `json:",inline"`
	metav1.ListMeta `json:"metadata,omitempty"`

	Items []Telemetry `json:"items"`
}

//nolint:gochecknoinits // SchemeBuilder's registration is required.
func init() {
	SchemeBuilder.Register(&Telemetry{}, &TelemetryList{})
}

// +k8s:deepcopy-gen=true

// Status defines the observed state of Module CR.
type Status struct {
	// State signifies current state of Module CR.
	// Value can be one of these three: "Ready", "Deleting", or "Warning".
	// +kubebuilder:validation:Required
	// +kubebuilder:validation:Enum=Deleting;Ready;Warning
	State State `json:"state"`
}

// EnrichmentSpec defines the configuration for telemetry data enrichment.
// EnrichmentSpec contains settings to enable enrichment and specify pod labels for enrichment.
type EnrichmentSpec struct {
	// ExtractPodLabels specifies the list of Pod labels to be used for enrichment.
	// This field is optional.
	ExtractPodLabels []PodLabel `json:"extractPodLabels,omitempty"`

	// Cluster provides user-defined cluster definitions to enrich resource attributes.
	// +optional
	Cluster *Cluster `json:"cluster,omitempty"`
}

// +kubebuilder:validation:XValidation:rule="(has(self.key) || has(self.keyPrefix))", message="Either 'key' or 'keyPrefix' must be specified"
// +kubebuilder:validation:XValidation:rule="!(has(self.key) && has(self.keyPrefix))", message="Either 'key' or 'keyPrefix' must be specified"
// PodLabel defines labels from a Pod used for telemetry data enrichments, which can be specified either by a key or a key prefix.
// Either 'key' or 'keyPrefix' must be specified, but not both.
// The enriched telemetry data contains resource attributes with key k8s.pod.label.<label_key>.
type PodLabel struct {
	// Key specifies the exact label key to be used.
	// This field is optional.
	Key string `json:"key,omitempty"`

	// KeyPrefix specifies a prefix for label keys to be used.
	// This field is optional.
	KeyPrefix string `json:"keyPrefix,omitempty"`
}

// Use Cluster to define custom cluster details to enrich your telemetry resource attributes.
type Cluster struct {
	// Name specifies a custom cluster name for the resource attribute `k8s.cluster.name`.
	Name string `json:"name"`
}<|MERGE_RESOLUTION|>--- conflicted
+++ resolved
@@ -114,21 +114,17 @@
 	// If all Conditions are met, State is expected to be in StateReady.
 	Conditions []metav1.Condition `json:"conditions,omitempty"`
 
-	// Endpoints for log, trace and metric gateway.
+	// GatewayEndpoints for log, trace and metric gateway.
 	// +nullable
 	GatewayEndpoints GatewayEndpoints `json:"endpoints,omitempty"`
 	// add other fields to status subresource here
 }
 
 type GatewayEndpoints struct {
-<<<<<<< HEAD
-	// Traces contains the endpoints for trace gateway supporting OTLP.
-=======
 	// Logs contains the endpoints for log gateway supporting OTLP.
 	Logs *OTLPEndpoints `json:"logs,omitempty"`
 
-	// traces contains the endpoints for trace gateway supporting OTLP.
->>>>>>> d9b9d2a7
+	// Traces contains the endpoints for trace gateway supporting OTLP.
 	Traces *OTLPEndpoints `json:"traces,omitempty"`
 
 	// Metrics contains the endpoints for metric gateway supporting OTLP.
