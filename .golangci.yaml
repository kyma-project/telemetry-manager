run:
  modules-download-mode: readonly
  timeout: 10m
  build-tags:
    - e2e
linters:
  disable-all: true
  enable:
    - asasalint
    - asciicheck
    - bodyclose
    - dogsled
    - dupl
    - dupword
    - errcheck
    - errchkjson
    - exportloopref
    - gci
    - ginkgolinter
    - gocheckcompilerdirectives
    - gochecknoinits
    - gofmt
    - goimports
    - gosec
    - gosimple
    - govet
    - ineffassign
    - loggercheck
    - misspell
    - misspell
    - nilnil
    - nolintlint
    - revive
    - staticcheck
    - stylecheck
    - typecheck
    - unparam
    - unused

linters-settings:
  dupl:
    threshold: 100                 # Tokens count to trigger error.

  errcheck:
    check-type-assertions: true    # Reports type assertions: `a := b.(SomeStruct)`.
    check-blank: true              # Report assignment of errors to blank identifier: `num, _ := strconv.Atoi(numStr)`.
    exclude-functions:             # List of functions to exclude from checking.
      - io/ioutil.ReadFile
      - io.Copy(*bytes.Buffer)
      - io.Copy(os.Stdout)
      - gopkg.in/yaml.v3.Marshal

  errchkjson:
    check-error-free-encoding: true
    report-no-exported: true

  gci:
    sections:
      - standard                                             # Standard packages.
      - default                                              # Imports that could not be matched to another section type.
      - prefix(github.com/kyma-project/telemetry-manager)    # Imports with the specified Prefix.
      - blank                                                # Blank imports
      - dot                                                  # Dot imports
    custom-order: true

  goimports:
    local-prefixes: github.com/kyma-project/telemetry-manager

  govet:
    check-shadowing: true

  loggercheck:
    klog: true                   # Allows checking for the k8s.io/klog/v2.
    zap: true                    # Allows checking for the go.uber.org/zap.
    kitlog: false                # Prohibits checking for the github.com/go-kit/log.
    logr: false                  # Prohibits checking for the github.com/go-logr/logr.
    require-string-key: true     # Require all logging keys to be inlined constant strings.
    no-printf-like: true

  misspell:
    locale: US

  nolintlint:
    allow-unused: true
    require-explanation: true
    require-specific: true

issues:
  exclude:
    # Check this issue for more info: https://github.com/kyoh86/scopelint/issues/4
    - Using the variable on range scope `tc` in function literal
    - Using the variable on range scope `tt` in function literal
  exclude-rules:
    - path: _test\.go
      linters:
        - errcheck
    - path: _test\.go
      text: "shadow: declaration of \"ctx\" shadows declaration at line ([\\d]+)"
      linters:
        - govet
    - path: .go
      text: "shadow: declaration of \"err\" shadows declaration at line ([\\d]+)"
      linters:
        - govet
    - linters: [ gci ]
      path: test/e2e/(tracing|metrics)_test.go
    - linters: [ dupl ]
      path: apis/telemetry/v1alpha1/(logparsers|metricpipeline|tracepipeline)_types_test.go
    - linters: [ dupl ]
      path: apis/telemetry/v1alpha1/secret_refs_test.go
    - linters: [ dupl ]
      path: controllers/telemetry/(logparser|logpipeline|metricpipeline|tracepipeline)_controller(_test)?.go
    - linters: [ dupl ]
      path: internal/reconciler/(logpipeline|metricpipeline|tracepipeline)/status_test.go
    - linters: [ dupl ]
      path: internal/resources/otelcollector/gateway/resources_test.go
    - linters: [ dupl ]
      path: internal/kubernetes/utils(_test)?.go
    - linters: [ dupl ]
      path: internal/fluentbit/config/validation_test.go
    - linters: [ dupl ]
      path: internal/webhookcert/webhook_cert_test.go
    - linters: [ dupl ]
      path: internal/webhookcert/server_cert_generator_test.go
    - linters: [ dupl ]
      path: test/e2e/testkit/otlp/matchers/metric_matchers.go
    - linters: [ dupl ]
      path: test/e2e/testkit/otlp/matchers/trace_matchers.go
    - linters: [ dupl ]
      path: test/e2e/metrics_test.go
    - linters: [ dupl ]
<<<<<<< HEAD
      path: test/e2e/tracing_test.go
    - linters: [ dupl ]
      path: main.go
=======
      path: test/e2e/tracing_test
    - linters: [ dupl ]
      path: internal/reconciler/tracepipeline/reconciler_test.go
    - linters: [ dupl ]
      path: internal/reconciler/metricpipeline/reconciler_test.go
>>>>>>> 49e8769f
    - linters: [ errcheck ]
      path: test/e2e/testkit/otlp/traces/traces.go<|MERGE_RESOLUTION|>--- conflicted
+++ resolved
@@ -129,16 +129,12 @@
     - linters: [ dupl ]
       path: test/e2e/metrics_test.go
     - linters: [ dupl ]
-<<<<<<< HEAD
       path: test/e2e/tracing_test.go
-    - linters: [ dupl ]
-      path: main.go
-=======
-      path: test/e2e/tracing_test
     - linters: [ dupl ]
       path: internal/reconciler/tracepipeline/reconciler_test.go
     - linters: [ dupl ]
       path: internal/reconciler/metricpipeline/reconciler_test.go
->>>>>>> 49e8769f
+    - linters: [ dupl ]
+      path: main.go
     - linters: [ errcheck ]
       path: test/e2e/testkit/otlp/traces/traces.go