--- conflicted
+++ resolved
@@ -51,11 +51,7 @@
 CONTROLLER_GEN   := $(TOOLS_BIN_DIR)/controller-gen
 GOLANGCI_LINT    := $(TOOLS_BIN_DIR)/golangci-lint
 GO_TEST_COVERAGE := $(TOOLS_BIN_DIR)/go-test-coverage
-<<<<<<< HEAD
-=======
 GOTESTSUM		 := $(TOOLS_BIN_DIR)/gotestsum
-KUSTOMIZE        := $(TOOLS_BIN_DIR)/kustomize
->>>>>>> 4a1b770a
 MOCKERY          := $(TOOLS_BIN_DIR)/mockery
 TABLE_GEN        := $(TOOLS_BIN_DIR)/table-gen
 YQ               := $(TOOLS_BIN_DIR)/yq
