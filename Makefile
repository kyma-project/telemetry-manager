--- conflicted
+++ resolved
@@ -102,8 +102,6 @@
 provision-test-env:
 	K8S_VERSION=$(ENVTEST_K8S_VERSION) hack/provision-test-env.sh
 
-<<<<<<< HEAD
-=======
 .PHONY: e2e-test
 e2e-test: ginkgo k3d  | test-matchers provision-test-env ## Provision k3d cluster and run end-to-end tests.
 	IMG=k3d-kyma-registry:5000/telemetry-manager:latest make deploy-dev
@@ -111,7 +109,6 @@
 	mkdir -p ${ARTIFACTS}
 	mv junit.xml ${ARTIFACTS}
 
->>>>>>> 74293a3c
 .PHONY: e2e-test-logging
 e2e-test-logging: ginkgo k3d | test-matchers provision-test-env ## Provision k3d cluster, deploy development variant and run end-to-end logging tests.
 	IMG=k3d-kyma-registry:5000/telemetry-manager:latest make deploy-dev
