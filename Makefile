--- conflicted
+++ resolved
@@ -74,12 +74,6 @@
 # Sub-makefile
 include hack/make/provision.mk
 include hack/make/e2e.mk
-<<<<<<< HEAD
-
-.PHONY: all
-all: build
-=======
->>>>>>> 56deec65
 
 ##@ General
 
@@ -233,15 +227,9 @@
 build: generate fmt vet tidy ## Build manager binary
 	go build -o bin/manager main.go
 
-<<<<<<< HEAD
-check-clean: generate manifests manifests-experimental crd-docs-gen generate-e2e-targets## Check if repo is clean up-to-date. Used after code generation
-	@echo "Checking if all generated files are up-to-date"
-	@git diff --name-only --exit-code || (echo "Generated files are not up-to-date. Please run 'make generate manifests manifests-experimental crd-docs-gen generate-e2e-targets' to update them." && exit 1)
-=======
 .PHONY: docker-build
 docker-build: ## Build docker image with the manager
 	docker build -t ${MANAGER_IMAGE} .
->>>>>>> 56deec65
 
 .PHONY: docker-push
 docker-push: ## Push docker image with the manager
