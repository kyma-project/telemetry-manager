--- conflicted
+++ resolved
@@ -1,10 +1,5 @@
 images:
-<<<<<<< HEAD
-  - source: "fluent/fluent-bit@sha256:d6dec000c4929a439562525728c708f6e99800d7ddc82efd6aa4f45f3a20b562"
-    tag: "3.2.10" # used by the kyma telemetry module
-  - source: "rancher/k3s@sha256:654b028f2d213cf1ba28b4c69ed41bada00796a9c4b065c0a21bc93ac36fc49b"
-    tag: "v1.31.6-k3s1" # used by k3d
-=======
   - source: "fluent/fluent-bit@sha256:3cabd4bd59596931cd99d812c99200e12fa08758fd08dfb0549c96ae97a70ddd"
     tag: "4.0.0" # used by the kyma telemetry module
->>>>>>> 13587676
+  - source: "rancher/k3s@sha256:654b028f2d213cf1ba28b4c69ed41bada00796a9c4b065c0a21bc93ac36fc49b"
+    tag: "v1.31.6-k3s1" # used by k3d