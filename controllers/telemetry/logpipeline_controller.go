--- conflicted
+++ resolved
@@ -88,7 +88,6 @@
 		MaxPipelineCount,
 	)
 
-<<<<<<< HEAD
 	pipelineSyncer := resourcelock.NewSyncer(
 		client,
 		types.NamespacedName{
@@ -97,10 +96,7 @@
 		},
 	)
 
-	flowHealthProber, err := prober.NewLogPipelineProber(types.NamespacedName{Name: config.SelfMonitorName, Namespace: config.TelemetryNamespace})
-=======
 	fluentBitFlowHealthProber, err := prober.NewFluentBitProber(types.NamespacedName{Name: config.SelfMonitorName, Namespace: config.TelemetryNamespace})
->>>>>>> b3a655a0
 	if err != nil {
 		return nil, err
 	}
@@ -115,7 +111,7 @@
 		return nil, err
 	}
 
-	fluentBitReconciler, err := configureFluentBitReconciler(client, config, pipelineLock, fluentBitFlowHealthProber)
+	fluentBitReconciler, err := configureFluentBitReconciler(client, config, fluentBitFlowHealthProber, pipelineLock)
 	if err != nil {
 		return nil, err
 	}
@@ -128,12 +124,8 @@
 	reconciler := logpipeline.New(
 		client,
 		overrides.New(client, overrides.HandlerConfig{SystemNamespace: config.TelemetryNamespace}),
-<<<<<<< HEAD
 		pipelineSyncer,
-		fbReconciler,
-=======
 		fluentBitReconciler,
->>>>>>> b3a655a0
 		otelReconciler,
 	)
 
@@ -199,7 +191,7 @@
 	return requests
 }
 
-func configureFluentBitReconciler(client client.Client, config LogPipelineControllerConfig, pipelineLock logpipelinefluentbit.PipelineLock, flowHealthProber *prober.FluentBitProber) (*logpipelinefluentbit.Reconciler, error) {
+func configureFluentBitReconciler(client client.Client, config LogPipelineControllerConfig, flowHealthProber *prober.FluentBitProber, pipelineLock logpipelinefluentbit.PipelineLock) (*logpipelinefluentbit.Reconciler, error) {
 	pipelineValidator := &logpipelinefluentbit.Validator{
 		EndpointValidator:  &endpoint.Validator{Client: client},
 		TLSCertValidator:   tlscert.New(client),
