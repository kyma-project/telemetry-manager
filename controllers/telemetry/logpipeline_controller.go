package telemetry

/*
Copyright 2021.

Licensed under the Apache License, Version 2.0 (the "License");
you may not use this file except in compliance with the License.
You may obtain a copy of the License at

    http://www.apache.org/licenses/LICENSE-2.0

Unless required by applicable law or agreed to in writing, software
distributed under the License is distributed on an "AS IS" BASIS,
WITHOUT WARRANTIES OR CONDITIONS OF ANY KIND, either express or implied.
See the License for the specific language governing permissions and
limitations under the License.
*/

import (
	"context"
<<<<<<< HEAD
	"github.com/kyma-project/telemetry-manager/internal/workloadstatus"
	"go.uber.org/zap"
=======

>>>>>>> 161b8cc9
	appsv1 "k8s.io/api/apps/v1"
	corev1 "k8s.io/api/core/v1"
	rbacv1 "k8s.io/api/rbac/v1"
	"k8s.io/apimachinery/pkg/api/resource"
	"k8s.io/apimachinery/pkg/types"
	ctrl "sigs.k8s.io/controller-runtime"
	ctrlbuilder "sigs.k8s.io/controller-runtime/pkg/builder"
	"sigs.k8s.io/controller-runtime/pkg/client"
	"sigs.k8s.io/controller-runtime/pkg/event"
	"sigs.k8s.io/controller-runtime/pkg/handler"
	"sigs.k8s.io/controller-runtime/pkg/source"

	telemetryv1alpha1 "github.com/kyma-project/telemetry-manager/apis/telemetry/v1alpha1"
	"github.com/kyma-project/telemetry-manager/internal/fluentbit/config/builder"
	"github.com/kyma-project/telemetry-manager/internal/istiostatus"
	"github.com/kyma-project/telemetry-manager/internal/overrides"
	"github.com/kyma-project/telemetry-manager/internal/predicate"
	"github.com/kyma-project/telemetry-manager/internal/reconciler/logpipeline"
	"github.com/kyma-project/telemetry-manager/internal/resources/fluentbit"
	"github.com/kyma-project/telemetry-manager/internal/selfmonitor/prober"
	"github.com/kyma-project/telemetry-manager/internal/tlscert"
)

// LogPipelineController reconciles a LogPipeline object
type LogPipelineController struct {
	client.Client

	reconcileTriggerChan <-chan event.GenericEvent
	reconciler           *logpipeline.Reconciler
}

type LogPipelineControllerConfig struct {
	ExporterImage          string
	FluentBitCPULimit      string
	FluentBitCPURequest    string
	FluentBitMemoryLimit   string
	FluentBitMemoryRequest string
	FluentBitImage         string
	PipelineDefaults       builder.PipelineDefaults
	PriorityClassName      string
	SelfMonitorName        string
	TelemetryNamespace     string
}

func NewLogPipelineController(client client.Client, reconcileTriggerChan <-chan event.GenericEvent, config LogPipelineControllerConfig) (*LogPipelineController, error) {
	flowHealthProber, err := prober.NewLogPipelineProber(types.NamespacedName{Name: config.SelfMonitorName, Namespace: config.TelemetryNamespace})
	if err != nil {
		return nil, err
	}

	reconcilerCfg := logpipeline.Config{
		SectionsConfigMap:     types.NamespacedName{Name: "telemetry-fluent-bit-sections", Namespace: config.TelemetryNamespace},
		FilesConfigMap:        types.NamespacedName{Name: "telemetry-fluent-bit-files", Namespace: config.TelemetryNamespace},
		LuaConfigMap:          types.NamespacedName{Name: "telemetry-fluent-bit-luascripts", Namespace: config.TelemetryNamespace},
		ParsersConfigMap:      types.NamespacedName{Name: "telemetry-fluent-bit-parsers", Namespace: config.TelemetryNamespace},
		EnvSecret:             types.NamespacedName{Name: "telemetry-fluent-bit-env", Namespace: config.TelemetryNamespace},
		OutputTLSConfigSecret: types.NamespacedName{Name: "telemetry-fluent-bit-output-tls-config", Namespace: config.TelemetryNamespace},
		DaemonSet:             types.NamespacedName{Name: "telemetry-fluent-bit", Namespace: config.TelemetryNamespace},
		PipelineDefaults:      config.PipelineDefaults,
		DaemonSetConfig: fluentbit.DaemonSetConfig{
			FluentBitImage:    config.FluentBitImage,
			ExporterImage:     config.ExporterImage,
			PriorityClassName: config.PriorityClassName,
			CPULimit:          resource.MustParse(config.FluentBitCPULimit),
			MemoryLimit:       resource.MustParse(config.FluentBitMemoryLimit),
			CPURequest:        resource.MustParse(config.FluentBitCPURequest),
			MemoryRequest:     resource.MustParse(config.FluentBitMemoryRequest),
		},
	}

	reconciler := logpipeline.New(
		client,
		reconcilerCfg,
		&workloadstatus.DaemonSetProber{Client: client},
		flowHealthProber,
		istiostatus.NewChecker(client),
		overrides.New(client, overrides.HandlerConfig{SystemNamespace: config.TelemetryNamespace}),
		tlscert.New(client))

	return &LogPipelineController{
		Client:               client,
		reconcileTriggerChan: reconcileTriggerChan,
		reconciler:           reconciler,
	}, nil
}

func (r *LogPipelineController) Reconcile(ctx context.Context, req ctrl.Request) (ctrl.Result, error) {
	return r.reconciler.Reconcile(ctx, req)
}

func (r *LogPipelineController) SetupWithManager(mgr ctrl.Manager) error {
	b := ctrl.NewControllerManagedBy(mgr).For(&telemetryv1alpha1.LogPipeline{})

	b.WatchesRawSource(
		source.Channel(r.reconcileTriggerChan, &handler.EnqueueRequestForObject{}),
	)

	ownedResourceTypesToWatch := []client.Object{
		&appsv1.DaemonSet{},
		&corev1.ConfigMap{},
		&corev1.Secret{},
		&corev1.Service{},
		&corev1.ServiceAccount{},
		&rbacv1.ClusterRole{},
		&rbacv1.ClusterRoleBinding{},
	}

	for _, resource := range ownedResourceTypesToWatch {
		b = b.Watches(
			resource,
			handler.EnqueueRequestForOwner(mgr.GetClient().Scheme(),
				mgr.GetRESTMapper(),
				&telemetryv1alpha1.LogPipeline{},
			),
			ctrlbuilder.WithPredicates(predicate.OwnedResourceChanged()),
		)
	}

	return b.Complete(r)
}<|MERGE_RESOLUTION|>--- conflicted
+++ resolved
@@ -18,12 +18,9 @@
 
 import (
 	"context"
-<<<<<<< HEAD
+
 	"github.com/kyma-project/telemetry-manager/internal/workloadstatus"
-	"go.uber.org/zap"
-=======
 
->>>>>>> 161b8cc9
 	appsv1 "k8s.io/api/apps/v1"
 	corev1 "k8s.io/api/core/v1"
 	rbacv1 "k8s.io/api/rbac/v1"
