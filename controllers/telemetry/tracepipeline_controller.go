package telemetry

/*
Copyright 2021.

Licensed under the Apache License, Version 2.0 (the "License");
you may not use this file except in compliance with the License.
You may obtain a copy of the License at

    http://www.apache.org/licenses/LICENSE-2.0

Unless required by applicable law or agreed to in writing, software
distributed under the License is distributed on an "AS IS" BASIS,
WITHOUT WARRANTIES OR CONDITIONS OF ANY KIND, either express or implied.
See the License for the specific language governing permissions and
limitations under the License.
*/

import (
	"context"
	"fmt"

	appsv1 "k8s.io/api/apps/v1"
	corev1 "k8s.io/api/core/v1"
	networkingv1 "k8s.io/api/networking/v1"
	rbacv1 "k8s.io/api/rbac/v1"
	"k8s.io/apimachinery/pkg/api/resource"
	"k8s.io/apimachinery/pkg/types"
	"k8s.io/client-go/discovery"
	"k8s.io/client-go/rest"
	ctrl "sigs.k8s.io/controller-runtime"
	ctrlbuilder "sigs.k8s.io/controller-runtime/pkg/builder"
	"sigs.k8s.io/controller-runtime/pkg/client"
	"sigs.k8s.io/controller-runtime/pkg/event"
	"sigs.k8s.io/controller-runtime/pkg/handler"
	logf "sigs.k8s.io/controller-runtime/pkg/log"
	"sigs.k8s.io/controller-runtime/pkg/reconcile"
	"sigs.k8s.io/controller-runtime/pkg/source"

	operatorv1alpha1 "github.com/kyma-project/telemetry-manager/apis/operator/v1alpha1"
	telemetryv1alpha1 "github.com/kyma-project/telemetry-manager/apis/telemetry/v1alpha1"
	"github.com/kyma-project/telemetry-manager/internal/conditions"
	"github.com/kyma-project/telemetry-manager/internal/istiostatus"
	"github.com/kyma-project/telemetry-manager/internal/otelcollector/config/trace/gateway"
	"github.com/kyma-project/telemetry-manager/internal/overrides"
	"github.com/kyma-project/telemetry-manager/internal/predicate"
	"github.com/kyma-project/telemetry-manager/internal/reconciler/tracepipeline"
	"github.com/kyma-project/telemetry-manager/internal/resourcelock"
	"github.com/kyma-project/telemetry-manager/internal/resources/otelcollector"
	"github.com/kyma-project/telemetry-manager/internal/selfmonitor/prober"
	"github.com/kyma-project/telemetry-manager/internal/validators/endpoint"
	"github.com/kyma-project/telemetry-manager/internal/validators/secretref"
	"github.com/kyma-project/telemetry-manager/internal/validators/tlscert"
	"github.com/kyma-project/telemetry-manager/internal/workloadstatus"
)

const (
	maxTracePipelines = 3

	traceGatewayBaseName = "telemetry-trace-gateway"
)

var (
	traceGatewayBaseCPULimit         = resource.MustParse("700m")
	traceGatewayDynamicCPULimit      = resource.MustParse("500m")
	traceGatewayBaseMemoryLimit      = resource.MustParse("500Mi")
	traceGatewayDynamicMemoryLimit   = resource.MustParse("1500Mi")
	traceGatewayBaseCPURequest       = resource.MustParse("100m")
	traceGatewayDynamicCPURequest    = resource.MustParse("100m")
	traceGatewayBaseMemoryRequest    = resource.MustParse("32Mi")
	traceGatewayDynamicMemoryRequest = resource.MustParse("0")
)

// TracePipelineController reconciles a TracePipeline object
type TracePipelineController struct {
	client.Client
	reconcileTriggerChan <-chan event.GenericEvent
	reconciler           *tracepipeline.Reconciler
}

type TracePipelineControllerConfig struct {
	rest.Config

	SelfMonitorName               string
	TelemetryNamespace            string
	TraceGatewayImage             string
	TraceGatewayPriorityClassName string
	TraceGatewayServiceName       string
}

func NewTracePipelineController(client client.Client, reconcileTriggerChan <-chan event.GenericEvent, config TracePipelineControllerConfig) (*TracePipelineController, error) {
	flowHealthProber, err := prober.NewTracePipelineProber(types.NamespacedName{Name: config.SelfMonitorName, Namespace: config.TelemetryNamespace})
	if err != nil {
		return nil, err
	}

	pipelineLock := resourcelock.New(
		client,
		types.NamespacedName{
			Name:      "telemetry-tracepipeline-lock",
			Namespace: config.TelemetryNamespace,
		},
		maxTracePipelines,
	)

	pipelineValidator := &tracepipeline.Validator{
		EndpointValidator:  &endpoint.Validator{Client: client},
		TLSCertValidator:   tlscert.New(client),
		SecretRefValidator: &secretref.Validator{Client: client},
		PipelineLock:       pipelineLock,
	}

<<<<<<< HEAD
	discoveryClient, err := discovery.NewDiscoveryClientForConfig(&config.Config)
=======
	gatewayRBAC := otelcollector.MakeTraceGatewayRBAC(types.NamespacedName{Name: config.Gateway.BaseName, Namespace: config.Gateway.Namespace})

	discoveryClient, err := discovery.NewDiscoveryClientForConfig(config.RestConfig)
>>>>>>> 561fb095
	if err != nil {
		return nil, err
	}

	reconciler := tracepipeline.New(
		client,
		tracepipeline.Config{
			TraceGatewayName:      traceGatewayBaseName,
			TraceGatewayNamespace: config.TelemetryNamespace,
		},
		flowHealthProber,
		newGatewayApplierDeleter(config),
		&gateway.Builder{Reader: client},
		&workloadstatus.DeploymentProber{Client: client},
		istiostatus.NewChecker(discoveryClient),
		overrides.New(client, overrides.HandlerConfig{SystemNamespace: config.TelemetryNamespace}),
		pipelineLock,
		pipelineValidator,
		&conditions.ErrorToMessageConverter{})

	return &TracePipelineController{
		Client:               client,
		reconcileTriggerChan: reconcileTriggerChan,
		reconciler:           reconciler,
	}, nil
}

func newGatewayApplierDeleter(config TracePipelineControllerConfig) *otelcollector.GatewayApplierDeleter {
	rbac := otelcollector.MakeTraceGatewayRBAC(
		types.NamespacedName{
			Name:      traceGatewayBaseName,
			Namespace: config.TelemetryNamespace,
		})

	gatewayConfig := otelcollector.GatewayConfig{
		Config: otelcollector.Config{
			BaseName:  traceGatewayBaseName,
			Namespace: config.TelemetryNamespace,
		},
		Deployment: otelcollector.DeploymentConfig{
			Image:                config.TraceGatewayImage,
			PriorityClassName:    config.TraceGatewayPriorityClassName,
			BaseCPULimit:         traceGatewayBaseCPULimit,
			DynamicCPULimit:      traceGatewayDynamicCPULimit,
			BaseMemoryLimit:      traceGatewayBaseMemoryLimit,
			DynamicMemoryLimit:   traceGatewayDynamicMemoryLimit,
			BaseCPURequest:       traceGatewayBaseCPURequest,
			DynamicCPURequest:    traceGatewayDynamicCPURequest,
			BaseMemoryRequest:    traceGatewayBaseMemoryRequest,
			DynamicMemoryRequest: traceGatewayDynamicMemoryRequest,
		},
		OTLPServiceName: config.TraceGatewayServiceName,
	}

	return &otelcollector.GatewayApplierDeleter{
		Config: gatewayConfig,
		RBAC:   rbac,
	}
}

func (r *TracePipelineController) Reconcile(ctx context.Context, req ctrl.Request) (ctrl.Result, error) {
	return r.reconciler.Reconcile(ctx, req)
}

func (r *TracePipelineController) SetupWithManager(mgr ctrl.Manager) error {
	b := ctrl.NewControllerManagedBy(mgr).For(&telemetryv1alpha1.TracePipeline{})

	b.WatchesRawSource(
		source.Channel(r.reconcileTriggerChan, &handler.EnqueueRequestForObject{}),
	)

	ownedResourceTypesToWatch := []client.Object{
		&appsv1.Deployment{},
		&corev1.ConfigMap{},
		&corev1.Secret{},
		&corev1.Service{},
		&corev1.ServiceAccount{},
		&rbacv1.ClusterRole{},
		&rbacv1.ClusterRoleBinding{},
		&networkingv1.NetworkPolicy{},
	}

	for _, resource := range ownedResourceTypesToWatch {
		b = b.Watches(
			resource,
			handler.EnqueueRequestForOwner(mgr.GetClient().Scheme(),
				mgr.GetRESTMapper(),
				&telemetryv1alpha1.TracePipeline{},
			),
			ctrlbuilder.WithPredicates(predicate.OwnedResourceChanged()),
		)
	}

	return b.Watches(
		&operatorv1alpha1.Telemetry{},
		handler.EnqueueRequestsFromMapFunc(r.mapTelemetryChanges),
		ctrlbuilder.WithPredicates(predicate.CreateOrUpdateOrDelete()),
	).Complete(r)
}

func (r *TracePipelineController) mapTelemetryChanges(ctx context.Context, object client.Object) []reconcile.Request {
	_, ok := object.(*operatorv1alpha1.Telemetry)
	if !ok {
		logf.FromContext(ctx).V(1).Error(nil, "Unexpected type: expected Telemetry")
		return nil
	}

	requests, err := r.createRequestsForAllPipelines(ctx)
	if err != nil {
		logf.FromContext(ctx).Error(err, "Unable to create reconcile requests")
	}

	return requests
}

func (r *TracePipelineController) createRequestsForAllPipelines(ctx context.Context) ([]reconcile.Request, error) {
	var pipelines telemetryv1alpha1.TracePipelineList

	var requests []reconcile.Request

	err := r.List(ctx, &pipelines)
	if err != nil {
		return nil, fmt.Errorf("failed to list TracePipelines: %w", err)
	}

	for i := range pipelines.Items {
		var pipeline = pipelines.Items[i]
		requests = append(requests, reconcile.Request{NamespacedName: types.NamespacedName{Name: pipeline.Name}})
	}

	return requests, nil
}<|MERGE_RESOLUTION|>--- conflicted
+++ resolved
@@ -110,13 +110,9 @@
 		PipelineLock:       pipelineLock,
 	}
 
-<<<<<<< HEAD
-	discoveryClient, err := discovery.NewDiscoveryClientForConfig(&config.Config)
-=======
 	gatewayRBAC := otelcollector.MakeTraceGatewayRBAC(types.NamespacedName{Name: config.Gateway.BaseName, Namespace: config.Gateway.Namespace})
 
 	discoveryClient, err := discovery.NewDiscoveryClientForConfig(config.RestConfig)
->>>>>>> 561fb095
 	if err != nil {
 		return nil, err
 	}
