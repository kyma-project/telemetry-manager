--- conflicted
+++ resolved
@@ -21,37 +21,20 @@
 
 var _ webhook.CustomValidator = &LogPipelineValidator{}
 
-<<<<<<< HEAD
-func (v *LogPipelineValidator) ValidateCreate(_ context.Context, obj runtime.Object) (admission.Warnings, error) {
-	return validateLogPipeline(obj)
+func (v *LogPipelineValidator) ValidateCreate(ctx context.Context, obj runtime.Object) (admission.Warnings, error) {
+	return validateLogPipeline(ctx, obj)
 }
 
-func (v *LogPipelineValidator) ValidateUpdate(_ context.Context, oldObj, newObj runtime.Object) (admission.Warnings, error) {
-	return validateLogPipeline(newObj)
+func (v *LogPipelineValidator) ValidateUpdate(ctx context.Context, oldObj, newObj runtime.Object) (admission.Warnings, error) {
+	return validateLogPipeline(ctx, newObj)
 }
-=======
-func (v *LogPipelineValidator) ValidateCreate(ctx context.Context, obj runtime.Object) (admission.Warnings, error) {
-	logPipeline, ok := obj.(*telemetryv1alpha1.LogPipeline)
-
-	var warnings admission.Warnings
-
-	if !ok {
-		return nil, fmt.Errorf("expected a LogPipeline but got %T", obj)
-	}
-
-	filterSpec, transformSpec := webhookutils.ConvertFilterTransformToBeta(logPipeline.Spec.Filters, logPipeline.Spec.Transforms)
-
-	if err := validateFilterTransform(ctx, filterSpec, transformSpec); err != nil {
-		return nil, err
-	}
->>>>>>> 851fee6f
 
 func (v *LogPipelineValidator) ValidateDelete(_ context.Context, obj runtime.Object) (admission.Warnings, error) {
 	return nil, nil
 }
 
-func validateFilterTransform(filterSpec []telemetryv1beta1.FilterSpec, transformSpec []telemetryv1beta1.TransformSpec) error {
-	err := webhookutils.ValidateFilterTransform(ottl.SignalTypeLog, filterSpec, transformSpec)
+func validateFilterTransform(ctx context.Context, filterSpec []telemetryv1beta1.FilterSpec, transformSpec []telemetryv1beta1.TransformSpec) error {
+	err := webhookutils.ValidateFilterTransform(ctx, ottl.SignalTypeLog, filterSpec, transformSpec)
 	if err != nil {
 		return fmt.Errorf(conditions.MessageForOtelLogPipeline(conditions.ReasonOTTLSpecInvalid), err.Error())
 	}
@@ -59,13 +42,8 @@
 	return nil
 }
 
-<<<<<<< HEAD
-func validateLogPipeline(obj runtime.Object) (admission.Warnings, error) {
+func validateLogPipeline(ctx context.Context, obj runtime.Object) (admission.Warnings, error) {
 	logPipeline, ok := obj.(*telemetryv1alpha1.LogPipeline)
-=======
-func (v *LogPipelineValidator) ValidateUpdate(ctx context.Context, oldObj, newObj runtime.Object) (admission.Warnings, error) {
-	logPipeline, ok := newObj.(*telemetryv1alpha1.LogPipeline)
->>>>>>> 851fee6f
 
 	var warnings admission.Warnings
 
@@ -90,16 +68,4 @@
 		return warnings, nil
 	}
 	return nil, nil
-<<<<<<< HEAD
-=======
-}
-
-func validateFilterTransform(ctx context.Context, filterSpec []telemetryv1beta1.FilterSpec, transformSpec []telemetryv1beta1.TransformSpec) error {
-	err := webhookutils.ValidateFilterTransform(ctx, ottl.SignalTypeLog, filterSpec, transformSpec)
-	if err != nil {
-		return fmt.Errorf(conditions.MessageForOtelLogPipeline(conditions.ReasonOTTLSpecInvalid), err.Error())
-	}
-
-	return nil
->>>>>>> 851fee6f
 }